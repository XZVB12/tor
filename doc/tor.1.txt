--- conflicted
+++ resolved
@@ -646,20 +646,12 @@
     (127.0.0.0/8 and ::1).
 
 [[OutboundBindAddressOR]] **OutboundBindAddressOR** __IP__::
-<<<<<<< HEAD
     Make all outbound non-exit (relay and other) connections
     originate from the IP address specified. This option overrides
     **OutboundBindAddress** for the same IP version. This option may
     be used twice, once with an IPv4 address and once with an IPv6
     address. This setting will be ignored for connections to the loopback
     addresses (127.0.0.0/8 and ::1).
-=======
-    Make all outbound non-exit (=relay and other) connections originate from the IP
-    address specified. This option overrides **OutboundBindAddress** for the same
-    IP version. This option may be used twice, once with an IPv4 address and once
-    with an IPv6 address. This setting will be ignored for connections to the
-    loopback addresses (127.0.0.0/8 and ::1).
->>>>>>> 0379439f
 
 [[OutboundBindAddressExit]] **OutboundBindAddressExit** __IP__::
     Make all outbound exit connections originate from the IP address
