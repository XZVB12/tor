/* Copyright (c) 2001 Matej Pfajfar.
 * Copyright (c) 2001-2004, Roger Dingledine.
 * Copyright (c) 2004-2006, Roger Dingledine, Nick Mathewson.
 * Copyright (c) 2007-2019, The Tor Project, Inc. */
/* See LICENSE for licensing information */

/**
 * \file config.c
 * \brief Code to interpret the user's configuration of Tor.
 *
 * This module handles torrc configuration file, including parsing it,
 * combining it with torrc.defaults and the command line, allowing
 * user changes to it (via editing and SIGHUP or via the control port),
 * writing it back to disk (because of SAVECONF from the control port),
 * and -- most importantly, acting on it.
 *
 * The module additionally has some tools for manipulating and
 * inspecting values that are calculated as a result of the
 * configured options.
 *
 * <h3>How to add new options</h3>
 *
 * To add new items to the torrc, there are a minimum of three places to edit:
 * <ul>
 *   <li>The or_options_t structure in or.h, where the options are stored.
 *   <li>The option_vars_ array below in this module, which configures
 *       the names of the torrc options, their types, their multiplicities,
 *       and their mappings to fields in or_options_t.
 *   <li>The manual in doc/tor.1.txt, to document what the new option
 *       is, and how it works.
 * </ul>
 *
 * Additionally, you might need to edit these places too:
 * <ul>
 *   <li>options_validate() below, in case you want to reject some possible
 *       values of the new configuration option.
 *   <li>options_transition_allowed() below, in case you need to
 *       forbid some or all changes in the option while Tor is
 *       running.
 *   <li>options_transition_affects_workers(), in case changes in the option
 *       might require Tor to relaunch or reconfigure its worker threads.
 *   <li>options_transition_affects_descriptor(), in case changes in the
 *       option might require a Tor relay to build and publish a new server
 *       descriptor.
 *   <li>options_act() and/or options_act_reversible(), in case there's some
 *       action that needs to be taken immediately based on the option's
 *       value.
 * </ul>
 *
 * <h3>Changing the value of an option</h3>
 *
 * Because of the SAVECONF command from the control port, it's a bad
 * idea to change the value of any user-configured option in the
 * or_options_t.  If you want to sometimes do this anyway, we recommend
 * that you create a secondary field in or_options_t; that you have the
 * user option linked only to the secondary field; that you use the
 * secondary field to initialize the one that Tor actually looks at; and that
 * you use the one Tor looks as the one that you modify.
 **/

#define CONFIG_PRIVATE
#include "core/or/or.h"
#include "app/config/config.h"
#include "app/config/confparse.h"
#include "app/config/statefile.h"
#include "app/main/main.h"
#include "app/main/subsysmgr.h"
#include "core/mainloop/connection.h"
#include "core/mainloop/cpuworker.h"
#include "core/mainloop/mainloop.h"
#include "core/mainloop/netstatus.h"
#include "core/or/channel.h"
#include "core/or/circuitbuild.h"
#include "core/or/circuitlist.h"
#include "core/or/circuitmux.h"
#include "core/or/circuitmux_ewma.h"
#include "core/or/circuitstats.h"
#include "core/or/connection_edge.h"
#include "core/or/connection_or.h"
#include "core/or/dos.h"
#include "core/or/policies.h"
#include "core/or/relay.h"
#include "core/or/scheduler.h"
#include "feature/client/addressmap.h"
#include "feature/client/bridges.h"
#include "feature/client/entrynodes.h"
#include "feature/client/transports.h"
#include "feature/control/control.h"
#include "feature/control/control_auth.h"
#include "feature/control/control_events.h"
#include "feature/dirauth/bwauth.h"
#include "feature/dirauth/guardfraction.h"
#include "feature/dircache/consdiffmgr.h"
#include "feature/dircache/dirserv.h"
#include "feature/dircommon/voting_schedule.h"
#include "feature/hibernate/hibernate.h"
#include "feature/hs/hs_config.h"
#include "feature/nodelist/dirlist.h"
#include "feature/nodelist/networkstatus.h"
#include "feature/nodelist/nickname.h"
#include "feature/nodelist/nodelist.h"
#include "feature/nodelist/routerlist.h"
#include "feature/nodelist/routerset.h"
#include "feature/relay/dns.h"
#include "feature/relay/ext_orport.h"
#include "feature/relay/routermode.h"
#include "feature/rend/rendclient.h"
#include "feature/rend/rendservice.h"
#include "lib/geoip/geoip.h"
#include "feature/stats/geoip_stats.h"
#include "feature/stats/predict_ports.h"
#include "feature/stats/rephist.h"
#include "lib/compress/compress.h"
#include "lib/confmgt/structvar.h"
#include "lib/crypt_ops/crypto_init.h"
#include "lib/crypt_ops/crypto_rand.h"
#include "lib/crypt_ops/crypto_util.h"
#include "lib/encoding/confline.h"
#include "lib/net/resolve.h"
#include "lib/sandbox/sandbox.h"
#include "lib/version/torversion.h"

#ifdef ENABLE_NSS
#include "lib/crypt_ops/crypto_nss_mgt.h"
#else
#include "lib/crypt_ops/crypto_openssl_mgt.h"
#endif

#ifdef _WIN32
#include <shlobj.h>
#endif
#ifdef HAVE_FCNTL_H
#include <fcntl.h>
#endif
#ifdef HAVE_SYS_STAT_H
#include <sys/stat.h>
#endif
#ifdef HAVE_SYS_PARAM_H
#include <sys/param.h>
#endif
#ifdef HAVE_UNISTD_H
#include <unistd.h>
#endif

#include "lib/meminfo/meminfo.h"
#include "lib/osinfo/uname.h"
#include "lib/process/daemon.h"
#include "lib/process/pidfile.h"
#include "lib/process/restrict.h"
#include "lib/process/setuid.h"
#include "lib/process/process.h"
#include "lib/net/gethostname.h"
#include "lib/thread/numcpus.h"

#include "lib/encoding/keyval.h"
#include "lib/fs/conffile.h"
#include "lib/evloop/procmon.h"

#include "feature/dirauth/dirvote.h"
#include "feature/dirauth/dirauth_periodic.h"
#include "feature/dirauth/recommend_pkg.h"
#include "feature/dirauth/authmode.h"

#include "core/or/connection_st.h"
#include "core/or/port_cfg_st.h"

#ifdef HAVE_SYSTEMD
#   if defined(__COVERITY__) && !defined(__INCLUDE_LEVEL__)
/* Systemd's use of gcc's __INCLUDE_LEVEL__ extension macro appears to confuse
 * Coverity. Here's a kludge to unconfuse it.
 */
#   define __INCLUDE_LEVEL__ 2
#endif /* defined(__COVERITY__) && !defined(__INCLUDE_LEVEL__) */
#include <systemd/sd-daemon.h>
#endif /* defined(HAVE_SYSTEMD) */

/* Prefix used to indicate a Unix socket in a FooPort configuration. */
static const char unix_socket_prefix[] = "unix:";
/* Prefix used to indicate a Unix socket with spaces in it, in a FooPort
 * configuration. */
static const char unix_q_socket_prefix[] = "unix:\"";

/* limits for TCP send and recv buffer size used for constrained sockets */
#define MIN_CONSTRAINED_TCP_BUFFER 2048
#define MAX_CONSTRAINED_TCP_BUFFER 262144  /* 256k */

/** macro to help with the bulk rename of *DownloadSchedule to
 * *DowloadInitialDelay . */
#define DOWNLOAD_SCHEDULE(name) \
  { #name "DownloadSchedule", #name "DownloadInitialDelay", 0, 1 }

/** A list of abbreviations and aliases to map command-line options, obsolete
 * option names, or alternative option names, to their current values. */
static const config_abbrev_t option_abbrevs_[] = {
  PLURAL(AuthDirBadDirCC),
  PLURAL(AuthDirBadExitCC),
  PLURAL(AuthDirInvalidCC),
  PLURAL(AuthDirRejectCC),
  PLURAL(EntryNode),
  PLURAL(ExcludeNode),
  PLURAL(FirewallPort),
  PLURAL(LongLivedPort),
  PLURAL(HiddenServiceNode),
  PLURAL(HiddenServiceExcludeNode),
  PLURAL(NumCPU),
  PLURAL(RendNode),
  PLURAL(RecommendedPackage),
  PLURAL(RendExcludeNode),
  PLURAL(StrictEntryNode),
  PLURAL(StrictExitNode),
  PLURAL(StrictNode),
  { "l", "Log", 1, 0},
  { "AllowUnverifiedNodes", "AllowInvalidNodes", 0, 0},
  { "AutomapHostSuffixes", "AutomapHostsSuffixes", 0, 0},
  { "AutomapHostOnResolve", "AutomapHostsOnResolve", 0, 0},
  { "BandwidthRateBytes", "BandwidthRate", 0, 0},
  { "BandwidthBurstBytes", "BandwidthBurst", 0, 0},
  { "DirFetchPostPeriod", "StatusFetchPeriod", 0, 0},
  { "DirServer", "DirAuthority", 0, 0}, /* XXXX later, make this warn? */
  { "MaxConn", "ConnLimit", 0, 1},
  { "MaxMemInCellQueues", "MaxMemInQueues", 0, 0},
  { "ORBindAddress", "ORListenAddress", 0, 0},
  { "DirBindAddress", "DirListenAddress", 0, 0},
  { "SocksBindAddress", "SocksListenAddress", 0, 0},
  { "UseHelperNodes", "UseEntryGuards", 0, 0},
  { "NumHelperNodes", "NumEntryGuards", 0, 0},
  { "UseEntryNodes", "UseEntryGuards", 0, 0},
  { "NumEntryNodes", "NumEntryGuards", 0, 0},
  { "ResolvConf", "ServerDNSResolvConfFile", 0, 1},
  { "SearchDomains", "ServerDNSSearchDomains", 0, 1},
  { "ServerDNSAllowBrokenResolvConf", "ServerDNSAllowBrokenConfig", 0, 0},
  { "PreferTunnelledDirConns", "PreferTunneledDirConns", 0, 0},
  { "BridgeAuthoritativeDirectory", "BridgeAuthoritativeDir", 0, 0},
  { "HashedControlPassword", "__HashedControlSessionPassword", 1, 0},
  { "VirtualAddrNetwork", "VirtualAddrNetworkIPv4", 0, 0},
  { "SocksSocketsGroupWritable", "UnixSocksGroupWritable", 0, 1},
  { "_HSLayer2Nodes", "HSLayer2Nodes", 0, 1 },
  { "_HSLayer3Nodes", "HSLayer3Nodes", 0, 1 },

  DOWNLOAD_SCHEDULE(ClientBootstrapConsensusAuthority),
  DOWNLOAD_SCHEDULE(ClientBootstrapConsensusAuthorityOnly),
  DOWNLOAD_SCHEDULE(ClientBootstrapConsensusFallback),
  DOWNLOAD_SCHEDULE(TestingBridge),
  DOWNLOAD_SCHEDULE(TestingBridgeBootstrap),
  DOWNLOAD_SCHEDULE(TestingClient),
  DOWNLOAD_SCHEDULE(TestingClientConsensus),
  DOWNLOAD_SCHEDULE(TestingServer),
  DOWNLOAD_SCHEDULE(TestingServerConsensus),

  { NULL, NULL, 0, 0},
};

/** dummy instance of or_options_t, used for type-checking its
 * members with CONF_CHECK_VAR_TYPE. */
DUMMY_TYPECHECK_INSTANCE(or_options_t);

/** An entry for config_vars: "The option <b>varname</b> has type
 * CONFIG_TYPE_<b>conftype</b>, and corresponds to
 * or_options_t.<b>member</b>"
 */
#define VAR(varname,conftype,member,initvalue)                          \
  CONFIG_VAR_ETYPE(or_options_t, varname, conftype, member, 0, initvalue)

/* As VAR, but uses a type definition in addition to a type enum. */
#define VAR_D(varname,conftype,member,initvalue)                        \
  CONFIG_VAR_DEFN(or_options_t, varname, conftype, member, 0, initvalue)

#define VAR_NODUMP(varname,conftype,member,initvalue)             \
  CONFIG_VAR_ETYPE(or_options_t, varname, conftype, member,       \
                   CVFLAG_NODUMP, initvalue)
#define VAR_INVIS(varname,conftype,member,initvalue)              \
  CONFIG_VAR_ETYPE(or_options_t, varname, conftype, member,       \
                   CVFLAG_NODUMP|CVFLAG_INVISIBLE, initvalue)

#define V(member,conftype,initvalue)            \
  VAR(#member, conftype, member, initvalue)

/** As V, but uses a type definition instead of a type enum */
#define V_D(member,type,initvalue)              \
  VAR_D(#member, type, member, initvalue)

/** An entry for config_vars: "The option <b>varname</b> is obsolete." */
#define OBSOLETE(varname) CONFIG_VAR_OBSOLETE(varname)

/**
 * Macro to declare *Port options.  Each one comes in three entries.
 * For example, most users should use "SocksPort" to configure the
 * socks port, but TorBrowser wants to use __SocksPort so that it
 * isn't stored by SAVECONF.  The SocksPortLines virtual option is
 * used to query both options from the controller.
 */
#define VPORT(member)                                           \
  VAR(#member "Lines", LINELIST_V, member ## _lines, NULL),     \
  VAR(#member, LINELIST_S, member ## _lines, NULL),             \
  VAR_NODUMP("__" #member, LINELIST_S, member ## _lines, NULL)

/** UINT64_MAX as a decimal string */
#define UINT64_MAX_STRING "18446744073709551615"

/** Array of configuration options.  Until we disallow nonstandard
 * abbreviations, order is significant, since the first matching option will
 * be chosen first.
 */
static const config_var_t option_vars_[] = {
  V(AccountingMax,               MEMUNIT,  "0 bytes"),
  VAR("AccountingRule",          STRING,   AccountingRule_option,  "max"),
  V(AccountingStart,             STRING,   NULL),
  V(Address,                     STRING,   NULL),
  OBSOLETE("AllowDotExit"),
  OBSOLETE("AllowInvalidNodes"),
  V(AllowNonRFC953Hostnames,     BOOL,     "0"),
  OBSOLETE("AllowSingleHopCircuits"),
  OBSOLETE("AllowSingleHopExits"),
  V(AlternateBridgeAuthority,    LINELIST, NULL),
  V(AlternateDirAuthority,       LINELIST, NULL),
  OBSOLETE("AlternateHSAuthority"),
  V(AssumeReachable,             BOOL,     "0"),
  OBSOLETE("AuthDirBadDir"),
  OBSOLETE("AuthDirBadDirCCs"),
  V(AuthDirBadExit,              LINELIST, NULL),
  V(AuthDirBadExitCCs,           CSV,      ""),
  V(AuthDirInvalid,              LINELIST, NULL),
  V(AuthDirInvalidCCs,           CSV,      ""),
  V(AuthDirFastGuarantee,        MEMUNIT,  "100 KB"),
  V(AuthDirGuardBWGuarantee,     MEMUNIT,  "2 MB"),
  V(AuthDirPinKeys,              BOOL,     "1"),
  V(AuthDirReject,               LINELIST, NULL),
  V(AuthDirRejectCCs,            CSV,      ""),
  OBSOLETE("AuthDirRejectUnlisted"),
  OBSOLETE("AuthDirListBadDirs"),
  V(AuthDirListBadExits,         BOOL,     "0"),
  V(AuthDirMaxServersPerAddr,    POSINT,     "2"),
  OBSOLETE("AuthDirMaxServersPerAuthAddr"),
  V(AuthDirHasIPv6Connectivity,  BOOL,     "0"),
  VAR("AuthoritativeDirectory",  BOOL, AuthoritativeDir,    "0"),
  V(AutomapHostsOnResolve,       BOOL,     "0"),
  V(AutomapHostsSuffixes,        CSV,      ".onion,.exit"),
  V(AvoidDiskWrites,             BOOL,     "0"),
  V(BandwidthBurst,              MEMUNIT,  "1 GB"),
  V(BandwidthRate,               MEMUNIT,  "1 GB"),
  V(BridgeAuthoritativeDir,      BOOL,     "0"),
  VAR("Bridge",                  LINELIST, Bridges,    NULL),
  V(BridgePassword,              STRING,   NULL),
  V(BridgeRecordUsageByCountry,  BOOL,     "1"),
  V(BridgeRelay,                 BOOL,     "0"),
  V(BridgeDistribution,          STRING,   NULL),
  VAR("CacheDirectory",          FILENAME, CacheDirectory_option, NULL),
  V(CacheDirectoryGroupReadable, AUTOBOOL,     "auto"),
  V(CellStatistics,              BOOL,     "0"),
  V(PaddingStatistics,           BOOL,     "1"),
  V(LearnCircuitBuildTimeout,    BOOL,     "1"),
  V(CircuitBuildTimeout,         INTERVAL, "0"),
  OBSOLETE("CircuitIdleTimeout"),
  V(CircuitsAvailableTimeout,    INTERVAL, "0"),
  V(CircuitStreamTimeout,        INTERVAL, "0"),
  V(CircuitPriorityHalflife,     DOUBLE,  "-1.0"), /*negative:'Use default'*/
  V(ClientDNSRejectInternalAddresses, BOOL,"1"),
  V(ClientOnly,                  BOOL,     "0"),
  V(ClientPreferIPv6ORPort,      AUTOBOOL, "auto"),
  V(ClientPreferIPv6DirPort,     AUTOBOOL, "auto"),
  V(ClientAutoIPv6ORPort,        BOOL,     "0"),
  V(ClientRejectInternalAddresses, BOOL,   "1"),
  V(ClientTransportPlugin,       LINELIST, NULL),
  V(ClientUseIPv6,               BOOL,     "0"),
  V(ClientUseIPv4,               BOOL,     "1"),
  V(ConsensusParams,             STRING,   NULL),
  V(ConnLimit,                   POSINT,     "1000"),
  V(ConnDirectionStatistics,     BOOL,     "0"),
  V(ConstrainedSockets,          BOOL,     "0"),
  V(ConstrainedSockSize,         MEMUNIT,  "8192"),
  V(ContactInfo,                 STRING,   NULL),
  OBSOLETE("ControlListenAddress"),
  VPORT(ControlPort),
  V(ControlPortFileGroupReadable,BOOL,     "0"),
  V(ControlPortWriteToFile,      FILENAME, NULL),
  V(ControlSocket,               LINELIST, NULL),
  V(ControlSocketsGroupWritable, BOOL,     "0"),
  V(UnixSocksGroupWritable,    BOOL,     "0"),
  V(CookieAuthentication,        BOOL,     "0"),
  V(CookieAuthFileGroupReadable, BOOL,     "0"),
  V(CookieAuthFile,              STRING,   NULL),
  V(CountPrivateBandwidth,       BOOL,     "0"),
  VAR("DataDirectory",           FILENAME, DataDirectory_option, NULL),
  V(DataDirectoryGroupReadable,  BOOL,     "0"),
  V(DisableOOSCheck,             BOOL,     "1"),
  V(DisableNetwork,              BOOL,     "0"),
  V(DirAllowPrivateAddresses,    BOOL,     "0"),
  V(TestingAuthDirTimeToLearnReachability, INTERVAL, "30 minutes"),
  OBSOLETE("DirListenAddress"),
  V(DirPolicy,                   LINELIST, NULL),
  VPORT(DirPort),
  V(DirPortFrontPage,            FILENAME, NULL),
  VAR("DirReqStatistics",        BOOL,     DirReqStatistics_option, "1"),
  VAR("DirAuthority",            LINELIST, DirAuthorities, NULL),
  V(DirCache,                    BOOL,     "1"),
  /* A DirAuthorityFallbackRate of 0.1 means that 0.5% of clients try an
   * authority when all fallbacks are up, and 2% try an authority when 25% of
   * fallbacks are down. (We rebuild the list when 25% of fallbacks are down).
   *
   * We want to reduce load on authorities, but keep these two figures within
   * an order of magnitude, so there isn't too much load shifting to
   * authorities when fallbacks go down. */
  V(DirAuthorityFallbackRate,    DOUBLE,   "0.1"),
  V(DisableAllSwap,              BOOL,     "0"),
  V(DisableDebuggerAttachment,   BOOL,     "1"),
  OBSOLETE("DisableIOCP"),
  OBSOLETE("DisableV2DirectoryInfo_"),
  OBSOLETE("DynamicDHGroups"),
  VPORT(DNSPort),
  OBSOLETE("DNSListenAddress"),
  V(DormantClientTimeout,         INTERVAL, "24 hours"),
  V(DormantTimeoutDisabledByIdleStreams, BOOL,     "1"),
  V(DormantOnFirstStartup,       BOOL,      "0"),
  V(DormantCanceledByStartup,    BOOL,      "0"),
  /* DoS circuit creation options. */
  V(DoSCircuitCreationEnabled,   AUTOBOOL, "auto"),
  V(DoSCircuitCreationMinConnections,      POSINT, "0"),
  V(DoSCircuitCreationRate,      POSINT,     "0"),
  V(DoSCircuitCreationBurst,     POSINT,     "0"),
  V(DoSCircuitCreationDefenseType,         INT,  "0"),
  V(DoSCircuitCreationDefenseTimePeriod,   INTERVAL, "0"),
  /* DoS connection options. */
  V(DoSConnectionEnabled,        AUTOBOOL, "auto"),
  V(DoSConnectionMaxConcurrentCount,       POSINT, "0"),
  V(DoSConnectionDefenseType,    INT,      "0"),
  /* DoS single hop client options. */
  V(DoSRefuseSingleHopClientRendezvous,    AUTOBOOL, "auto"),
  V(DownloadExtraInfo,           BOOL,     "0"),
  V(TestingEnableConnBwEvent,    BOOL,     "0"),
  V(TestingEnableCellStatsEvent, BOOL,     "0"),
  OBSOLETE("TestingEnableTbEmptyEvent"),
  V(EnforceDistinctSubnets,      BOOL,     "1"),
  V_D(EntryNodes,                ROUTERSET,   NULL),
  V(EntryStatistics,             BOOL,     "0"),
  V(TestingEstimatedDescriptorPropagationTime, INTERVAL, "10 minutes"),
  V_D(ExcludeNodes,              ROUTERSET, NULL),
  V_D(ExcludeExitNodes,          ROUTERSET, NULL),
  OBSOLETE("ExcludeSingleHopRelays"),
  V_D(ExitNodes,                 ROUTERSET, NULL),
  /* Researchers need a way to tell their clients to use specific
   * middles that they also control, to allow safe live-network
   * experimentation with new padding machines. */
  V_D(MiddleNodes,               ROUTERSET, NULL),
  V(ExitPolicy,                  LINELIST, NULL),
  V(ExitPolicyRejectPrivate,     BOOL,     "1"),
  V(ExitPolicyRejectLocalInterfaces, BOOL, "0"),
  V(ExitPortStatistics,          BOOL,     "0"),
  V(ExtendAllowPrivateAddresses, BOOL,     "0"),
  V(ExitRelay,                   AUTOBOOL, "auto"),
  VPORT(ExtORPort),
  V(ExtORPortCookieAuthFile,     STRING,   NULL),
  V(ExtORPortCookieAuthFileGroupReadable, BOOL, "0"),
  V(ExtraInfoStatistics,         BOOL,     "1"),
  V(ExtendByEd25519ID,           AUTOBOOL, "auto"),
  V(FallbackDir,                 LINELIST, NULL),

  V(UseDefaultFallbackDirs,      BOOL,     "1"),

  OBSOLETE("FallbackNetworkstatusFile"),
  V(FascistFirewall,             BOOL,     "0"),
  V(FirewallPorts,               CSV,      ""),
  OBSOLETE("FastFirstHopPK"),
  V(FetchDirInfoEarly,           BOOL,     "0"),
  V(FetchDirInfoExtraEarly,      BOOL,     "0"),
  V(FetchServerDescriptors,      BOOL,     "1"),
  V(FetchHidServDescriptors,     BOOL,     "1"),
  V(FetchUselessDescriptors,     BOOL,     "0"),
  OBSOLETE("FetchV2Networkstatus"),
  V(GeoIPExcludeUnknown,         AUTOBOOL, "auto"),
#ifdef _WIN32
  V(GeoIPFile,                   FILENAME, "<default>"),
  V(GeoIPv6File,                 FILENAME, "<default>"),
#else
  V(GeoIPFile,                   FILENAME,
    SHARE_DATADIR PATH_SEPARATOR "tor" PATH_SEPARATOR "geoip"),
  V(GeoIPv6File,                 FILENAME,
    SHARE_DATADIR PATH_SEPARATOR "tor" PATH_SEPARATOR "geoip6"),
#endif /* defined(_WIN32) */
  OBSOLETE("Group"),
  V(GuardLifetime,               INTERVAL, "0 minutes"),
  V(HardwareAccel,               BOOL,     "0"),
  V(HeartbeatPeriod,             INTERVAL, "6 hours"),
  V(MainloopStats,               BOOL,     "0"),
  V(AccelName,                   STRING,   NULL),
  V(AccelDir,                    FILENAME, NULL),
  V(HashedControlPassword,       LINELIST, NULL),
  OBSOLETE("HidServDirectoryV2"),
  VAR("HiddenServiceDir",    LINELIST_S, RendConfigLines,    NULL),
  VAR("HiddenServiceDirGroupReadable",  LINELIST_S, RendConfigLines, NULL),
  VAR("HiddenServiceOptions",LINELIST_V, RendConfigLines,    NULL),
  VAR("HiddenServicePort",   LINELIST_S, RendConfigLines,    NULL),
  VAR("HiddenServiceVersion",LINELIST_S, RendConfigLines,    NULL),
  VAR("HiddenServiceAuthorizeClient",LINELIST_S,RendConfigLines, NULL),
  VAR("HiddenServiceAllowUnknownPorts",LINELIST_S, RendConfigLines, NULL),
  VAR("HiddenServiceMaxStreams",LINELIST_S, RendConfigLines, NULL),
  VAR("HiddenServiceMaxStreamsCloseCircuit",LINELIST_S, RendConfigLines, NULL),
  VAR("HiddenServiceNumIntroductionPoints", LINELIST_S, RendConfigLines, NULL),
  VAR("HiddenServiceExportCircuitID", LINELIST_S,  RendConfigLines, NULL),
  VAR("HiddenServiceStatistics", BOOL, HiddenServiceStatistics_option, "1"),
  V(HidServAuth,                 LINELIST, NULL),
  V(ClientOnionAuthDir,          FILENAME, NULL),
  OBSOLETE("CloseHSClientCircuitsImmediatelyOnTimeout"),
  OBSOLETE("CloseHSServiceRendCircuitsImmediatelyOnTimeout"),
  V(HiddenServiceSingleHopMode,  BOOL,     "0"),
  V(HiddenServiceNonAnonymousMode,BOOL,    "0"),
  V(HTTPProxy,                   STRING,   NULL),
  V(HTTPProxyAuthenticator,      STRING,   NULL),
  V(HTTPSProxy,                  STRING,   NULL),
  V(HTTPSProxyAuthenticator,     STRING,   NULL),
  VPORT(HTTPTunnelPort),
  V(IPv6Exit,                    BOOL,     "0"),
  VAR("ServerTransportPlugin",   LINELIST, ServerTransportPlugin,  NULL),
  V(ServerTransportListenAddr,   LINELIST, NULL),
  V(ServerTransportOptions,      LINELIST, NULL),
  V(SigningKeyLifetime,          INTERVAL, "30 days"),
  V(Socks4Proxy,                 STRING,   NULL),
  V(Socks5Proxy,                 STRING,   NULL),
  V(Socks5ProxyUsername,         STRING,   NULL),
  V(Socks5ProxyPassword,         STRING,   NULL),
  VAR("KeyDirectory",            FILENAME, KeyDirectory_option, NULL),
  V(KeyDirectoryGroupReadable,   BOOL,     "0"),
  VAR_D("HSLayer2Nodes",         ROUTERSET,  HSLayer2Nodes,  NULL),
  VAR_D("HSLayer3Nodes",         ROUTERSET,  HSLayer3Nodes,  NULL),
  V(KeepalivePeriod,             INTERVAL, "5 minutes"),
  V(KeepBindCapabilities,            AUTOBOOL, "auto"),
  VAR("Log",                     LINELIST, Logs,             NULL),
  V(LogMessageDomains,           BOOL,     "0"),
  V(LogTimeGranularity,          MSEC_INTERVAL, "1 second"),
  V(TruncateLogFile,             BOOL,     "0"),
  V(SyslogIdentityTag,           STRING,   NULL),
  V(AndroidIdentityTag,          STRING,   NULL),
  V(LongLivedPorts,              CSV,
        "21,22,706,1863,5050,5190,5222,5223,6523,6667,6697,8300"),
  VAR("MapAddress",              LINELIST, AddressMap,           NULL),
  V(MaxAdvertisedBandwidth,      MEMUNIT,  "1 GB"),
  V(MaxCircuitDirtiness,         INTERVAL, "10 minutes"),
  V(MaxClientCircuitsPending,    POSINT,     "32"),
  V(MaxConsensusAgeForDiffs,     INTERVAL, "0 seconds"),
  VAR("MaxMemInQueues",          MEMUNIT,   MaxMemInQueues_raw, "0"),
  OBSOLETE("MaxOnionsPending"),
  V(MaxOnionQueueDelay,          MSEC_INTERVAL, "1750 msec"),
  V(MaxUnparseableDescSizeToLog, MEMUNIT, "10 MB"),
  V(MinMeasuredBWsForAuthToIgnoreAdvertised, INT, "500"),
  VAR("MyFamily",                LINELIST, MyFamily_lines,       NULL),
  V(NewCircuitPeriod,            INTERVAL, "30 seconds"),
  OBSOLETE("NamingAuthoritativeDirectory"),
  OBSOLETE("NATDListenAddress"),
  VPORT(NATDPort),
  V(Nickname,                    STRING,   NULL),
  OBSOLETE("PredictedPortsRelevanceTime"),
  OBSOLETE("WarnUnsafeSocks"),
  VAR("NodeFamily",              LINELIST, NodeFamilies,         NULL),
  V(NoExec,                      BOOL,     "0"),
  V(NumCPUs,                     POSINT,     "0"),
  V(NumDirectoryGuards,          POSINT,     "0"),
  V(NumEntryGuards,              POSINT,     "0"),
  V(NumPrimaryGuards,            POSINT,     "0"),
  V(OfflineMasterKey,            BOOL,     "0"),
  OBSOLETE("ORListenAddress"),
  VPORT(ORPort),
  V(OutboundBindAddress,         LINELIST,   NULL),
  V(OutboundBindAddressOR,       LINELIST,   NULL),
  V(OutboundBindAddressExit,     LINELIST,   NULL),

  OBSOLETE("PathBiasDisableRate"),
  V(PathBiasCircThreshold,       INT,      "-1"),
  V(PathBiasNoticeRate,          DOUBLE,   "-1"),
  V(PathBiasWarnRate,            DOUBLE,   "-1"),
  V(PathBiasExtremeRate,         DOUBLE,   "-1"),
  V(PathBiasScaleThreshold,      INT,      "-1"),
  OBSOLETE("PathBiasScaleFactor"),
  OBSOLETE("PathBiasMultFactor"),
  V(PathBiasDropGuards,          AUTOBOOL, "0"),
  OBSOLETE("PathBiasUseCloseCounts"),

  V(PathBiasUseThreshold,       INT,      "-1"),
  V(PathBiasNoticeUseRate,          DOUBLE,   "-1"),
  V(PathBiasExtremeUseRate,         DOUBLE,   "-1"),
  V(PathBiasScaleUseThreshold,      INT,      "-1"),

  V(PathsNeededToBuildCircuits,  DOUBLE,   "-1"),
  V(PerConnBWBurst,              MEMUNIT,  "0"),
  V(PerConnBWRate,               MEMUNIT,  "0"),
  V(PidFile,                     STRING,   NULL),
  V(TestingTorNetwork,           BOOL,     "0"),
  V(TestingMinExitFlagThreshold, MEMUNIT,  "0"),
  V(TestingMinFastFlagThreshold, MEMUNIT,  "0"),

  V(TestingLinkCertLifetime,          INTERVAL, "2 days"),
  V(TestingAuthKeyLifetime,          INTERVAL, "2 days"),
  V(TestingLinkKeySlop,              INTERVAL, "3 hours"),
  V(TestingAuthKeySlop,              INTERVAL, "3 hours"),
  V(TestingSigningKeySlop,           INTERVAL, "1 day"),

  V(OptimisticData,              AUTOBOOL, "auto"),
  OBSOLETE("PortForwarding"),
  OBSOLETE("PortForwardingHelper"),
  OBSOLETE("PreferTunneledDirConns"),
  V(ProtocolWarnings,            BOOL,     "0"),
  V(PublishServerDescriptor,     CSV,      "1"),
  V(PublishHidServDescriptors,   BOOL,     "1"),
  V(ReachableAddresses,          LINELIST, NULL),
  V(ReachableDirAddresses,       LINELIST, NULL),
  V(ReachableORAddresses,        LINELIST, NULL),
  V(RecommendedVersions,         LINELIST, NULL),
  V(RecommendedClientVersions,   LINELIST, NULL),
  V(RecommendedServerVersions,   LINELIST, NULL),
  OBSOLETE("RecommendedPackages"),
  V(ReducedConnectionPadding,    BOOL,     "0"),
  V(ConnectionPadding,           AUTOBOOL, "auto"),
  V(RefuseUnknownExits,          AUTOBOOL, "auto"),
  V(CircuitPadding,              BOOL,     "1"),
  V(ReducedCircuitPadding,       BOOL,     "0"),
  V(RejectPlaintextPorts,        CSV,      ""),
  V(RelayBandwidthBurst,         MEMUNIT,  "0"),
  V(RelayBandwidthRate,          MEMUNIT,  "0"),
  V(RendPostPeriod,              INTERVAL, "1 hour"),
  V(RephistTrackTime,            INTERVAL, "24 hours"),
  V(RunAsDaemon,                 BOOL,     "0"),
  V(ReducedExitPolicy,           BOOL,     "0"),
  OBSOLETE("RunTesting"), // currently unused
  V(Sandbox,                     BOOL,     "0"),
  V(SafeLogging,                 STRING,   "1"),
  V(SafeSocks,                   BOOL,     "0"),
  V(ServerDNSAllowBrokenConfig,  BOOL,     "1"),
  V(ServerDNSAllowNonRFC953Hostnames, BOOL,"0"),
  V(ServerDNSDetectHijacking,    BOOL,     "1"),
  V(ServerDNSRandomizeCase,      BOOL,     "1"),
  V(ServerDNSResolvConfFile,     STRING,   NULL),
  V(ServerDNSSearchDomains,      BOOL,     "0"),
  V(ServerDNSTestAddresses,      CSV,
      "www.google.com,www.mit.edu,www.yahoo.com,www.slashdot.org"),
  OBSOLETE("SchedulerLowWaterMark__"),
  OBSOLETE("SchedulerHighWaterMark__"),
  OBSOLETE("SchedulerMaxFlushCells__"),
  V(KISTSchedRunInterval,        MSEC_INTERVAL, "0 msec"),
  V(KISTSockBufSizeFactor,       DOUBLE,   "1.0"),
  V(Schedulers,                  CSV,      "KIST,KISTLite,Vanilla"),
  V(ShutdownWaitLength,          INTERVAL, "30 seconds"),
  OBSOLETE("SocksListenAddress"),
  V(SocksPolicy,                 LINELIST, NULL),
  VPORT(SocksPort),
  V(SocksTimeout,                INTERVAL, "2 minutes"),
  V(SSLKeyLifetime,              INTERVAL, "0"),
  OBSOLETE("StrictEntryNodes"),
  OBSOLETE("StrictExitNodes"),
  V(StrictNodes,                 BOOL,     "0"),
  OBSOLETE("Support022HiddenServices"),
  V(TestSocks,                   BOOL,     "0"),
  V(TokenBucketRefillInterval,   MSEC_INTERVAL, "100 msec"),
  OBSOLETE("Tor2webMode"),
  OBSOLETE("Tor2webRendezvousPoints"),
  OBSOLETE("TLSECGroup"),
  V(TrackHostExits,              CSV,      NULL),
  V(TrackHostExitsExpire,        INTERVAL, "30 minutes"),
  OBSOLETE("TransListenAddress"),
  VPORT(TransPort),
  V(TransProxyType,              STRING,   "default"),
  OBSOLETE("TunnelDirConns"),
  V(UpdateBridgesFromAuthority,  BOOL,     "0"),
  V(UseBridges,                  BOOL,     "0"),
  VAR("UseEntryGuards",          BOOL,     UseEntryGuards_option, "1"),
  OBSOLETE("UseEntryGuardsAsDirGuards"),
  V(UseGuardFraction,            AUTOBOOL, "auto"),
  V(UseMicrodescriptors,         AUTOBOOL, "auto"),
  OBSOLETE("UseNTorHandshake"),
  V(User,                        STRING,   NULL),
  OBSOLETE("UserspaceIOCPBuffers"),
  V(AuthDirSharedRandomness,     BOOL,     "1"),
  V(AuthDirTestEd25519LinkKeys,  BOOL,     "1"),
  OBSOLETE("V1AuthoritativeDirectory"),
  OBSOLETE("V2AuthoritativeDirectory"),
  VAR("V3AuthoritativeDirectory",BOOL, V3AuthoritativeDir,   "0"),
  V(TestingV3AuthInitialVotingInterval, INTERVAL, "30 minutes"),
  V(TestingV3AuthInitialVoteDelay, INTERVAL, "5 minutes"),
  V(TestingV3AuthInitialDistDelay, INTERVAL, "5 minutes"),
  V(TestingV3AuthVotingStartOffset, INTERVAL, "0"),
  V(V3AuthVotingInterval,        INTERVAL, "1 hour"),
  V(V3AuthVoteDelay,             INTERVAL, "5 minutes"),
  V(V3AuthDistDelay,             INTERVAL, "5 minutes"),
  V(V3AuthNIntervalsValid,       POSINT,     "3"),
  V(V3AuthUseLegacyKey,          BOOL,     "0"),
  V(V3BandwidthsFile,            FILENAME, NULL),
  V(GuardfractionFile,           FILENAME, NULL),
  VAR("VersioningAuthoritativeDirectory",BOOL,VersioningAuthoritativeDir, "0"),
  OBSOLETE("VoteOnHidServDirectoriesV2"),
  V(VirtualAddrNetworkIPv4,      STRING,   "127.192.0.0/10"),
  V(VirtualAddrNetworkIPv6,      STRING,   "[FE80::]/10"),
  V(WarnPlaintextPorts,          CSV,      "23,109,110,143"),
  OBSOLETE("UseFilteringSSLBufferevents"),
  OBSOLETE("__UseFilteringSSLBufferevents"),
  VAR_NODUMP("__ReloadTorrcOnSIGHUP",   BOOL,  ReloadTorrcOnSIGHUP,      "1"),
  VAR_NODUMP("__AllDirActionsPrivate",  BOOL,  AllDirActionsPrivate,     "0"),
  VAR_NODUMP("__DisablePredictedCircuits",BOOL,DisablePredictedCircuits, "0"),
  VAR_NODUMP("__DisableSignalHandlers", BOOL,  DisableSignalHandlers,    "0"),
  VAR_NODUMP("__LeaveStreamsUnattached",BOOL,  LeaveStreamsUnattached,   "0"),
  VAR_NODUMP("__HashedControlSessionPassword", LINELIST,
             HashedControlSessionPassword,
      NULL),
  VAR_NODUMP("__OwningControllerProcess",STRING,OwningControllerProcess, NULL),
  VAR_NODUMP("__OwningControllerFD", UINT64, OwningControllerFD,
             UINT64_MAX_STRING),
  V(MinUptimeHidServDirectoryV2, INTERVAL, "96 hours"),
  V(TestingServerDownloadInitialDelay, CSV_INTERVAL, "0"),
  V(TestingClientDownloadInitialDelay, CSV_INTERVAL, "0"),
  V(TestingServerConsensusDownloadInitialDelay, CSV_INTERVAL, "0"),
  V(TestingClientConsensusDownloadInitialDelay, CSV_INTERVAL, "0"),
  /* With the ClientBootstrapConsensus*Download* below:
   * Clients with only authorities will try:
   *  - at least 3 authorities over 10 seconds, then exponentially backoff,
   *    with the next attempt 3-21 seconds later,
   * Clients with authorities and fallbacks will try:
   *  - at least 2 authorities and 4 fallbacks over 21 seconds, then
   *    exponentially backoff, with the next attempts 4-33 seconds later,
   * Clients will also retry when an application request arrives.
   * After a number of failed requests, clients retry every 3 days + 1 hour.
   *
   * Clients used to try 2 authorities over 10 seconds, then wait for
   * 60 minutes or an application request.
   *
   * When clients have authorities and fallbacks available, they use these
   * schedules: (we stagger the times to avoid thundering herds) */
  V(ClientBootstrapConsensusAuthorityDownloadInitialDelay, CSV_INTERVAL, "6"),
  V(ClientBootstrapConsensusFallbackDownloadInitialDelay, CSV_INTERVAL, "0"),
  /* When clients only have authorities available, they use this schedule: */
  V(ClientBootstrapConsensusAuthorityOnlyDownloadInitialDelay, CSV_INTERVAL,
    "0"),
  /* We don't want to overwhelm slow networks (or mirrors whose replies are
   * blocked), but we also don't want to fail if only some mirrors are
   * blackholed. Clients will try 3 directories simultaneously.
   * (Relays never use simultaneous connections.) */
  V(ClientBootstrapConsensusMaxInProgressTries, POSINT, "3"),
  /* When a client has any running bridges, check each bridge occasionally,
    * whether or not that bridge is actually up. */
  V(TestingBridgeDownloadInitialDelay, CSV_INTERVAL,"10800"),
  /* When a client is just starting, or has no running bridges, check each
   * bridge a few times quickly, and then try again later. These schedules
   * are much longer than the other schedules, because we try each and every
   * configured bridge with this schedule. */
  V(TestingBridgeBootstrapDownloadInitialDelay, CSV_INTERVAL, "0"),
  V(TestingClientMaxIntervalWithoutRequest, INTERVAL, "10 minutes"),
  V(TestingDirConnectionMaxStall, INTERVAL, "5 minutes"),
  OBSOLETE("TestingConsensusMaxDownloadTries"),
  OBSOLETE("ClientBootstrapConsensusMaxDownloadTries"),
  OBSOLETE("ClientBootstrapConsensusAuthorityOnlyMaxDownloadTries"),
  OBSOLETE("TestingDescriptorMaxDownloadTries"),
  OBSOLETE("TestingMicrodescMaxDownloadTries"),
  OBSOLETE("TestingCertMaxDownloadTries"),
  V_D(TestingDirAuthVoteExit, ROUTERSET, NULL),
  V(TestingDirAuthVoteExitIsStrict,  BOOL,     "0"),
  V_D(TestingDirAuthVoteGuard, ROUTERSET, NULL),
  V(TestingDirAuthVoteGuardIsStrict,  BOOL,     "0"),
  V_D(TestingDirAuthVoteHSDir, ROUTERSET, NULL),
  V(TestingDirAuthVoteHSDirIsStrict,  BOOL,     "0"),
  VAR_INVIS("___UsingTestNetworkDefaults", BOOL, UsingTestNetworkDefaults_,
            "0"),

  END_OF_CONFIG_VARS
};

/** List of default directory authorities */
static const char *default_authorities[] = {
#include "auth_dirs.inc"
  NULL
};

/** List of fallback directory authorities. The list is generated by opt-in of
 * relays that meet certain stability criteria.
 */
static const char *default_fallbacks[] = {
#include "fallback_dirs.inc"
  NULL
};

/** Override default values with these if the user sets the TestingTorNetwork
 * option. */
static const struct {
  const char *k;
  const char *v;
} testing_tor_network_defaults[] = {
#include "testnet.inc"
  { NULL, NULL }
};

#undef VAR
#undef V
#undef OBSOLETE

static const config_deprecation_t option_deprecation_notes_[] = {
  /* Deprecated since 0.3.2.0-alpha. */
  { "HTTPProxy", "It only applies to direct unencrypted HTTP connections "
    "to your directory server, which your Tor probably wasn't using." },
  { "HTTPProxyAuthenticator", "HTTPProxy is deprecated in favor of HTTPSProxy "
    "which should be used with HTTPSProxyAuthenticator." },
  /* End of options deprecated since 0.3.2.1-alpha */

  /* Options deprecated since 0.3.2.2-alpha */
  { "ReachableDirAddresses", "It has no effect on relays, and has had no "
    "effect on clients since 0.2.8." },
  { "ClientPreferIPv6DirPort", "It has no effect on relays, and has had no "
    "effect on clients since 0.2.8." },
  /* End of options deprecated since 0.3.2.2-alpha. */

  { NULL, NULL }
};

#ifdef _WIN32
static char *get_windows_conf_root(void);
#endif
static int options_act_reversible(const or_options_t *old_options, char **msg);
static int options_transition_allowed(const or_options_t *old,
                                      const or_options_t *new,
                                      char **msg);
static int options_transition_affects_workers(
      const or_options_t *old_options, const or_options_t *new_options);
static int options_transition_affects_descriptor(
      const or_options_t *old_options, const or_options_t *new_options);
static int options_transition_affects_dirauth_timing(
      const or_options_t *old_options, const or_options_t *new_options);
static int normalize_nickname_list(config_line_t **normalized_out,
                                   const config_line_t *lst, const char *name,
                                   char **msg);
static char *get_bindaddr_from_transport_listen_line(const char *line,
                                                     const char *transport);
static int parse_ports(or_options_t *options, int validate_only,
                              char **msg_out, int *n_ports_out,
                              int *world_writable_control_socket);
static int check_server_ports(const smartlist_t *ports,
                              const or_options_t *options,
                              int *num_low_ports_out);
static int validate_data_directories(or_options_t *options);
static int write_configuration_file(const char *fname,
                                    const or_options_t *options);
static int options_init_logs(const or_options_t *old_options,
                             or_options_t *options, int validate_only);

static void init_libevent(const or_options_t *options);
static int opt_streq(const char *s1, const char *s2);
static int parse_outbound_addresses(or_options_t *options, int validate_only,
                                    char **msg);
static void config_maybe_load_geoip_files_(const or_options_t *options,
                                           const or_options_t *old_options);
static int options_validate_cb(void *old_options, void *options,
                               void *default_options,
                               int from_setconf, char **msg);
static void cleanup_protocol_warning_severity_level(void);
static void set_protocol_warning_severity_level(int warning_severity);
static void options_clear_cb(const config_mgr_t *mgr, void *opts);

/** Magic value for or_options_t. */
#define OR_OPTIONS_MAGIC 9090909

/** Configuration format for or_options_t. */
static const config_format_t options_format = {
  sizeof(or_options_t),
  {
   "or_options_t",
   OR_OPTIONS_MAGIC,
   offsetof(or_options_t, magic_),
  },
  option_abbrevs_,
  option_deprecation_notes_,
  option_vars_,
  options_validate_cb,
  options_clear_cb,
  NULL,
  offsetof(or_options_t, subconfigs_),
};

/*
 * Functions to read and write the global options pointer.
 */

/** Command-line and config-file options. */
static or_options_t *global_options = NULL;
/** The fallback options_t object; this is where we look for options not
 * in torrc before we fall back to Tor's defaults. */
static or_options_t *global_default_options = NULL;
/** Name of most recently read torrc file. */
static char *torrc_fname = NULL;
/** Name of the most recently read torrc-defaults file.*/
static char *torrc_defaults_fname = NULL;
/** Configuration options set by command line. */
static config_line_t *global_cmdline_options = NULL;
/** Non-configuration options set by the command line */
static config_line_t *global_cmdline_only_options = NULL;
/** Boolean: Have we parsed the command line? */
static int have_parsed_cmdline = 0;
/** Contents of most recently read DirPortFrontPage file. */
static char *global_dirfrontpagecontents = NULL;
/** List of port_cfg_t for all configured ports. */
static smartlist_t *configured_ports = NULL;
/** True iff we're currently validating options, and any calls to
 * get_options() are likely to be bugs. */
static int in_option_validation = 0;
/* True iff we've initialized libevent */
static int libevent_initialized = 0;

/* A global configuration manager to handle all configuration objects. */
static config_mgr_t *options_mgr = NULL;

/** Return the global configuration manager object for torrc options. */
STATIC const config_mgr_t *
get_options_mgr(void)
{
  if (PREDICT_UNLIKELY(options_mgr == NULL)) {
    options_mgr = config_mgr_new(&options_format);
    config_mgr_freeze(options_mgr);
  }
  return options_mgr;
}

/** Return the contents of our frontpage string, or NULL if not configured. */
MOCK_IMPL(const char*,
get_dirportfrontpage, (void))
{
  return global_dirfrontpagecontents;
}

/** Returns the currently configured options. */
MOCK_IMPL(or_options_t *,
get_options_mutable, (void))
{
  tor_assert(global_options);
  tor_assert_nonfatal(! in_option_validation);
  return global_options;
}

/** Returns the currently configured options */
MOCK_IMPL(const or_options_t *,
get_options,(void))
{
  return get_options_mutable();
}

/**
 * True iff we have noticed that this is a testing tor network, and we
 * should use the corresponding defaults.
 **/
static bool testing_network_configured = false;

/** Return a set of lines for any default options that we want to override
 * from those set in our config_var_t values. */
static config_line_t *
get_options_defaults(void)
{
  int i;
  config_line_t *result = NULL, **next = &result;

  if (testing_network_configured) {
    for (i = 0; testing_tor_network_defaults[i].k; ++i) {
      config_line_append(next,
                         testing_tor_network_defaults[i].k,
                         testing_tor_network_defaults[i].v);
      next = &(*next)->next;
    }
  }

  return result;
}

/** Change the current global options to contain <b>new_val</b> instead of
 * their current value; take action based on the new value; free the old value
 * as necessary.  Returns 0 on success, -1 on failure.
 */
int
set_options(or_options_t *new_val, char **msg)
{
  or_options_t *old_options = global_options;
  global_options = new_val;
  /* Note that we pass the *old* options below, for comparison. It
   * pulls the new options directly out of global_options. */
  if (options_act_reversible(old_options, msg)<0) {
    tor_assert(*msg);
    global_options = old_options;
    return -1;
  }
  if (options_act(old_options) < 0) { /* acting on the options failed. die. */
    if (! tor_event_loop_shutdown_is_pending()) {
      log_err(LD_BUG,
              "Acting on config options left us in a broken state. Dying.");
      tor_shutdown_event_loop_and_exit(1);
    }
    global_options = old_options;
    return -1;
  }
  /* Issues a CONF_CHANGED event to notify controller of the change. If Tor is
   * just starting up then the old_options will be undefined. */
  if (old_options && old_options != global_options) {
    smartlist_t *elements = smartlist_new();
    config_line_t *changes =
      config_get_changes(get_options_mgr(), old_options, new_val);
    for (config_line_t *line = changes; line; line = line->next) {
      smartlist_add(elements, line->key);
      smartlist_add(elements, line->value);
    }
    control_event_conf_changed(elements);
    smartlist_free(elements);
    config_free_lines(changes);
  }

  if (old_options != global_options) {
    or_options_free(old_options);
    /* If we are here it means we've successfully applied the new options and
     * that the global options have been changed to the new values. We'll
     * check if we need to remove or add periodic events. */
    periodic_events_on_new_options(global_options);
  }

  return 0;
}

/** Release additional memory allocated in options
 */
static void
options_clear_cb(const config_mgr_t *mgr, void *opts)
{
  (void)mgr;
  or_options_t *options = opts;

  routerset_free(options->ExcludeExitNodesUnion_);
  if (options->NodeFamilySets) {
    SMARTLIST_FOREACH(options->NodeFamilySets, routerset_t *,
                      rs, routerset_free(rs));
    smartlist_free(options->NodeFamilySets);
  }
  if (options->SchedulerTypes_) {
    SMARTLIST_FOREACH(options->SchedulerTypes_, int *, i, tor_free(i));
    smartlist_free(options->SchedulerTypes_);
  }
  if (options->FilesOpenedByIncludes) {
    SMARTLIST_FOREACH(options->FilesOpenedByIncludes, char *, f, tor_free(f));
    smartlist_free(options->FilesOpenedByIncludes);
  }
  tor_free(options->DataDirectory);
  tor_free(options->CacheDirectory);
  tor_free(options->KeyDirectory);
  tor_free(options->BridgePassword_AuthDigest_);
  tor_free(options->command_arg);
  tor_free(options->master_key_fname);
  config_free_lines(options->MyFamily);
}

/** Release all memory allocated in options
 */
STATIC void
or_options_free_(or_options_t *options)
{
  config_free(get_options_mgr(), options);
}

/** Release all memory and resources held by global configuration structures.
 */
void
config_free_all(void)
{
  or_options_free(global_options);
  global_options = NULL;
  or_options_free(global_default_options);
  global_default_options = NULL;

  config_free_lines(global_cmdline_options);
  global_cmdline_options = NULL;

  config_free_lines(global_cmdline_only_options);
  global_cmdline_only_options = NULL;

  if (configured_ports) {
    SMARTLIST_FOREACH(configured_ports,
                      port_cfg_t *, p, port_cfg_free(p));
    smartlist_free(configured_ports);
    configured_ports = NULL;
  }

  tor_free(torrc_fname);
  tor_free(torrc_defaults_fname);
  tor_free(global_dirfrontpagecontents);

  cleanup_protocol_warning_severity_level();

  have_parsed_cmdline = 0;
  libevent_initialized = 0;

  config_mgr_free(options_mgr);
}

/** Make <b>address</b> -- a piece of information related to our operation as
 * a client -- safe to log according to the settings in options->SafeLogging,
 * and return it.
 *
 * (We return "[scrubbed]" if SafeLogging is "1", and address otherwise.)
 */
const char *
safe_str_client_opts(const or_options_t *options, const char *address)
{
  tor_assert(address);
  if (!options) {
    options = get_options();
  }

  if (options->SafeLogging_ == SAFELOG_SCRUB_ALL)
    return "[scrubbed]";
  else
    return address;
}

/** Make <b>address</b> -- a piece of information of unspecified sensitivity
 * -- safe to log according to the settings in options->SafeLogging, and
 * return it.
 *
 * (We return "[scrubbed]" if SafeLogging is anything besides "0", and address
 * otherwise.)
 */
const char *
safe_str_opts(const or_options_t *options, const char *address)
{
  tor_assert(address);
  if (!options) {
    options = get_options();
  }

  if (options->SafeLogging_ != SAFELOG_SCRUB_NONE)
    return "[scrubbed]";
  else
    return address;
}

/** Equivalent to escaped(safe_str_client(address)).  See reentrancy note on
 * escaped(): don't use this outside the main thread, or twice in the same
 * log statement. */
const char *
escaped_safe_str_client(const char *address)
{
  if (get_options()->SafeLogging_ == SAFELOG_SCRUB_ALL)
    return "[scrubbed]";
  else
    return escaped(address);
}

/** Equivalent to escaped(safe_str(address)).  See reentrancy note on
 * escaped(): don't use this outside the main thread, or twice in the same
 * log statement. */
const char *
escaped_safe_str(const char *address)
{
  if (get_options()->SafeLogging_ != SAFELOG_SCRUB_NONE)
    return "[scrubbed]";
  else
    return escaped(address);
}

/**
 * The severity level that should be used for warnings of severity
 * LOG_PROTOCOL_WARN.
 *
 * We keep this outside the options, and we use an atomic_counter_t, in case
 * one thread needs to use LOG_PROTOCOL_WARN while an option transition is
 * happening in the main thread.
 */
static atomic_counter_t protocol_warning_severity_level;

/** Return the severity level that should be used for warnings of severity
 * LOG_PROTOCOL_WARN. */
int
get_protocol_warning_severity_level(void)
{
  return (int) atomic_counter_get(&protocol_warning_severity_level);
}

/** Set the protocol warning severity level to <b>severity</b>. */
static void
set_protocol_warning_severity_level(int warning_severity)
{
  atomic_counter_exchange(&protocol_warning_severity_level,
                          warning_severity);
}

/**
 * Initialize the log warning severity level for protocol warnings. Call
 * only once at startup.
 */
void
init_protocol_warning_severity_level(void)
{
  atomic_counter_init(&protocol_warning_severity_level);
  set_protocol_warning_severity_level(LOG_WARN);
}

/**
 * Tear down protocol_warning_severity_level.
 */
static void
cleanup_protocol_warning_severity_level(void)
{
   atomic_counter_destroy(&protocol_warning_severity_level);
}

/** Add the default directory authorities directly into the trusted dir list,
 * but only add them insofar as they share bits with <b>type</b>.
 * Each authority's bits are restricted to the bits shared with <b>type</b>.
 * If <b>type</b> is ALL_DIRINFO or NO_DIRINFO (zero), add all authorities. */
STATIC void
add_default_trusted_dir_authorities(dirinfo_type_t type)
{
  int i;
  for (i=0; default_authorities[i]; i++) {
    if (parse_dir_authority_line(default_authorities[i], type, 0)<0) {
      log_err(LD_BUG, "Couldn't parse internal DirAuthority line %s",
              default_authorities[i]);
    }
  }
}

/** Add the default fallback directory servers into the fallback directory
 * server list. */
MOCK_IMPL(void,
add_default_fallback_dir_servers,(void))
{
  int i;
  for (i=0; default_fallbacks[i]; i++) {
    if (parse_dir_fallback_line(default_fallbacks[i], 0)<0) {
      log_err(LD_BUG, "Couldn't parse internal FallbackDir line %s",
              default_fallbacks[i]);
    }
  }
}

/** Look at all the config options for using alternate directory
 * authorities, and make sure none of them are broken. Also, warn the
 * user if we changed any dangerous ones.
 */
static int
validate_dir_servers(or_options_t *options, or_options_t *old_options)
{
  config_line_t *cl;

  if (options->DirAuthorities &&
      (options->AlternateDirAuthority || options->AlternateBridgeAuthority)) {
    log_warn(LD_CONFIG,
             "You cannot set both DirAuthority and Alternate*Authority.");
    return -1;
  }

  /* do we want to complain to the user about being partitionable? */
  if ((options->DirAuthorities &&
       (!old_options ||
        !config_lines_eq(options->DirAuthorities,
                         old_options->DirAuthorities))) ||
      (options->AlternateDirAuthority &&
       (!old_options ||
        !config_lines_eq(options->AlternateDirAuthority,
                         old_options->AlternateDirAuthority)))) {
    log_warn(LD_CONFIG,
             "You have used DirAuthority or AlternateDirAuthority to "
             "specify alternate directory authorities in "
             "your configuration. This is potentially dangerous: it can "
             "make you look different from all other Tor users, and hurt "
             "your anonymity. Even if you've specified the same "
             "authorities as Tor uses by default, the defaults could "
             "change in the future. Be sure you know what you're doing.");
  }

  /* Now go through the four ways you can configure an alternate
   * set of directory authorities, and make sure none are broken. */
  for (cl = options->DirAuthorities; cl; cl = cl->next)
    if (parse_dir_authority_line(cl->value, NO_DIRINFO, 1)<0)
      return -1;
  for (cl = options->AlternateBridgeAuthority; cl; cl = cl->next)
    if (parse_dir_authority_line(cl->value, NO_DIRINFO, 1)<0)
      return -1;
  for (cl = options->AlternateDirAuthority; cl; cl = cl->next)
    if (parse_dir_authority_line(cl->value, NO_DIRINFO, 1)<0)
      return -1;
  for (cl = options->FallbackDir; cl; cl = cl->next)
    if (parse_dir_fallback_line(cl->value, 1)<0)
      return -1;
  return 0;
}

/** Look at all the config options and assign new dir authorities
 * as appropriate.
 */
int
consider_adding_dir_servers(const or_options_t *options,
                            const or_options_t *old_options)
{
  config_line_t *cl;
  int need_to_update =
    !smartlist_len(router_get_trusted_dir_servers()) ||
    !smartlist_len(router_get_fallback_dir_servers()) || !old_options ||
    !config_lines_eq(options->DirAuthorities, old_options->DirAuthorities) ||
    !config_lines_eq(options->FallbackDir, old_options->FallbackDir) ||
    (options->UseDefaultFallbackDirs != old_options->UseDefaultFallbackDirs) ||
    !config_lines_eq(options->AlternateBridgeAuthority,
                     old_options->AlternateBridgeAuthority) ||
    !config_lines_eq(options->AlternateDirAuthority,
                     old_options->AlternateDirAuthority);

  if (!need_to_update)
    return 0; /* all done */

  /* "You cannot set both DirAuthority and Alternate*Authority."
   * Checking that this restriction holds allows us to simplify
   * the unit tests. */
  tor_assert(!(options->DirAuthorities &&
               (options->AlternateDirAuthority
                || options->AlternateBridgeAuthority)));

  /* Start from a clean slate. */
  clear_dir_servers();

  if (!options->DirAuthorities) {
    /* then we may want some of the defaults */
    dirinfo_type_t type = NO_DIRINFO;
    if (!options->AlternateBridgeAuthority) {
      type |= BRIDGE_DIRINFO;
    }
    if (!options->AlternateDirAuthority) {
      type |= V3_DIRINFO | EXTRAINFO_DIRINFO | MICRODESC_DIRINFO;
      /* Only add the default fallback directories when the DirAuthorities,
       * AlternateDirAuthority, and FallbackDir directory config options
       * are set to their defaults, and when UseDefaultFallbackDirs is 1. */
      if (!options->FallbackDir && options->UseDefaultFallbackDirs) {
        add_default_fallback_dir_servers();
      }
    }
    /* if type == NO_DIRINFO, we don't want to add any of the
     * default authorities, because we've replaced them all */
    if (type != NO_DIRINFO)
      add_default_trusted_dir_authorities(type);
  }

  for (cl = options->DirAuthorities; cl; cl = cl->next)
    if (parse_dir_authority_line(cl->value, NO_DIRINFO, 0)<0)
      return -1;
  for (cl = options->AlternateBridgeAuthority; cl; cl = cl->next)
    if (parse_dir_authority_line(cl->value, NO_DIRINFO, 0)<0)
      return -1;
  for (cl = options->AlternateDirAuthority; cl; cl = cl->next)
    if (parse_dir_authority_line(cl->value, NO_DIRINFO, 0)<0)
      return -1;
  for (cl = options->FallbackDir; cl; cl = cl->next)
    if (parse_dir_fallback_line(cl->value, 0)<0)
      return -1;
  return 0;
}

/**
 * Make sure that <b>directory</b> exists, with appropriate ownership and
 * permissions (as modified by <b>group_readable</b>). If <b>create</b>,
 * create the directory if it is missing. Return 0 on success.
 * On failure, return -1 and set *<b>msg_out</b>.
 */
static int
check_and_create_data_directory(int create,
                                const char *directory,
                                int group_readable,
                                const char *owner,
                                char **msg_out)
{
  cpd_check_t cpd_opts = create ? CPD_CREATE : CPD_CHECK;
  if (group_readable)
      cpd_opts |= CPD_GROUP_READ;
  if (check_private_dir(directory,
                        cpd_opts,
                        owner) < 0) {
    tor_asprintf(msg_out,
                 "Couldn't %s private data directory \"%s\"",
                 create ? "create" : "access",
                 directory);
    return -1;
  }

#ifndef _WIN32
  if (group_readable) {
    /* Only new dirs created get new opts, also enforce group read. */
    if (chmod(directory, 0750)) {
      log_warn(LD_FS,"Unable to make %s group-readable: %s",
               directory, strerror(errno));
    }
  }
#endif /* !defined(_WIN32) */

  return 0;
}

/**
 * Ensure that our keys directory exists, with appropriate permissions.
 * Return 0 on success, -1 on failure.
 */
int
create_keys_directory(const or_options_t *options)
{
  /* Make sure DataDirectory exists, and is private. */
  cpd_check_t cpd_opts = CPD_CREATE;
  if (options->DataDirectoryGroupReadable)
    cpd_opts |= CPD_GROUP_READ;
  if (check_private_dir(options->DataDirectory, cpd_opts, options->User)) {
    log_err(LD_OR, "Can't create/check datadirectory %s",
            options->DataDirectory);
    return -1;
  }

  /* Check the key directory. */
  if (check_private_dir(options->KeyDirectory, CPD_CREATE, options->User)) {
    return -1;
  }
  return 0;
}

/* Helps determine flags to pass to switch_id. */
static int have_low_ports = -1;

/** Fetch the active option list, and take actions based on it. All of the
 * things we do should survive being done repeatedly.  If present,
 * <b>old_options</b> contains the previous value of the options.
 *
 * Return 0 if all goes well, return -1 if things went badly.
 */
static int
options_act_reversible(const or_options_t *old_options, char **msg)
{
  smartlist_t *new_listeners = smartlist_new();
  or_options_t *options = get_options_mutable();
  int running_tor = options->command == CMD_RUN_TOR;
  int set_conn_limit = 0;
  int r = -1;
  int logs_marked = 0, logs_initialized = 0;
  int old_min_log_level = get_min_log_level();

  /* Daemonize _first_, since we only want to open most of this stuff in
   * the subprocess.  Libevent bases can't be reliably inherited across
   * processes. */
  if (running_tor && options->RunAsDaemon) {
    if (! start_daemon_has_been_called())
      subsystems_prefork();
    /* No need to roll back, since you can't change the value. */
    if (start_daemon())
      subsystems_postfork();
  }

#ifdef HAVE_SYSTEMD
  /* Our PID may have changed, inform supervisor */
  sd_notifyf(0, "MAINPID=%ld\n", (long int)getpid());
#endif

#ifndef HAVE_SYS_UN_H
  if (options->ControlSocket || options->ControlSocketsGroupWritable) {
    *msg = tor_strdup("Unix domain sockets (ControlSocket) not supported "
                      "on this OS/with this build.");
    goto rollback;
  }
#else /* !(!defined(HAVE_SYS_UN_H)) */
  if (options->ControlSocketsGroupWritable && !options->ControlSocket) {
    *msg = tor_strdup("Setting ControlSocketGroupWritable without setting"
                      "a ControlSocket makes no sense.");
    goto rollback;
  }
#endif /* !defined(HAVE_SYS_UN_H) */

  if (running_tor) {
    int n_ports=0;
    /* We need to set the connection limit before we can open the listeners. */
    if (! sandbox_is_active()) {
      if (set_max_file_descriptors((unsigned)options->ConnLimit,
                                   &options->ConnLimit_) < 0) {
        *msg = tor_strdup("Problem with ConnLimit value. "
                          "See logs for details.");
        goto rollback;
      }
      set_conn_limit = 1;
    } else {
      tor_assert(old_options);
      options->ConnLimit_ = old_options->ConnLimit_;
    }

    /* Set up libevent.  (We need to do this before we can register the
     * listeners as listeners.) */
    if (running_tor && !libevent_initialized) {
      init_libevent(options);
      libevent_initialized = 1;

      /* This has to come up after libevent is initialized. */
      control_initialize_event_queue();

      /*
       * Initialize the scheduler - this has to come after
       * options_init_from_torrc() sets up libevent - why yes, that seems
       * completely sensible to hide the libevent setup in the option parsing
       * code!  It also needs to happen before init_keys(), so it needs to
       * happen here too.  How yucky. */
      scheduler_init();
    }

    /* Adjust the port configuration so we can launch listeners. */
    if (parse_ports(options, 0, msg, &n_ports, NULL)) {
      if (!*msg)
        *msg = tor_strdup("Unexpected problem parsing port config");
      goto rollback;
    }

    /* Set the hibernation state appropriately.*/
    consider_hibernation(time(NULL));

    /* Launch the listeners.  (We do this before we setuid, so we can bind to
     * ports under 1024.)  We don't want to rebind if we're hibernating or
     * shutting down. If networking is disabled, this will close all but the
     * control listeners, but disable those. */
    if (!we_are_hibernating()) {
      if (retry_all_listeners(new_listeners, options->DisableNetwork) < 0) {
        *msg = tor_strdup("Failed to bind one of the listener ports.");
        goto rollback;
      }
    }
    if (options->DisableNetwork) {
      /* Aggressively close non-controller stuff, NOW */
      log_notice(LD_NET, "DisableNetwork is set. Tor will not make or accept "
                 "non-control network connections. Shutting down all existing "
                 "connections.");
      connection_mark_all_noncontrol_connections();
      /* We can't complete circuits until the network is re-enabled. */
      note_that_we_maybe_cant_complete_circuits();
    }
  }

#if defined(HAVE_NET_IF_H) && defined(HAVE_NET_PFVAR_H)
  /* Open /dev/pf before dropping privileges. */
  if (options->TransPort_set &&
      options->TransProxyType_parsed == TPT_DEFAULT) {
    if (get_pf_socket() < 0) {
      *msg = tor_strdup("Unable to open /dev/pf for transparent proxy.");
      goto rollback;
    }
  }
#endif /* defined(HAVE_NET_IF_H) && defined(HAVE_NET_PFVAR_H) */

  /* Attempt to lock all current and future memory with mlockall() only once */
  if (options->DisableAllSwap) {
    if (tor_mlockall() == -1) {
      *msg = tor_strdup("DisableAllSwap failure. Do you have proper "
                        "permissions?");
      goto done;
    }
  }

  /* Setuid/setgid as appropriate */
  if (options->User) {
    tor_assert(have_low_ports != -1);
    unsigned switch_id_flags = 0;
    if (options->KeepBindCapabilities == 1) {
      switch_id_flags |= SWITCH_ID_KEEP_BINDLOW;
      switch_id_flags |= SWITCH_ID_WARN_IF_NO_CAPS;
    }
    if (options->KeepBindCapabilities == -1 && have_low_ports) {
      switch_id_flags |= SWITCH_ID_KEEP_BINDLOW;
    }
    if (switch_id(options->User, switch_id_flags) != 0) {
      /* No need to roll back, since you can't change the value. */
      *msg = tor_strdup("Problem with User value. See logs for details.");
      goto done;
    }
  }

  /* Ensure data directory is private; create if possible. */
  /* It's okay to do this in "options_act_reversible()" even though it isn't
   * actually reversible, since you can't change the DataDirectory while
   * Tor is running. */
  if (check_and_create_data_directory(running_tor /* create */,
                                      options->DataDirectory,
                                      options->DataDirectoryGroupReadable,
                                      options->User,
                                      msg) < 0) {
    goto done;
  }
  if (check_and_create_data_directory(running_tor /* create */,
                                      options->KeyDirectory,
                                      options->KeyDirectoryGroupReadable,
                                      options->User,
                                      msg) < 0) {
    goto done;
  }

  /* We need to handle the group-readable flag for the cache directory
   * specially, since the directory defaults to being the same as the
   * DataDirectory. */
  int cache_dir_group_readable;
  if (options->CacheDirectoryGroupReadable != -1) {
    /* If the user specified a value, use their setting */
    cache_dir_group_readable = options->CacheDirectoryGroupReadable;
  } else if (!strcmp(options->CacheDirectory, options->DataDirectory)) {
    /* If the user left the value as "auto", and the cache is the same as the
     * datadirectory, use the datadirectory setting.
     */
    cache_dir_group_readable = options->DataDirectoryGroupReadable;
  } else {
    /* Otherwise, "auto" means "not group readable". */
    cache_dir_group_readable = 0;
  }
  if (check_and_create_data_directory(running_tor /* create */,
                                      options->CacheDirectory,
                                      cache_dir_group_readable,
                                      options->User,
                                      msg) < 0) {
    goto done;
  }

  /* Bail out at this point if we're not going to be a client or server:
   * we don't run Tor itself. */
  if (!running_tor)
    goto commit;

  mark_logs_temp(); /* Close current logs once new logs are open. */
  logs_marked = 1;
  /* Configure the tor_log(s) */
  if (options_init_logs(old_options, options, 0)<0) {
    *msg = tor_strdup("Failed to init Log options. See logs for details.");
    goto rollback;
  }
  logs_initialized = 1;

 commit:
  r = 0;
  if (logs_marked) {
    log_severity_list_t *severity =
      tor_malloc_zero(sizeof(log_severity_list_t));
    close_temp_logs();
    add_callback_log(severity, control_event_logmsg);
    logs_set_pending_callback_callback(control_event_logmsg_pending);
    control_adjust_event_log_severity();
    tor_free(severity);
    tor_log_update_sigsafe_err_fds();
  }
  if (logs_initialized) {
    flush_log_messages_from_startup();
  }

  {
    const char *badness = NULL;
    int bad_safelog = 0, bad_severity = 0, new_badness = 0;
    if (options->SafeLogging_ != SAFELOG_SCRUB_ALL) {
      bad_safelog = 1;
      if (!old_options || old_options->SafeLogging_ != options->SafeLogging_)
        new_badness = 1;
    }
    if (get_min_log_level() >= LOG_INFO) {
      bad_severity = 1;
      if (get_min_log_level() != old_min_log_level)
        new_badness = 1;
    }
    if (bad_safelog && bad_severity)
      badness = "you disabled SafeLogging, and "
        "you're logging more than \"notice\"";
    else if (bad_safelog)
      badness = "you disabled SafeLogging";
    else
      badness = "you're logging more than \"notice\"";
    if (new_badness)
      log_warn(LD_GENERAL, "Your log may contain sensitive information - %s. "
               "Don't log unless it serves an important reason. "
               "Overwrite the log afterwards.", badness);
  }

  if (set_conn_limit) {
    /*
     * If we adjusted the conn limit, recompute the OOS threshold too
     *
     * How many possible sockets to keep in reserve?  If we have lots of
     * possible sockets, keep this below a limit and set ConnLimit_high_thresh
     * very close to ConnLimit_, but if ConnLimit_ is low, shrink it in
     * proportion.
     *
     * Somewhat arbitrarily, set socks_in_reserve to 5% of ConnLimit_, but
     * cap it at 64.
     */
    int socks_in_reserve = options->ConnLimit_ / 20;
    if (socks_in_reserve > 64) socks_in_reserve = 64;

    options->ConnLimit_high_thresh = options->ConnLimit_ - socks_in_reserve;
    options->ConnLimit_low_thresh = (options->ConnLimit_ / 4) * 3;
    log_info(LD_GENERAL,
             "Recomputed OOS thresholds: ConnLimit %d, ConnLimit_ %d, "
             "ConnLimit_high_thresh %d, ConnLimit_low_thresh %d",
             options->ConnLimit, options->ConnLimit_,
             options->ConnLimit_high_thresh,
             options->ConnLimit_low_thresh);

    /* Give the OOS handler a chance with the new thresholds */
    connection_check_oos(get_n_open_sockets(), 0);
  }

  goto done;

 rollback:
  r = -1;
  tor_assert(*msg);

  if (logs_marked) {
    rollback_log_changes();
    control_adjust_event_log_severity();
  }

  if (set_conn_limit && old_options)
    set_max_file_descriptors((unsigned)old_options->ConnLimit,
                             &options->ConnLimit_);

  SMARTLIST_FOREACH(new_listeners, connection_t *, conn,
  {
    log_notice(LD_NET, "Closing partially-constructed %s on %s:%d",
               conn_type_to_string(conn->type), conn->address, conn->port);
    connection_close_immediate(conn);
    connection_mark_for_close(conn);
  });

 done:
  smartlist_free(new_listeners);
  return r;
}

/** If we need to have a GEOIP ip-to-country map to run with our configured
 * options, return 1 and set *<b>reason_out</b> to a description of why. */
int
options_need_geoip_info(const or_options_t *options, const char **reason_out)
{
  int bridge_usage = should_record_bridge_info(options);
  int routerset_usage =
    routerset_needs_geoip(options->EntryNodes) ||
    routerset_needs_geoip(options->ExitNodes) ||
    routerset_needs_geoip(options->MiddleNodes) ||
    routerset_needs_geoip(options->ExcludeExitNodes) ||
    routerset_needs_geoip(options->ExcludeNodes) ||
    routerset_needs_geoip(options->HSLayer2Nodes) ||
    routerset_needs_geoip(options->HSLayer3Nodes);

  if (routerset_usage && reason_out) {
    *reason_out = "We've been configured to use (or avoid) nodes in certain "
      "countries, and we need GEOIP information to figure out which ones they "
      "are.";
  } else if (bridge_usage && reason_out) {
    *reason_out = "We've been configured to see which countries can access "
      "us as a bridge, and we need GEOIP information to tell which countries "
      "clients are in.";
  }
  return bridge_usage || routerset_usage;
}

/** Return the bandwidthrate that we are going to report to the authorities
 * based on the config options. */
uint32_t
get_effective_bwrate(const or_options_t *options)
{
  uint64_t bw = options->BandwidthRate;
  if (bw > options->MaxAdvertisedBandwidth)
    bw = options->MaxAdvertisedBandwidth;
  if (options->RelayBandwidthRate > 0 && bw > options->RelayBandwidthRate)
    bw = options->RelayBandwidthRate;
  /* ensure_bandwidth_cap() makes sure that this cast can't overflow. */
  return (uint32_t)bw;
}

/** Return the bandwidthburst that we are going to report to the authorities
 * based on the config options. */
uint32_t
get_effective_bwburst(const or_options_t *options)
{
  uint64_t bw = options->BandwidthBurst;
  if (options->RelayBandwidthBurst > 0 && bw > options->RelayBandwidthBurst)
    bw = options->RelayBandwidthBurst;
  /* ensure_bandwidth_cap() makes sure that this cast can't overflow. */
  return (uint32_t)bw;
}

/* Used in the various options_transition_affects* functions. */
#define YES_IF_CHANGED_BOOL(opt) \
  if (!CFG_EQ_BOOL(old_options, new_options, opt)) return 1;
#define YES_IF_CHANGED_INT(opt) \
  if (!CFG_EQ_INT(old_options, new_options, opt)) return 1;
#define YES_IF_CHANGED_STRING(opt) \
  if (!CFG_EQ_STRING(old_options, new_options, opt)) return 1;
#define YES_IF_CHANGED_LINELIST(opt) \
  if (!CFG_EQ_LINELIST(old_options, new_options, opt)) return 1;
#define YES_IF_CHANGED_SMARTLIST(opt) \
  if (!CFG_EQ_SMARTLIST(old_options, new_options, opt)) return 1;
#define YES_IF_CHANGED_ROUTERSET(opt) \
  if (!CFG_EQ_ROUTERSET(old_options, new_options, opt)) return 1;

/**
 * Return true if changing the configuration from <b>old</b> to <b>new</b>
 * affects the guard subsystem.
 */
static int
options_transition_affects_guards(const or_options_t *old_options,
                                  const or_options_t *new_options)
{
  /* NOTE: Make sure this function stays in sync with
   * node_passes_guard_filter */
  tor_assert(old_options);
  tor_assert(new_options);

  YES_IF_CHANGED_BOOL(UseEntryGuards);
  YES_IF_CHANGED_BOOL(UseBridges);
  YES_IF_CHANGED_BOOL(ClientUseIPv4);
  YES_IF_CHANGED_BOOL(ClientUseIPv6);
  YES_IF_CHANGED_BOOL(FascistFirewall);
  YES_IF_CHANGED_ROUTERSET(ExcludeNodes);
  YES_IF_CHANGED_ROUTERSET(EntryNodes);
  YES_IF_CHANGED_SMARTLIST(FirewallPorts);
  YES_IF_CHANGED_LINELIST(Bridges);
  YES_IF_CHANGED_LINELIST(ReachableORAddresses);
  YES_IF_CHANGED_LINELIST(ReachableDirAddresses);

  return 0;
}

/**
 * Return true if changing the configuration from <b>old</b> to <b>new</b>
 * affects the timing of the voting subsystem
 */
static int
options_transition_affects_dirauth_timing(const or_options_t *old_options,
                                          const or_options_t *new_options)
{
  tor_assert(old_options);
  tor_assert(new_options);

  if (authdir_mode_v3(old_options) != authdir_mode_v3(new_options))
    return 1;
  if (! authdir_mode_v3(new_options))
    return 0;
  YES_IF_CHANGED_INT(V3AuthVotingInterval);
  YES_IF_CHANGED_INT(V3AuthVoteDelay);
  YES_IF_CHANGED_INT(V3AuthDistDelay);
  YES_IF_CHANGED_INT(TestingV3AuthInitialVotingInterval);
  YES_IF_CHANGED_INT(TestingV3AuthInitialVoteDelay);
  YES_IF_CHANGED_INT(TestingV3AuthInitialDistDelay);
  YES_IF_CHANGED_INT(TestingV3AuthVotingStartOffset);

  return 0;
}

/** Fetch the active option list, and take actions based on it. All of the
 * things we do should survive being done repeatedly.  If present,
 * <b>old_options</b> contains the previous value of the options.
 *
 * Return 0 if all goes well, return -1 if it's time to die.
 *
 * Note: We haven't moved all the "act on new configuration" logic
 * here yet.  Some is still in do_hup() and other places.
 */
STATIC int
options_act(const or_options_t *old_options)
{
  config_line_t *cl;
  or_options_t *options = get_options_mutable();
  int running_tor = options->command == CMD_RUN_TOR;
  char *msg=NULL;
  const int transition_affects_workers =
    old_options && options_transition_affects_workers(old_options, options);
  const int transition_affects_guards =
    old_options && options_transition_affects_guards(old_options, options);

  if (options->NoExec || options->Sandbox) {
    tor_disable_spawning_background_processes();
  }

  /* disable ptrace and later, other basic debugging techniques */
  {
    /* Remember if we already disabled debugger attachment */
    static int disabled_debugger_attach = 0;
    /* Remember if we already warned about being configured not to disable
     * debugger attachment */
    static int warned_debugger_attach = 0;
    /* Don't disable debugger attachment when we're running the unit tests. */
    if (options->DisableDebuggerAttachment && !disabled_debugger_attach &&
        running_tor) {
      int ok = tor_disable_debugger_attach();
      /* LCOV_EXCL_START the warned_debugger_attach is 0 can't reach inside. */
      if (warned_debugger_attach && ok == 1) {
        log_notice(LD_CONFIG, "Disabled attaching debuggers for unprivileged "
                   "users.");
      }
      /* LCOV_EXCL_STOP */
      disabled_debugger_attach = (ok == 1);
    } else if (!options->DisableDebuggerAttachment &&
               !warned_debugger_attach) {
      log_notice(LD_CONFIG, "Not disabling debugger attaching for "
                 "unprivileged users.");
      warned_debugger_attach = 1;
    }
  }

  /* Write control ports to disk as appropriate */
  control_ports_write_to_file();

  if (running_tor && !have_lockfile()) {
    if (try_locking(options, 1) < 0)
      return -1;
  }

  {
    int warning_severity = options->ProtocolWarnings ? LOG_WARN : LOG_INFO;
    set_protocol_warning_severity_level(warning_severity);
  }

  if (consider_adding_dir_servers(options, old_options) < 0) {
    // XXXX This should get validated earlier, and committed here, to
    // XXXX lower opportunities for reaching an error case.
    return -1;
  }

  if (rend_non_anonymous_mode_enabled(options)) {
    log_warn(LD_GENERAL, "This copy of Tor was compiled or configured to run "
             "in a non-anonymous mode. It will provide NO ANONYMITY.");
  }

  /* If we are a bridge with a pluggable transport proxy but no
     Extended ORPort, inform the user that they are missing out. */
  if (server_mode(options) && options->ServerTransportPlugin &&
      !options->ExtORPort_lines) {
    log_notice(LD_CONFIG, "We use pluggable transports but the Extended "
               "ORPort is disabled. Tor and your pluggable transports proxy "
               "communicate with each other via the Extended ORPort so it "
               "is suggested you enable it: it will also allow your Bridge "
               "to collect statistics about its clients that use pluggable "
               "transports. Please enable it using the ExtORPort torrc option "
               "(e.g. set 'ExtORPort auto').");
  }

  if (options->Bridges) {
    mark_bridge_list();
    for (cl = options->Bridges; cl; cl = cl->next) {
      bridge_line_t *bridge_line = parse_bridge_line(cl->value);
      if (!bridge_line) {
        // LCOV_EXCL_START
        log_warn(LD_BUG,
                 "Previously validated Bridge line could not be added!");
        return -1;
        // LCOV_EXCL_STOP
      }
      bridge_add_from_config(bridge_line);
    }
    sweep_bridge_list();
  }

  if (running_tor && hs_config_service_all(options, 0)<0) {
    // LCOV_EXCL_START
    log_warn(LD_BUG,
       "Previously validated hidden services line could not be added!");
    return -1;
    // LCOV_EXCL_STOP
  }

  if (running_tor && hs_config_client_auth_all(options, 0) < 0) {
    // LCOV_EXCL_START
    log_warn(LD_BUG, "Previously validated client authorization for "
                     "hidden services could not be added!");
    return -1;
    // LCOV_EXCL_STOP
  }

  if (running_tor && !old_options &&
      options->OwningControllerFD != UINT64_MAX) {
    const unsigned ctrl_flags =
      CC_LOCAL_FD_IS_OWNER |
      CC_LOCAL_FD_IS_AUTHENTICATED;
    tor_socket_t ctrl_sock = (tor_socket_t)options->OwningControllerFD;
    if (control_connection_add_local_fd(ctrl_sock, ctrl_flags) < 0) {
      log_warn(LD_CONFIG, "Could not add local controller connection with "
               "given FD.");
      return -1;
    }
  }

  /* Load state */
  if (! or_state_loaded() && running_tor) {
    if (or_state_load())
      return -1;
    rep_hist_load_mtbf_data(time(NULL));
  }

  /* If we have an ExtORPort, initialize its auth cookie. */
  if (running_tor &&
      init_ext_or_cookie_authentication(!!options->ExtORPort_lines) < 0) {
    log_warn(LD_CONFIG,"Error creating Extended ORPort cookie file.");
    return -1;
  }

  mark_transport_list();
  pt_prepare_proxy_list_for_config_read();
  if (!options->DisableNetwork) {
    if (options->ClientTransportPlugin) {
      for (cl = options->ClientTransportPlugin; cl; cl = cl->next) {
        if (parse_transport_line(options, cl->value, 0, 0) < 0) {
          // LCOV_EXCL_START
          log_warn(LD_BUG,
                   "Previously validated ClientTransportPlugin line "
                   "could not be added!");
          return -1;
          // LCOV_EXCL_STOP
        }
      }
    }

    if (options->ServerTransportPlugin && server_mode(options)) {
      for (cl = options->ServerTransportPlugin; cl; cl = cl->next) {
        if (parse_transport_line(options, cl->value, 0, 1) < 0) {
          // LCOV_EXCL_START
          log_warn(LD_BUG,
                   "Previously validated ServerTransportPlugin line "
                   "could not be added!");
          return -1;
          // LCOV_EXCL_STOP
        }
      }
    }
  }
  sweep_transport_list();
  sweep_proxy_list();

  /* Start the PT proxy configuration. By doing this configuration
     here, we also figure out which proxies need to be restarted and
     which not. */
  if (pt_proxies_configuration_pending() && !net_is_disabled())
    pt_configure_remaining_proxies();

  /* Bail out at this point if we're not going to be a client or server:
   * we want to not fork, and to log stuff to stderr. */
  if (!running_tor)
    return 0;

  /* Finish backgrounding the process */
  if (options->RunAsDaemon) {
    /* We may be calling this for the n'th time (on SIGHUP), but it's safe. */
    finish_daemon(options->DataDirectory);
  }

  /* We want to reinit keys as needed before we do much of anything else:
     keys are important, and other things can depend on them. */
  if (transition_affects_workers ||
      (options->V3AuthoritativeDir && (!old_options ||
                                       !old_options->V3AuthoritativeDir))) {
    if (init_keys() < 0) {
      log_warn(LD_BUG,"Error initializing keys; exiting");
      return -1;
    }
  }

  /* Write our PID to the PID file. If we do not have write permissions we
   * will log a warning and exit. */
  if (options->PidFile && !sandbox_is_active()) {
    if (write_pidfile(options->PidFile) < 0) {
      log_err(LD_CONFIG, "Unable to write PIDFile %s",
              escaped(options->PidFile));
      return -1;
    }
  }

  /* Register addressmap directives */
  config_register_addressmaps(options);
  parse_virtual_addr_network(options->VirtualAddrNetworkIPv4, AF_INET,0,NULL);
  parse_virtual_addr_network(options->VirtualAddrNetworkIPv6, AF_INET6,0,NULL);

  /* Update address policies. */
  if (policies_parse_from_options(options) < 0) {
    /* This should be impossible, but let's be sure. */
    log_warn(LD_BUG,"Error parsing already-validated policy options.");
    return -1;
  }

  if (server_mode(options)) {
    static int cdm_initialized = 0;
    if (cdm_initialized == 0) {
      cdm_initialized = 1;
      consdiffmgr_configure(NULL);
      consdiffmgr_validate();
    }
  }

  if (init_control_cookie_authentication(options->CookieAuthentication) < 0) {
    log_warn(LD_CONFIG,"Error creating control cookie authentication file.");
    return -1;
  }

  monitor_owning_controller_process(options->OwningControllerProcess);

  /* reload keys as needed for rendezvous services. */
  if (hs_service_load_all_keys() < 0) {
    log_warn(LD_GENERAL,"Error loading rendezvous service keys");
    return -1;
  }

  /* Inform the scheduler subsystem that a configuration changed happened. It
   * might be a change of scheduler or parameter. */
  scheduler_conf_changed();

  /* Set up accounting */
  if (accounting_parse_options(options, 0)<0) {
    // LCOV_EXCL_START
    log_warn(LD_BUG,"Error in previously validated accounting options");
    return -1;
    // LCOV_EXCL_STOP
  }
  if (accounting_is_enabled(options))
    configure_accounting(time(NULL));

  /* Change the cell EWMA settings */
  cmux_ewma_set_options(options, networkstatus_get_latest_consensus());

  /* Update the BridgePassword's hashed version as needed.  We store this as a
   * digest so that we can do side-channel-proof comparisons on it.
   */
  if (options->BridgePassword) {
    char *http_authenticator;
    http_authenticator = alloc_http_authenticator(options->BridgePassword);
    if (!http_authenticator) {
      // XXXX This should get validated in options_validate().
      log_warn(LD_BUG, "Unable to allocate HTTP authenticator. Not setting "
               "BridgePassword.");
      return -1;
    }
    options->BridgePassword_AuthDigest_ = tor_malloc(DIGEST256_LEN);
    crypto_digest256(options->BridgePassword_AuthDigest_,
                     http_authenticator, strlen(http_authenticator),
                     DIGEST_SHA256);
    tor_free(http_authenticator);
  }

  if (parse_outbound_addresses(options, 0, &msg) < 0) {
    // LCOV_EXCL_START
    log_warn(LD_BUG, "Failed parsing previously validated outbound "
             "bind addresses: %s", msg);
    tor_free(msg);
    return -1;
    // LCOV_EXCL_STOP
  }

  config_maybe_load_geoip_files_(options, old_options);

  if (geoip_is_loaded(AF_INET) && options->GeoIPExcludeUnknown) {
    /* ExcludeUnknown is true or "auto" */
    const int is_auto = options->GeoIPExcludeUnknown == -1;
    int changed;

    changed  = routerset_add_unknown_ccs(&options->ExcludeNodes, is_auto);
    changed += routerset_add_unknown_ccs(&options->ExcludeExitNodes, is_auto);

    if (changed)
      routerset_add_unknown_ccs(&options->ExcludeExitNodesUnion_, is_auto);
  }

  /* Check for transitions that need action. */
  if (old_options) {
    int revise_trackexithosts = 0;
    int revise_automap_entries = 0;
    int abandon_circuits = 0;
    if ((options->UseEntryGuards && !old_options->UseEntryGuards) ||
        options->UseBridges != old_options->UseBridges ||
        (options->UseBridges &&
         !config_lines_eq(options->Bridges, old_options->Bridges)) ||
        !routerset_equal(old_options->ExcludeNodes,options->ExcludeNodes) ||
        !routerset_equal(old_options->ExcludeExitNodes,
                         options->ExcludeExitNodes) ||
        !routerset_equal(old_options->EntryNodes, options->EntryNodes) ||
        !routerset_equal(old_options->ExitNodes, options->ExitNodes) ||
        !routerset_equal(old_options->HSLayer2Nodes,
                         options->HSLayer2Nodes) ||
        !routerset_equal(old_options->HSLayer3Nodes,
                         options->HSLayer3Nodes) ||
        !routerset_equal(old_options->MiddleNodes, options->MiddleNodes) ||
        options->StrictNodes != old_options->StrictNodes) {
      log_info(LD_CIRC,
               "Changed to using entry guards or bridges, or changed "
               "preferred or excluded node lists. "
               "Abandoning previous circuits.");
      abandon_circuits = 1;
    }

    if (transition_affects_guards) {
      if (guards_update_all()) {
        abandon_circuits = 1;
      }
    }

    if (abandon_circuits) {
      circuit_mark_all_unused_circs();
      circuit_mark_all_dirty_circs_as_unusable();
      revise_trackexithosts = 1;
    }

    if (!smartlist_strings_eq(old_options->TrackHostExits,
                              options->TrackHostExits))
      revise_trackexithosts = 1;

    if (revise_trackexithosts)
      addressmap_clear_excluded_trackexithosts(options);

    if (!options->AutomapHostsOnResolve &&
        old_options->AutomapHostsOnResolve) {
        revise_automap_entries = 1;
    } else {
      if (!smartlist_strings_eq(old_options->AutomapHostsSuffixes,
                                options->AutomapHostsSuffixes))
        revise_automap_entries = 1;
      else if (!opt_streq(old_options->VirtualAddrNetworkIPv4,
                          options->VirtualAddrNetworkIPv4) ||
               !opt_streq(old_options->VirtualAddrNetworkIPv6,
                          options->VirtualAddrNetworkIPv6))
        revise_automap_entries = 1;
    }

    if (revise_automap_entries)
      addressmap_clear_invalid_automaps(options);

/* How long should we delay counting bridge stats after becoming a bridge?
 * We use this so we don't count clients who used our bridge thinking it is
 * a relay. If you change this, don't forget to change the log message
 * below. It's 4 hours (the time it takes to stop being used by clients)
 * plus some extra time for clock skew. */
#define RELAY_BRIDGE_STATS_DELAY (6 * 60 * 60)

    if (! bool_eq(options->BridgeRelay, old_options->BridgeRelay)) {
      int was_relay = 0;
      if (options->BridgeRelay) {
        time_t int_start = time(NULL);
        if (config_lines_eq(old_options->ORPort_lines,options->ORPort_lines)) {
          int_start += RELAY_BRIDGE_STATS_DELAY;
          was_relay = 1;
        }
        geoip_bridge_stats_init(int_start);
        log_info(LD_CONFIG, "We are acting as a bridge now.  Starting new "
                 "GeoIP stats interval%s.", was_relay ? " in 6 "
                 "hours from now" : "");
      } else {
        geoip_bridge_stats_term();
        log_info(LD_GENERAL, "We are no longer acting as a bridge.  "
                 "Forgetting GeoIP stats.");
      }
    }

    if (transition_affects_workers) {
      log_info(LD_GENERAL,
               "Worker-related options changed. Rotating workers.");
      const int server_mode_turned_on =
        server_mode(options) && !server_mode(old_options);
      const int dir_server_mode_turned_on =
        dir_server_mode(options) && !dir_server_mode(old_options);

      if (server_mode_turned_on || dir_server_mode_turned_on) {
        cpu_init();
      }

      if (server_mode_turned_on) {
        ip_address_changed(0);
        if (have_completed_a_circuit() || !any_predicted_circuits(time(NULL)))
          inform_testing_reachability();
      }
      cpuworkers_rotate_keyinfo();
      if (dns_reset())
        return -1;
    } else {
      if (dns_reset())
        return -1;
    }

    if (options->PerConnBWRate != old_options->PerConnBWRate ||
        options->PerConnBWBurst != old_options->PerConnBWBurst)
      connection_or_update_token_buckets(get_connection_array(), options);

    if (options->BandwidthRate != old_options->BandwidthRate ||
        options->BandwidthBurst != old_options->BandwidthBurst ||
        options->RelayBandwidthRate != old_options->RelayBandwidthRate ||
        options->RelayBandwidthBurst != old_options->RelayBandwidthBurst)
      connection_bucket_adjust(options);

    if (options->MainloopStats != old_options->MainloopStats) {
      reset_main_loop_counters();
    }
  }

  /* Only collect directory-request statistics on relays and bridges. */
  options->DirReqStatistics = options->DirReqStatistics_option &&
    server_mode(options);
  options->HiddenServiceStatistics =
    options->HiddenServiceStatistics_option && server_mode(options);

  if (options->CellStatistics || options->DirReqStatistics ||
      options->EntryStatistics || options->ExitPortStatistics ||
      options->ConnDirectionStatistics ||
      options->HiddenServiceStatistics ||
      options->BridgeAuthoritativeDir) {
    time_t now = time(NULL);
    int print_notice = 0;

    /* Only collect other relay-only statistics on relays. */
    if (!public_server_mode(options)) {
      options->CellStatistics = 0;
      options->EntryStatistics = 0;
      options->ConnDirectionStatistics = 0;
      options->ExitPortStatistics = 0;
    }

    if ((!old_options || !old_options->CellStatistics) &&
        options->CellStatistics) {
      rep_hist_buffer_stats_init(now);
      print_notice = 1;
    }
    if ((!old_options || !old_options->DirReqStatistics) &&
        options->DirReqStatistics) {
      if (geoip_is_loaded(AF_INET)) {
        geoip_dirreq_stats_init(now);
        print_notice = 1;
      } else {
        /* disable statistics collection since we have no geoip file */
        options->DirReqStatistics = 0;
        if (options->ORPort_set)
          log_notice(LD_CONFIG, "Configured to measure directory request "
                                "statistics, but no GeoIP database found. "
                                "Please specify a GeoIP database using the "
                                "GeoIPFile option.");
      }
    }
    if ((!old_options || !old_options->EntryStatistics) &&
        options->EntryStatistics && !should_record_bridge_info(options)) {
      /* If we get here, we've started recording bridge info when we didn't
       * do so before.  Note that "should_record_bridge_info()" will
       * always be false at this point, because of the earlier block
       * that cleared EntryStatistics when public_server_mode() was false.
       * We're leaving it in as defensive programming. */
      if (geoip_is_loaded(AF_INET) || geoip_is_loaded(AF_INET6)) {
        geoip_entry_stats_init(now);
        print_notice = 1;
      } else {
        options->EntryStatistics = 0;
        log_notice(LD_CONFIG, "Configured to measure entry node "
                              "statistics, but no GeoIP database found. "
                              "Please specify a GeoIP database using the "
                              "GeoIPFile option.");
      }
    }
    if ((!old_options || !old_options->ExitPortStatistics) &&
        options->ExitPortStatistics) {
      rep_hist_exit_stats_init(now);
      print_notice = 1;
    }
    if ((!old_options || !old_options->ConnDirectionStatistics) &&
        options->ConnDirectionStatistics) {
      rep_hist_conn_stats_init(now);
    }
    if ((!old_options || !old_options->HiddenServiceStatistics) &&
        options->HiddenServiceStatistics) {
      log_info(LD_CONFIG, "Configured to measure hidden service statistics.");
      rep_hist_hs_stats_init(now);
    }
    if ((!old_options || !old_options->BridgeAuthoritativeDir) &&
        options->BridgeAuthoritativeDir) {
      rep_hist_desc_stats_init(now);
      print_notice = 1;
    }
    if (print_notice)
        log_notice(LD_CONFIG, "Configured to measure statistics. Look for "
                "the *-stats files that will first be written to the "
                 "data directory in 24 hours from now.");
  }

  /* If we used to have statistics enabled but we just disabled them,
     stop gathering them.  */
  if (old_options && old_options->CellStatistics &&
      !options->CellStatistics)
    rep_hist_buffer_stats_term();
  if (old_options && old_options->DirReqStatistics &&
      !options->DirReqStatistics)
    geoip_dirreq_stats_term();
  if (old_options && old_options->EntryStatistics &&
      !options->EntryStatistics)
    geoip_entry_stats_term();
  if (old_options && old_options->HiddenServiceStatistics &&
      !options->HiddenServiceStatistics)
    rep_hist_hs_stats_term();
  if (old_options && old_options->ExitPortStatistics &&
      !options->ExitPortStatistics)
    rep_hist_exit_stats_term();
  if (old_options && old_options->ConnDirectionStatistics &&
      !options->ConnDirectionStatistics)
    rep_hist_conn_stats_term();
  if (old_options && old_options->BridgeAuthoritativeDir &&
      !options->BridgeAuthoritativeDir)
    rep_hist_desc_stats_term();

  /* Since our options changed, we might need to regenerate and upload our
   * server descriptor.
   */
  if (!old_options ||
      options_transition_affects_descriptor(old_options, options))
    mark_my_descriptor_dirty("config change");

  /* We may need to reschedule some directory stuff if our status changed. */
  if (old_options) {
    if (options_transition_affects_dirauth_timing(old_options, options)) {
      voting_schedule_recalculate_timing(options, time(NULL));
      reschedule_dirvote(options);
    }
    if (!bool_eq(directory_fetches_dir_info_early(options),
                 directory_fetches_dir_info_early(old_options)) ||
        !bool_eq(directory_fetches_dir_info_later(options),
                 directory_fetches_dir_info_later(old_options)) ||
        !config_lines_eq(old_options->Bridges, options->Bridges)) {
      /* Make sure update_router_have_minimum_dir_info() gets called. */
      router_dir_info_changed();
      /* We might need to download a new consensus status later or sooner than
       * we had expected. */
      update_consensus_networkstatus_fetch_time(time(NULL));
    }
  }

  /* DoS mitigation subsystem only applies to public relay. */
  if (public_server_mode(options)) {
    /* If we are configured as a relay, initialize the subsystem. Even on HUP,
     * this is safe to call as it will load data from the current options
     * or/and the consensus. */
    dos_init();
  } else if (old_options && public_server_mode(old_options)) {
    /* Going from relay to non relay, clean it up. */
    dos_free_all();
  }

  /* Load the webpage we're going to serve every time someone asks for '/' on
     our DirPort. */
  tor_free(global_dirfrontpagecontents);
  if (options->DirPortFrontPage) {
    global_dirfrontpagecontents =
      read_file_to_str(options->DirPortFrontPage, 0, NULL);
    if (!global_dirfrontpagecontents) {
      log_warn(LD_CONFIG,
               "DirPortFrontPage file '%s' not found. Continuing anyway.",
               options->DirPortFrontPage);
    }
  }

  return 0;
}

typedef enum {
  TAKES_NO_ARGUMENT = 0,
  ARGUMENT_NECESSARY = 1,
  ARGUMENT_OPTIONAL = 2
} takes_argument_t;

static const struct {
  const char *name;
  takes_argument_t takes_argument;
} CMDLINE_ONLY_OPTIONS[] = {
  { "-f",                     ARGUMENT_NECESSARY },
  { "--allow-missing-torrc",  TAKES_NO_ARGUMENT },
  { "--defaults-torrc",       ARGUMENT_NECESSARY },
  { "--hash-password",        ARGUMENT_NECESSARY },
  { "--dump-config",          ARGUMENT_OPTIONAL },
  { "--list-fingerprint",     TAKES_NO_ARGUMENT },
  { "--keygen",               TAKES_NO_ARGUMENT },
  { "--key-expiration",       ARGUMENT_OPTIONAL },
  { "--newpass",              TAKES_NO_ARGUMENT },
  { "--no-passphrase",        TAKES_NO_ARGUMENT },
  { "--passphrase-fd",        ARGUMENT_NECESSARY },
  { "--verify-config",        TAKES_NO_ARGUMENT },
  { "--ignore-missing-torrc", TAKES_NO_ARGUMENT },
  { "--quiet",                TAKES_NO_ARGUMENT },
  { "--hush",                 TAKES_NO_ARGUMENT },
  { "--version",              TAKES_NO_ARGUMENT },
  { "--list-modules",         TAKES_NO_ARGUMENT },
  { "--library-versions",     TAKES_NO_ARGUMENT },
  { "-h",                     TAKES_NO_ARGUMENT },
  { "--help",                 TAKES_NO_ARGUMENT },
  { "--list-torrc-options",   TAKES_NO_ARGUMENT },
  { "--list-deprecated-options",TAKES_NO_ARGUMENT },
  { "--nt-service",           TAKES_NO_ARGUMENT },
  { "-nt-service",            TAKES_NO_ARGUMENT },
  { NULL, 0 },
};

/** Helper: Read a list of configuration options from the command line.  If
 * successful, or if ignore_errors is set, put them in *<b>result</b>, put the
 * commandline-only options in *<b>cmdline_result</b>, and return 0;
 * otherwise, return -1 and leave *<b>result</b> and <b>cmdline_result</b>
 * alone. */
int
config_parse_commandline(int argc, char **argv, int ignore_errors,
                         config_line_t **result,
                         config_line_t **cmdline_result)
{
  config_line_t *param = NULL;

  config_line_t *front = NULL;
  config_line_t **new = &front;

  config_line_t *front_cmdline = NULL;
  config_line_t **new_cmdline = &front_cmdline;

  char *s, *arg;
  int i = 1;

  while (i < argc) {
    unsigned command = CONFIG_LINE_NORMAL;
    takes_argument_t want_arg = ARGUMENT_NECESSARY;
    int is_cmdline = 0;
    int j;

    for (j = 0; CMDLINE_ONLY_OPTIONS[j].name != NULL; ++j) {
      if (!strcmp(argv[i], CMDLINE_ONLY_OPTIONS[j].name)) {
        is_cmdline = 1;
        want_arg = CMDLINE_ONLY_OPTIONS[j].takes_argument;
        break;
      }
    }

    s = argv[i];

    /* Each keyword may be prefixed with one or two dashes. */
    if (*s == '-')
      s++;
    if (*s == '-')
      s++;
    /* Figure out the command, if any. */
    if (*s == '+') {
      s++;
      command = CONFIG_LINE_APPEND;
    } else if (*s == '/') {
      s++;
      command = CONFIG_LINE_CLEAR;
      /* A 'clear' command has no argument. */
      want_arg = 0;
    }

    const int is_last = (i == argc-1);

    if (want_arg == ARGUMENT_NECESSARY && is_last) {
      if (ignore_errors) {
        arg = tor_strdup("");
      } else {
        log_warn(LD_CONFIG,"Command-line option '%s' with no value. Failing.",
            argv[i]);
        config_free_lines(front);
        config_free_lines(front_cmdline);
        return -1;
      }
    } else if (want_arg == ARGUMENT_OPTIONAL && is_last) {
      arg = tor_strdup("");
    } else {
      arg = (want_arg != TAKES_NO_ARGUMENT) ? tor_strdup(argv[i+1]) :
                                              tor_strdup("");
    }

    param = tor_malloc_zero(sizeof(config_line_t));
    param->key = is_cmdline ? tor_strdup(argv[i]) :
                 tor_strdup(config_expand_abbrev(get_options_mgr(), s, 1, 1));
    param->value = arg;
    param->command = command;
    param->next = NULL;
    log_debug(LD_CONFIG, "command line: parsed keyword '%s', value '%s'",
        param->key, param->value);

    if (is_cmdline) {
      *new_cmdline = param;
      new_cmdline = &((*new_cmdline)->next);
    } else {
      *new = param;
      new = &((*new)->next);
    }

    i += want_arg ? 2 : 1;
  }
  *cmdline_result = front_cmdline;
  *result = front;
  return 0;
}

/** Return true iff key is a valid configuration option. */
int
option_is_recognized(const char *key)
{
  return config_find_option_name(get_options_mgr(), key) != NULL;
}

/** Return the canonical name of a configuration option, or NULL
 * if no such option exists. */
const char *
option_get_canonical_name(const char *key)
{
  return config_find_option_name(get_options_mgr(), key);
}

/** Return a canonical list of the options assigned for key.
 */
config_line_t *
option_get_assignment(const or_options_t *options, const char *key)
{
  return config_get_assigned_option(get_options_mgr(), options, key, 1);
}

/** Try assigning <b>list</b> to the global options. You do this by duping
 * options, assigning list to the new one, then validating it. If it's
 * ok, then throw out the old one and stick with the new one. Else,
 * revert to old and return failure.  Return SETOPT_OK on success, or
 * a setopt_err_t on failure.
 *
 * If not success, point *<b>msg</b> to a newly allocated string describing
 * what went wrong.
 */
setopt_err_t
options_trial_assign(config_line_t *list, unsigned flags, char **msg)
{
  int r;
  or_options_t *trial_options = config_dup(get_options_mgr(), get_options());

  if ((r=config_assign(get_options_mgr(), trial_options,
                       list, flags, msg)) < 0) {
    or_options_free(trial_options);
    return r;
  }

  setopt_err_t rv;
  or_options_t *cur_options = get_options_mutable();

  in_option_validation = 1;

  if (options_validate(cur_options, trial_options,
                       global_default_options, 1, msg) < 0) {
    or_options_free(trial_options);
    rv = SETOPT_ERR_PARSE; /*XXX make this a separate return value. */
    goto done;
  }

  if (options_transition_allowed(cur_options, trial_options, msg) < 0) {
    or_options_free(trial_options);
    rv = SETOPT_ERR_TRANSITION;
    goto done;
  }
  in_option_validation = 0;

  if (set_options(trial_options, msg)<0) {
    or_options_free(trial_options);
    rv = SETOPT_ERR_SETTING;
    goto done;
  }

  /* we liked it. put it in place. */
  rv = SETOPT_OK;
 done:
  in_option_validation = 0;
  return rv;
}

/** Print a usage message for tor. */
static void
print_usage(void)
{
  printf(
"Copyright (c) 2001-2004, Roger Dingledine\n"
"Copyright (c) 2004-2006, Roger Dingledine, Nick Mathewson\n"
"Copyright (c) 2007-2019, The Tor Project, Inc.\n\n"
"tor -f <torrc> [args]\n"
"See man page for options, or https://www.torproject.org/ for "
"documentation.\n");
}

/** Print all non-obsolete torrc options. */
static void
list_torrc_options(void)
{
  smartlist_t *vars = config_mgr_list_vars(get_options_mgr());
  SMARTLIST_FOREACH_BEGIN(vars, const config_var_t *, var) {
    if (! config_var_is_settable(var)) {
      /* This variable cannot be set, or cannot be set by this name. */
      continue;
    }
    printf("%s\n", var->member.name);
  } SMARTLIST_FOREACH_END(var);
  smartlist_free(vars);
}

/** Print all deprecated but non-obsolete torrc options. */
static void
list_deprecated_options(void)
{
  smartlist_t *deps = config_mgr_list_deprecated_vars(get_options_mgr());
  SMARTLIST_FOREACH(deps, const char *, name,
                    printf("%s\n", name));
  smartlist_free(deps);
}

/** Print all compile-time modules and their enabled/disabled status. */
static void
list_enabled_modules(void)
{
  printf("%s: %s\n", "dirauth", have_module_dirauth() ? "yes" : "no");
}

/** Last value actually set by resolve_my_address. */
static uint32_t last_resolved_addr = 0;

/** Accessor for last_resolved_addr from outside this file. */
uint32_t
get_last_resolved_addr(void)
{
  return last_resolved_addr;
}

/** Reset last_resolved_addr from outside this file. */
void
reset_last_resolved_addr(void)
{
  last_resolved_addr = 0;
}

/* Return true if <b>options</b> is using the default authorities, and false
 * if any authority-related option has been overridden. */
int
using_default_dir_authorities(const or_options_t *options)
{
  return (!options->DirAuthorities && !options->AlternateDirAuthority);
}

/**
 * Attempt getting our non-local (as judged by tor_addr_is_internal()
 * function) IP address using following techniques, listed in
 * order from best (most desirable, try first) to worst (least
 * desirable, try if everything else fails).
 *
 * First, attempt using <b>options-\>Address</b> to get our
 * non-local IP address.
 *
 * If <b>options-\>Address</b> represents a non-local IP address,
 * consider it ours.
 *
 * If <b>options-\>Address</b> is a DNS name that resolves to
 * a non-local IP address, consider this IP address ours.
 *
 * If <b>options-\>Address</b> is NULL, fall back to getting local
 * hostname and using it in above-described ways to try and
 * get our IP address.
 *
 * In case local hostname cannot be resolved to a non-local IP
 * address, try getting an IP address of network interface
 * in hopes it will be non-local one.
 *
 * Fail if one or more of the following is true:
 *   - DNS name in <b>options-\>Address</b> cannot be resolved.
 *   - <b>options-\>Address</b> is a local host address.
 *   - Attempt at getting local hostname fails.
 *   - Attempt at getting network interface address fails.
 *
 * Return 0 if all is well, or -1 if we can't find a suitable
 * public IP address.
 *
 * If we are returning 0:
 *   - Put our public IP address (in host order) into *<b>addr_out</b>.
 *   - If <b>method_out</b> is non-NULL, set *<b>method_out</b> to a static
 *     string describing how we arrived at our answer.
 *      - "CONFIGURED" - parsed from IP address string in
 *        <b>options-\>Address</b>
 *      - "RESOLVED" - resolved from DNS name in <b>options-\>Address</b>
 *      - "GETHOSTNAME" - resolved from a local hostname.
 *      - "INTERFACE" - retrieved from a network interface.
 *   - If <b>hostname_out</b> is non-NULL, and we resolved a hostname to
 *     get our address, set *<b>hostname_out</b> to a newly allocated string
 *     holding that hostname. (If we didn't get our address by resolving a
 *     hostname, set *<b>hostname_out</b> to NULL.)
 *
 * XXXX ipv6
 */
int
resolve_my_address(int warn_severity, const or_options_t *options,
                   uint32_t *addr_out,
                   const char **method_out, char **hostname_out)
{
  struct in_addr in;
  uint32_t addr; /* host order */
  char hostname[256];
  const char *method_used;
  const char *hostname_used;
  int explicit_ip=1;
  int explicit_hostname=1;
  int from_interface=0;
  char *addr_string = NULL;
  const char *address = options->Address;
  int notice_severity = warn_severity <= LOG_NOTICE ?
                          LOG_NOTICE : warn_severity;

  tor_addr_t myaddr;
  tor_assert(addr_out);

  /*
   * Step one: Fill in 'hostname' to be our best guess.
   */

  if (address && *address) {
    strlcpy(hostname, address, sizeof(hostname));
  } else { /* then we need to guess our address */
    explicit_ip = 0; /* it's implicit */
    explicit_hostname = 0; /* it's implicit */

    if (tor_gethostname(hostname, sizeof(hostname)) < 0) {
      log_fn(warn_severity, LD_NET,"Error obtaining local hostname");
      return -1;
    }
    log_debug(LD_CONFIG, "Guessed local host name as '%s'", hostname);
  }

  /*
   * Step two: Now that we know 'hostname', parse it or resolve it. If
   * it doesn't parse or resolve, look at the interface address. Set 'addr'
   * to be our (host-order) 32-bit answer.
   */

  if (tor_inet_aton(hostname, &in) == 0) {
    /* then we have to resolve it */
    explicit_ip = 0;
    if (tor_lookup_hostname(hostname, &addr)) { /* failed to resolve */
      uint32_t interface_ip; /* host order */

      if (explicit_hostname) {
        log_fn(warn_severity, LD_CONFIG,
               "Could not resolve local Address '%s'. Failing.", hostname);
        return -1;
      }
      log_fn(notice_severity, LD_CONFIG,
             "Could not resolve guessed local hostname '%s'. "
             "Trying something else.", hostname);
      if (get_interface_address(warn_severity, &interface_ip)) {
        log_fn(warn_severity, LD_CONFIG,
               "Could not get local interface IP address. Failing.");
        return -1;
      }
      from_interface = 1;
      addr = interface_ip;
      log_fn(notice_severity, LD_CONFIG, "Learned IP address '%s' for "
             "local interface. Using that.", fmt_addr32(addr));
      strlcpy(hostname, "<guessed from interfaces>", sizeof(hostname));
    } else { /* resolved hostname into addr */
      tor_addr_from_ipv4h(&myaddr, addr);

      if (!explicit_hostname &&
          tor_addr_is_internal(&myaddr, 0)) {
        tor_addr_t interface_ip;

        log_fn(notice_severity, LD_CONFIG, "Guessed local hostname '%s' "
               "resolves to a private IP address (%s). Trying something "
               "else.", hostname, fmt_addr32(addr));

        if (get_interface_address6(warn_severity, AF_INET, &interface_ip)<0) {
          log_fn(warn_severity, LD_CONFIG,
                 "Could not get local interface IP address. Too bad.");
        } else if (tor_addr_is_internal(&interface_ip, 0)) {
          log_fn(notice_severity, LD_CONFIG,
                 "Interface IP address '%s' is a private address too. "
                 "Ignoring.", fmt_addr(&interface_ip));
        } else {
          from_interface = 1;
          addr = tor_addr_to_ipv4h(&interface_ip);
          log_fn(notice_severity, LD_CONFIG,
                 "Learned IP address '%s' for local interface."
                 " Using that.", fmt_addr32(addr));
          strlcpy(hostname, "<guessed from interfaces>", sizeof(hostname));
        }
      }
    }
  } else {
    addr = ntohl(in.s_addr); /* set addr so that addr_string is not
                              * illformed */
  }

  /*
   * Step three: Check whether 'addr' is an internal IP address, and error
   * out if it is and we don't want that.
   */

  tor_addr_from_ipv4h(&myaddr,addr);

  addr_string = tor_dup_ip(addr);
  if (tor_addr_is_internal(&myaddr, 0)) {
    /* make sure we're ok with publishing an internal IP */
    if (using_default_dir_authorities(options)) {
      /* if they are using the default authorities, disallow internal IPs
       * always. */
      log_fn(warn_severity, LD_CONFIG,
             "Address '%s' resolves to private IP address '%s'. "
             "Tor servers that use the default DirAuthorities must have "
             "public IP addresses.", hostname, addr_string);
      tor_free(addr_string);
      return -1;
    }
    if (!explicit_ip) {
      /* even if they've set their own authorities, require an explicit IP if
       * they're using an internal address. */
      log_fn(warn_severity, LD_CONFIG, "Address '%s' resolves to private "
             "IP address '%s'. Please set the Address config option to be "
             "the IP address you want to use.", hostname, addr_string);
      tor_free(addr_string);
      return -1;
    }
  }

  /*
   * Step four: We have a winner! 'addr' is our answer for sure, and
   * 'addr_string' is its string form. Fill out the various fields to
   * say how we decided it.
   */

  log_debug(LD_CONFIG, "Resolved Address to '%s'.", addr_string);

  if (explicit_ip) {
    method_used = "CONFIGURED";
    hostname_used = NULL;
  } else if (explicit_hostname) {
    method_used = "RESOLVED";
    hostname_used = hostname;
  } else if (from_interface) {
    method_used = "INTERFACE";
    hostname_used = NULL;
  } else {
    method_used = "GETHOSTNAME";
    hostname_used = hostname;
  }

  *addr_out = addr;
  if (method_out)
    *method_out = method_used;
  if (hostname_out)
    *hostname_out = hostname_used ? tor_strdup(hostname_used) : NULL;

  /*
   * Step five: Check if the answer has changed since last time (or if
   * there was no last time), and if so call various functions to keep
   * us up-to-date.
   */

  if (last_resolved_addr && last_resolved_addr != *addr_out) {
    /* Leave this as a notice, regardless of the requested severity,
     * at least until dynamic IP address support becomes bulletproof. */
    log_notice(LD_NET,
               "Your IP address seems to have changed to %s "
               "(METHOD=%s%s%s). Updating.",
               addr_string, method_used,
               hostname_used ? " HOSTNAME=" : "",
               hostname_used ? hostname_used : "");
    ip_address_changed(0);
  }

  if (last_resolved_addr != *addr_out) {
    control_event_server_status(LOG_NOTICE,
                                "EXTERNAL_ADDRESS ADDRESS=%s METHOD=%s%s%s",
                                addr_string, method_used,
                                hostname_used ? " HOSTNAME=" : "",
                                hostname_used ? hostname_used : "");
  }
  last_resolved_addr = *addr_out;

  /*
   * And finally, clean up and return success.
   */

  tor_free(addr_string);
  return 0;
}

/** Return true iff <b>addr</b> is judged to be on the same network as us, or
 * on a private network.
 */
MOCK_IMPL(int,
is_local_addr, (const tor_addr_t *addr))
{
  if (tor_addr_is_internal(addr, 0))
    return 1;
  /* Check whether ip is on the same /24 as we are. */
  if (get_options()->EnforceDistinctSubnets == 0)
    return 0;
  if (tor_addr_family(addr) == AF_INET) {
    uint32_t ip = tor_addr_to_ipv4h(addr);

    /* It's possible that this next check will hit before the first time
     * resolve_my_address actually succeeds.  (For clients, it is likely that
     * resolve_my_address will never be called at all).  In those cases,
     * last_resolved_addr will be 0, and so checking to see whether ip is on
     * the same /24 as last_resolved_addr will be the same as checking whether
     * it was on net 0, which is already done by tor_addr_is_internal.
     */
    if ((last_resolved_addr & (uint32_t)0xffffff00ul)
        == (ip & (uint32_t)0xffffff00ul))
      return 1;
  }
  return 0;
}

/** Return a new empty or_options_t.  Used for testing. */
or_options_t *
options_new(void)
{
  return config_new(get_options_mgr());
}

/** Set <b>options</b> to hold reasonable defaults for most options.
 * Each option defaults to zero. */
void
options_init(or_options_t *options)
{
  config_init(get_options_mgr(), options);
  config_line_t *dflts = get_options_defaults();
  char *msg=NULL;
  if (config_assign(get_options_mgr(), options, dflts,
                    CAL_WARN_DEPRECATIONS, &msg)<0) {
    log_err(LD_BUG, "Unable to set default options: %s", msg);
    tor_free(msg);
    tor_assert_unreached();
  }
  config_free_lines(dflts);
  tor_free(msg);
}

/** Return a string containing a possible configuration file that would give
 * the configuration in <b>options</b>.  If <b>minimal</b> is true, do not
 * include options that are the same as Tor's defaults.
 */
char *
options_dump(const or_options_t *options, int how_to_dump)
{
  const or_options_t *use_defaults;
  int minimal;
  switch (how_to_dump) {
    case OPTIONS_DUMP_MINIMAL:
      use_defaults = global_default_options;
      minimal = 1;
      break;
    case OPTIONS_DUMP_DEFAULTS:
      use_defaults = NULL;
      minimal = 1;
      break;
    case OPTIONS_DUMP_ALL:
      use_defaults = NULL;
      minimal = 0;
      break;
    default:
      log_warn(LD_BUG, "Bogus value for how_to_dump==%d", how_to_dump);
      return NULL;
  }

  return config_dump(get_options_mgr(), use_defaults, options, minimal, 0);
}

/** Return 0 if every element of sl is a string holding a decimal
 * representation of a port number, or if sl is NULL.
 * Otherwise set *msg and return -1. */
static int
validate_ports_csv(smartlist_t *sl, const char *name, char **msg)
{
  int i;
  tor_assert(name);

  if (!sl)
    return 0;

  SMARTLIST_FOREACH(sl, const char *, cp,
  {
    i = atoi(cp);
    if (i < 1 || i > 65535) {
      tor_asprintf(msg, "Port '%s' out of range in %s", cp, name);
      return -1;
    }
  });
  return 0;
}

/** If <b>value</b> exceeds ROUTER_MAX_DECLARED_BANDWIDTH, write
 * a complaint into *<b>msg</b> using string <b>desc</b>, and return -1.
 * Else return 0.
 */
static int
ensure_bandwidth_cap(uint64_t *value, const char *desc, char **msg)
{
  if (*value > ROUTER_MAX_DECLARED_BANDWIDTH) {
    /* This handles an understandable special case where somebody says "2gb"
     * whereas our actual maximum is 2gb-1 (INT_MAX) */
    --*value;
  }
  if (*value > ROUTER_MAX_DECLARED_BANDWIDTH) {
    tor_asprintf(msg, "%s (%"PRIu64") must be at most %d",
                 desc, (*value),
                 ROUTER_MAX_DECLARED_BANDWIDTH);
    return -1;
  }
  return 0;
}

/** Parse an authority type from <b>options</b>-\>PublishServerDescriptor
 * and write it to <b>options</b>-\>PublishServerDescriptor_. Treat "1"
 * as "v3" unless BridgeRelay is 1, in which case treat it as "bridge".
 * Treat "0" as "".
 * Return 0 on success or -1 if not a recognized authority type (in which
 * case the value of PublishServerDescriptor_ is undefined). */
static int
compute_publishserverdescriptor(or_options_t *options)
{
  smartlist_t *list = options->PublishServerDescriptor;
  dirinfo_type_t *auth = &options->PublishServerDescriptor_;
  *auth = NO_DIRINFO;
  if (!list) /* empty list, answer is none */
    return 0;
  SMARTLIST_FOREACH_BEGIN(list, const char *, string) {
    if (!strcasecmp(string, "v1"))
      log_warn(LD_CONFIG, "PublishServerDescriptor v1 has no effect, because "
                          "there are no v1 directory authorities anymore.");
    else if (!strcmp(string, "1"))
      if (options->BridgeRelay)
        *auth |= BRIDGE_DIRINFO;
      else
        *auth |= V3_DIRINFO;
    else if (!strcasecmp(string, "v2"))
      log_warn(LD_CONFIG, "PublishServerDescriptor v2 has no effect, because "
                          "there are no v2 directory authorities anymore.");
    else if (!strcasecmp(string, "v3"))
      *auth |= V3_DIRINFO;
    else if (!strcasecmp(string, "bridge"))
      *auth |= BRIDGE_DIRINFO;
    else if (!strcasecmp(string, "hidserv"))
      log_warn(LD_CONFIG,
               "PublishServerDescriptor hidserv is invalid. See "
               "PublishHidServDescriptors.");
    else if (!strcasecmp(string, "") || !strcmp(string, "0"))
      /* no authority */;
    else
      return -1;
  } SMARTLIST_FOREACH_END(string);
  return 0;
}

/** Lowest allowable value for RendPostPeriod; if this is too low, hidden
 * services can overload the directory system. */
#define MIN_REND_POST_PERIOD (10*60)
#define MIN_REND_POST_PERIOD_TESTING (5)

/** Highest allowable value for CircuitsAvailableTimeout.
 * If this is too large, client connections will stay open for too long,
 * incurring extra padding overhead. */
#define MAX_CIRCS_AVAILABLE_TIME (24*60*60)

/** Highest allowable value for RendPostPeriod. */
#define MAX_DIR_PERIOD ((7*24*60*60)/2)

/** Lowest allowable value for MaxCircuitDirtiness; if this is too low, Tor
 * will generate too many circuits and potentially overload the network. */
#define MIN_MAX_CIRCUIT_DIRTINESS 10

/** Highest allowable value for MaxCircuitDirtiness: prevents time_t
 * overflows. */
#define MAX_MAX_CIRCUIT_DIRTINESS (30*24*60*60)

/** Lowest allowable value for CircuitStreamTimeout; if this is too low, Tor
 * will generate too many circuits and potentially overload the network. */
#define MIN_CIRCUIT_STREAM_TIMEOUT 10

/** Lowest recommended value for CircuitBuildTimeout; if it is set too low
 * and LearnCircuitBuildTimeout is off, the failure rate for circuit
 * construction may be very high.  In that case, if it is set below this
 * threshold emit a warning.
 * */
#define RECOMMENDED_MIN_CIRCUIT_BUILD_TIMEOUT (10)

static int
options_validate_cb(void *old_options, void *options, void *default_options,
                    int from_setconf, char **msg)
{
  in_option_validation = 1;
  int rv = options_validate(old_options, options, default_options,
                          from_setconf, msg);
  in_option_validation = 0;
  return rv;
}

#define REJECT(arg) \
  STMT_BEGIN *msg = tor_strdup(arg); return -1; STMT_END
#if defined(__GNUC__) && __GNUC__ <= 3
#define COMPLAIN(args...) \
  STMT_BEGIN log_warn(LD_CONFIG, args); STMT_END
#else
#define COMPLAIN(args, ...)                                     \
  STMT_BEGIN log_warn(LD_CONFIG, args, ##__VA_ARGS__); STMT_END
#endif /* defined(__GNUC__) && __GNUC__ <= 3 */

/** Log a warning message iff <b>filepath</b> is not absolute.
 * Warning message must contain option name <b>option</b> and
 * an absolute path that <b>filepath</b> will resolve to.
 *
 * In case <b>filepath</b> is absolute, do nothing.
 *
 * Return 1 if there were relative paths; 0 otherwise.
 */
static int
warn_if_option_path_is_relative(const char *option,
                                char *filepath)
{
  if (filepath && path_is_relative(filepath)) {
    char *abs_path = make_path_absolute(filepath);
    COMPLAIN("Path for %s (%s) is relative and will resolve to %s."
             " Is this what you wanted?", option, filepath, abs_path);
    tor_free(abs_path);
    return 1;
  }
  return 0;
}

/** Scan <b>options</b> for occurrences of relative file/directory
 * path and log a warning whenever it is found.
 *
 * Return 1 if there were relative paths; 0 otherwise.
 */
static int
warn_about_relative_paths(or_options_t *options)
{
  tor_assert(options);
  int n = 0;

  n += warn_if_option_path_is_relative("CookieAuthFile",
                                       options->CookieAuthFile);
  n += warn_if_option_path_is_relative("ExtORPortCookieAuthFile",
                                       options->ExtORPortCookieAuthFile);
  n += warn_if_option_path_is_relative("DirPortFrontPage",
                                       options->DirPortFrontPage);
  n += warn_if_option_path_is_relative("V3BandwidthsFile",
                                       options->V3BandwidthsFile);
  n += warn_if_option_path_is_relative("ControlPortWriteToFile",
                                       options->ControlPortWriteToFile);
  n += warn_if_option_path_is_relative("GeoIPFile",options->GeoIPFile);
  n += warn_if_option_path_is_relative("GeoIPv6File",options->GeoIPv6File);
  n += warn_if_option_path_is_relative("Log",options->DebugLogFile);
  n += warn_if_option_path_is_relative("AccelDir",options->AccelDir);
  n += warn_if_option_path_is_relative("DataDirectory",options->DataDirectory);
  n += warn_if_option_path_is_relative("PidFile",options->PidFile);
  n += warn_if_option_path_is_relative("ClientOnionAuthDir",
                                        options->ClientOnionAuthDir);

  for (config_line_t *hs_line = options->RendConfigLines; hs_line;
       hs_line = hs_line->next) {
    if (!strcasecmp(hs_line->key, "HiddenServiceDir"))
      n += warn_if_option_path_is_relative("HiddenServiceDir",hs_line->value);
  }
  return n != 0;
}

/* Validate options related to the scheduler. From the Schedulers list, the
 * SchedulerTypes_ list is created with int values so once we select the
 * scheduler, which can happen anytime at runtime, we don't have to parse
 * strings and thus be quick.
 *
 * Return 0 on success else -1 and msg is set with an error message. */
static int
options_validate_scheduler(or_options_t *options, char **msg)
{
  tor_assert(options);
  tor_assert(msg);

  if (!options->Schedulers || smartlist_len(options->Schedulers) == 0) {
    REJECT("Empty Schedulers list. Either remove the option so the defaults "
           "can be used or set at least one value.");
  }
  /* Ok, we do have scheduler types, validate them. */
  options->SchedulerTypes_ = smartlist_new();
  SMARTLIST_FOREACH_BEGIN(options->Schedulers, const char *, type) {
    int *sched_type;
    if (!strcasecmp("KISTLite", type)) {
      sched_type = tor_malloc_zero(sizeof(int));
      *sched_type = SCHEDULER_KIST_LITE;
      smartlist_add(options->SchedulerTypes_, sched_type);
    } else if (!strcasecmp("KIST", type)) {
      sched_type = tor_malloc_zero(sizeof(int));
      *sched_type = SCHEDULER_KIST;
      smartlist_add(options->SchedulerTypes_, sched_type);
    } else if (!strcasecmp("Vanilla", type)) {
      sched_type = tor_malloc_zero(sizeof(int));
      *sched_type = SCHEDULER_VANILLA;
      smartlist_add(options->SchedulerTypes_, sched_type);
    } else {
      tor_asprintf(msg, "Unknown type %s in option Schedulers. "
                        "Possible values are KIST, KISTLite and Vanilla.",
                   escaped(type));
      return -1;
    }
  } SMARTLIST_FOREACH_END(type);

  if (options->KISTSockBufSizeFactor < 0) {
    REJECT("KISTSockBufSizeFactor must be at least 0");
  }

  /* Don't need to validate that the Interval is less than anything because
   * zero is valid and all negative values are valid. */
  if (options->KISTSchedRunInterval > KIST_SCHED_RUN_INTERVAL_MAX) {
    tor_asprintf(msg, "KISTSchedRunInterval must not be more than %d (ms)",
                 KIST_SCHED_RUN_INTERVAL_MAX);
    return -1;
  }

  return 0;
}

/* Validate options related to single onion services.
 * Modifies some options that are incompatible with single onion services.
 * On failure returns -1, and sets *msg to an error string.
 * Returns 0 on success. */
STATIC int
options_validate_single_onion(or_options_t *options, char **msg)
{
  /* The two single onion service options must have matching values. */
  if (options->HiddenServiceSingleHopMode &&
      !options->HiddenServiceNonAnonymousMode) {
    REJECT("HiddenServiceSingleHopMode does not provide any server anonymity. "
           "It must be used with HiddenServiceNonAnonymousMode set to 1.");
  }
  if (options->HiddenServiceNonAnonymousMode &&
      !options->HiddenServiceSingleHopMode) {
    REJECT("HiddenServiceNonAnonymousMode does not provide any server "
           "anonymity. It must be used with HiddenServiceSingleHopMode set to "
           "1.");
  }

  /* Now that we've checked that the two options are consistent, we can safely
   * call the rend_service_* functions that abstract these options. */

  /* If you run an anonymous client with an active Single Onion service, the
   * client loses anonymity. */
  const int client_port_set = (options->SocksPort_set ||
                               options->TransPort_set ||
                               options->NATDPort_set ||
                               options->DNSPort_set ||
                               options->HTTPTunnelPort_set);
  if (rend_service_non_anonymous_mode_enabled(options) && client_port_set) {
    REJECT("HiddenServiceNonAnonymousMode is incompatible with using Tor as "
           "an anonymous client. Please set Socks/Trans/NATD/DNSPort to 0, or "
           "revert HiddenServiceNonAnonymousMode to 0.");
  }

  if (rend_service_allow_non_anonymous_connection(options)
      && options->UseEntryGuards) {
    /* Single Onion services only use entry guards when uploading descriptors;
     * all other connections are one-hop. Further, Single Onions causes the
     * hidden service code to do things which break the path bias
     * detector, and it's far easier to turn off entry guards (and
     * thus the path bias detector with it) than to figure out how to
     * make path bias compatible with single onions.
     */
    log_notice(LD_CONFIG,
               "HiddenServiceSingleHopMode is enabled; disabling "
               "UseEntryGuards.");
    options->UseEntryGuards = 0;
  }

  return 0;
}

/** Return 0 if every setting in <b>options</b> is reasonable, is a
 * permissible transition from <b>old_options</b>, and none of the
 * testing-only settings differ from <b>default_options</b> unless in
 * testing mode.  Else return -1.  Should have no side effects, except for
 * normalizing the contents of <b>options</b>.
 *
 * On error, tor_strdup an error explanation into *<b>msg</b>.
 *
 * XXX
 * If <b>from_setconf</b>, we were called by the controller, and our
 * Log line should stay empty. If it's 0, then give us a default log
 * if there are no logs defined.
 */
STATIC int
options_validate(or_options_t *old_options, or_options_t *options,
                 or_options_t *default_options, int from_setconf, char **msg)
{
  config_line_t *cl;
  const char *uname = get_uname();
  int n_ports=0;
  int world_writable_control_socket=0;

  tor_assert(msg);
  *msg = NULL;

  if (parse_ports(options, 1, msg, &n_ports,
                  &world_writable_control_socket) < 0)
    return -1;

  /* Set UseEntryGuards from the configured value, before we check it below.
   * We change UseEntryGuards when it's incompatible with other options,
   * but leave UseEntryGuards_option with the original value.
   * Always use the value of UseEntryGuards, not UseEntryGuards_option. */
  options->UseEntryGuards = options->UseEntryGuards_option;

  if (server_mode(options) &&
      (!strcmpstart(uname, "Windows 95") ||
       !strcmpstart(uname, "Windows 98") ||
       !strcmpstart(uname, "Windows Me"))) {
    log_warn(LD_CONFIG, "Tor is running as a server, but you are "
        "running %s; this probably won't work. See "
        "https://www.torproject.org/docs/faq.html#BestOSForRelay "
        "for details.", uname);
  }

  if (parse_outbound_addresses(options, 1, msg) < 0)
    return -1;

  if (validate_data_directories(options)<0)
    REJECT("Invalid DataDirectory");

  /* need to check for relative paths after we populate
   * options->DataDirectory (just above). */
  if (warn_about_relative_paths(options) && options->RunAsDaemon) {
    REJECT("You have specified at least one relative path (see above) "
           "with the RunAsDaemon option. RunAsDaemon is not compatible "
           "with relative paths.");
  }

  if (options->Nickname == NULL) {
    if (server_mode(options)) {
      options->Nickname = tor_strdup(UNNAMED_ROUTER_NICKNAME);
    }
  } else {
    if (!is_legal_nickname(options->Nickname)) {
      tor_asprintf(msg,
          "Nickname '%s', nicknames must be between 1 and 19 characters "
          "inclusive, and must contain only the characters [a-zA-Z0-9].",
          options->Nickname);
      return -1;
    }
  }

  if (server_mode(options) && !options->ContactInfo)
    log_notice(LD_CONFIG, "Your ContactInfo config option is not set. "
        "Please consider setting it, so we can contact you if your server is "
        "misconfigured or something else goes wrong.");
  const char *ContactInfo = options->ContactInfo;
  if (ContactInfo && !string_is_utf8(ContactInfo, strlen(ContactInfo)))
    REJECT("ContactInfo config option must be UTF-8.");

  check_network_configuration(server_mode(options));

  /* Special case on first boot if no Log options are given. */
  if (!options->Logs && !options->RunAsDaemon && !from_setconf) {
    if (quiet_level == 0)
      config_line_append(&options->Logs, "Log", "notice stdout");
    else if (quiet_level == 1)
      config_line_append(&options->Logs, "Log", "warn stdout");
  }

  /* Validate the tor_log(s) */
  if (options_init_logs(old_options, options, 1)<0)
    REJECT("Failed to validate Log options. See logs for details.");

  if (authdir_mode(options)) {
    /* confirm that our address isn't broken, so we can complain now */
    uint32_t tmp;
    if (resolve_my_address(LOG_WARN, options, &tmp, NULL, NULL) < 0)
      REJECT("Failed to resolve/guess local address. See logs for details.");
  }

  if (server_mode(options) && options->RendConfigLines)
    log_warn(LD_CONFIG,
        "Tor is currently configured as a relay and a hidden service. "
        "That's not very secure: you should probably run your hidden service "
        "in a separate Tor process, at least -- see "
        "https://trac.torproject.org/8742");

  /* XXXX require that the only port not be DirPort? */
  /* XXXX require that at least one port be listened-upon. */
  if (n_ports == 0 && !options->RendConfigLines)
    log_warn(LD_CONFIG,
        "SocksPort, TransPort, NATDPort, DNSPort, and ORPort are all "
        "undefined, and there aren't any hidden services configured.  "
        "Tor will still run, but probably won't do anything.");

  options->TransProxyType_parsed = TPT_DEFAULT;
#ifdef USE_TRANSPARENT
  if (options->TransProxyType) {
    if (!strcasecmp(options->TransProxyType, "default")) {
      options->TransProxyType_parsed = TPT_DEFAULT;
    } else if (!strcasecmp(options->TransProxyType, "pf-divert")) {
#if !defined(OpenBSD) && !defined( DARWIN )
      /* Later versions of OS X have pf */
      REJECT("pf-divert is a OpenBSD-specific "
             "and OS X/Darwin-specific feature.");
#else
      options->TransProxyType_parsed = TPT_PF_DIVERT;
#endif /* !defined(OpenBSD) && !defined( DARWIN ) */
    } else if (!strcasecmp(options->TransProxyType, "tproxy")) {
#if !defined(__linux__)
      REJECT("TPROXY is a Linux-specific feature.");
#else
      options->TransProxyType_parsed = TPT_TPROXY;
#endif
    } else if (!strcasecmp(options->TransProxyType, "ipfw")) {
#ifndef KERNEL_MAY_SUPPORT_IPFW
      /* Earlier versions of OS X have ipfw */
      REJECT("ipfw is a FreeBSD-specific "
             "and OS X/Darwin-specific feature.");
#else
      options->TransProxyType_parsed = TPT_IPFW;
#endif /* !defined(KERNEL_MAY_SUPPORT_IPFW) */
    } else {
      REJECT("Unrecognized value for TransProxyType");
    }

    if (strcasecmp(options->TransProxyType, "default") &&
        !options->TransPort_set) {
      REJECT("Cannot use TransProxyType without any valid TransPort.");
    }
  }
#else /* !(defined(USE_TRANSPARENT)) */
  if (options->TransPort_set)
    REJECT("TransPort is disabled in this build.");
#endif /* defined(USE_TRANSPARENT) */

  if (options->TokenBucketRefillInterval <= 0
      || options->TokenBucketRefillInterval > 1000) {
    REJECT("TokenBucketRefillInterval must be between 1 and 1000 inclusive.");
  }

  if (options->ExcludeExitNodes || options->ExcludeNodes) {
    options->ExcludeExitNodesUnion_ = routerset_new();
    routerset_union(options->ExcludeExitNodesUnion_,options->ExcludeExitNodes);
    routerset_union(options->ExcludeExitNodesUnion_,options->ExcludeNodes);
  }

  if (options->NodeFamilies) {
    options->NodeFamilySets = smartlist_new();
    for (cl = options->NodeFamilies; cl; cl = cl->next) {
      routerset_t *rs = routerset_new();
      if (routerset_parse(rs, cl->value, cl->key) == 0) {
        smartlist_add(options->NodeFamilySets, rs);
      } else {
        routerset_free(rs);
      }
    }
  }

  if (options->ExcludeNodes && options->StrictNodes) {
    COMPLAIN("You have asked to exclude certain relays from all positions "
             "in your circuits. Expect hidden services and other Tor "
             "features to be broken in unpredictable ways.");
  }

  if (options->AuthoritativeDir) {
    if (!options->ContactInfo && !options->TestingTorNetwork)
      REJECT("Authoritative directory servers must set ContactInfo");
    if (!options->RecommendedClientVersions)
      options->RecommendedClientVersions =
        config_lines_dup(options->RecommendedVersions);
    if (!options->RecommendedServerVersions)
      options->RecommendedServerVersions =
        config_lines_dup(options->RecommendedVersions);
    if (options->VersioningAuthoritativeDir &&
        (!options->RecommendedClientVersions ||
         !options->RecommendedServerVersions))
      REJECT("Versioning authoritative dir servers must set "
             "Recommended*Versions.");

#ifdef HAVE_MODULE_DIRAUTH
    char *t;
    /* Call these functions to produce warnings only. */
    t = format_recommended_version_list(options->RecommendedClientVersions, 1);
    tor_free(t);
    t = format_recommended_version_list(options->RecommendedServerVersions, 1);
    tor_free(t);
#endif /* defined(HAVE_MODULE_DIRAUTH) */

    if (options->UseEntryGuards) {
      log_info(LD_CONFIG, "Authoritative directory servers can't set "
               "UseEntryGuards. Disabling.");
      options->UseEntryGuards = 0;
    }
    if (!options->DownloadExtraInfo && authdir_mode_v3(options)) {
      log_info(LD_CONFIG, "Authoritative directories always try to download "
               "extra-info documents. Setting DownloadExtraInfo.");
      options->DownloadExtraInfo = 1;
    }
    if (!(options->BridgeAuthoritativeDir ||
          options->V3AuthoritativeDir))
      REJECT("AuthoritativeDir is set, but none of "
             "(Bridge/V3)AuthoritativeDir is set.");
#ifdef HAVE_MODULE_DIRAUTH
    /* If we have a v3bandwidthsfile and it's broken, complain on startup */
    if (options->V3BandwidthsFile && !old_options) {
      dirserv_read_measured_bandwidths(options->V3BandwidthsFile, NULL, NULL,
                                       NULL);
    }
    /* same for guardfraction file */
    if (options->GuardfractionFile && !old_options) {
      dirserv_read_guardfraction_file(options->GuardfractionFile, NULL);
    }
#endif /* defined(HAVE_MODULE_DIRAUTH) */
  }

  if (options->AuthoritativeDir && !options->DirPort_set)
    REJECT("Running as authoritative directory, but no DirPort set.");

  if (options->AuthoritativeDir && !options->ORPort_set)
    REJECT("Running as authoritative directory, but no ORPort set.");

  if (options->AuthoritativeDir && options->ClientOnly)
    REJECT("Running as authoritative directory, but ClientOnly also set.");

  if (options->FetchDirInfoExtraEarly && !options->FetchDirInfoEarly)
    REJECT("FetchDirInfoExtraEarly requires that you also set "
           "FetchDirInfoEarly");

  if (options->ConnLimit <= 0) {
    tor_asprintf(msg,
        "ConnLimit must be greater than 0, but was set to %d",
        options->ConnLimit);
    return -1;
  }

  if (options->PathsNeededToBuildCircuits >= 0.0) {
    if (options->PathsNeededToBuildCircuits < 0.25) {
      log_warn(LD_CONFIG, "PathsNeededToBuildCircuits is too low. Increasing "
               "to 0.25");
      options->PathsNeededToBuildCircuits = 0.25;
    } else if (options->PathsNeededToBuildCircuits > 0.95) {
      log_warn(LD_CONFIG, "PathsNeededToBuildCircuits is too high. Decreasing "
               "to 0.95");
      options->PathsNeededToBuildCircuits = 0.95;
    }
  }

  if (options->MaxClientCircuitsPending <= 0 ||
      options->MaxClientCircuitsPending > MAX_MAX_CLIENT_CIRCUITS_PENDING) {
    tor_asprintf(msg,
                 "MaxClientCircuitsPending must be between 1 and %d, but "
                 "was set to %d", MAX_MAX_CLIENT_CIRCUITS_PENDING,
                 options->MaxClientCircuitsPending);
    return -1;
  }

  if (validate_ports_csv(options->FirewallPorts, "FirewallPorts", msg) < 0)
    return -1;

  if (validate_ports_csv(options->LongLivedPorts, "LongLivedPorts", msg) < 0)
    return -1;

  if (validate_ports_csv(options->RejectPlaintextPorts,
                         "RejectPlaintextPorts", msg) < 0)
    return -1;

  if (validate_ports_csv(options->WarnPlaintextPorts,
                         "WarnPlaintextPorts", msg) < 0)
    return -1;

  if (options->FascistFirewall && !options->ReachableAddresses) {
    if (options->FirewallPorts && smartlist_len(options->FirewallPorts)) {
      /* We already have firewall ports set, so migrate them to
       * ReachableAddresses, which will set ReachableORAddresses and
       * ReachableDirAddresses if they aren't set explicitly. */
      smartlist_t *instead = smartlist_new();
      config_line_t *new_line = tor_malloc_zero(sizeof(config_line_t));
      new_line->key = tor_strdup("ReachableAddresses");
      /* If we're configured with the old format, we need to prepend some
       * open ports. */
      SMARTLIST_FOREACH(options->FirewallPorts, const char *, portno,
      {
        int p = atoi(portno);
        if (p<0) continue;
        smartlist_add_asprintf(instead, "*:%d", p);
      });
      new_line->value = smartlist_join_strings(instead,",",0,NULL);
      /* These have been deprecated since 0.1.1.5-alpha-cvs */
      log_notice(LD_CONFIG,
          "Converting FascistFirewall and FirewallPorts "
          "config options to new format: \"ReachableAddresses %s\"",
          new_line->value);
      options->ReachableAddresses = new_line;
      SMARTLIST_FOREACH(instead, char *, cp, tor_free(cp));
      smartlist_free(instead);
    } else {
      /* We do not have FirewallPorts set, so add 80 to
       * ReachableDirAddresses, and 443 to ReachableORAddresses. */
      if (!options->ReachableDirAddresses) {
        config_line_t *new_line = tor_malloc_zero(sizeof(config_line_t));
        new_line->key = tor_strdup("ReachableDirAddresses");
        new_line->value = tor_strdup("*:80");
        options->ReachableDirAddresses = new_line;
        log_notice(LD_CONFIG, "Converting FascistFirewall config option "
            "to new format: \"ReachableDirAddresses *:80\"");
      }
      if (!options->ReachableORAddresses) {
        config_line_t *new_line = tor_malloc_zero(sizeof(config_line_t));
        new_line->key = tor_strdup("ReachableORAddresses");
        new_line->value = tor_strdup("*:443");
        options->ReachableORAddresses = new_line;
        log_notice(LD_CONFIG, "Converting FascistFirewall config option "
            "to new format: \"ReachableORAddresses *:443\"");
      }
    }
  }

  if ((options->ReachableAddresses ||
       options->ReachableORAddresses ||
       options->ReachableDirAddresses ||
       options->ClientUseIPv4 == 0) &&
      server_mode(options))
    REJECT("Servers must be able to freely connect to the rest "
           "of the Internet, so they must not set Reachable*Addresses "
           "or FascistFirewall or FirewallPorts or ClientUseIPv4 0.");

  if (options->UseBridges &&
      server_mode(options))
    REJECT("Servers must be able to freely connect to the rest "
           "of the Internet, so they must not set UseBridges.");

  /* If both of these are set, we'll end up with funny behavior where we
   * demand enough entrynodes be up and running else we won't build
   * circuits, yet we never actually use them. */
  if (options->UseBridges && options->EntryNodes)
    REJECT("You cannot set both UseBridges and EntryNodes.");

  /* If we have UseBridges as 1 and UseEntryGuards as 0, we end up bypassing
   * the use of bridges */
  if (options->UseBridges && !options->UseEntryGuards)
    REJECT("Setting UseBridges requires also setting UseEntryGuards.");

  options->MaxMemInQueues =
    compute_real_max_mem_in_queues(options->MaxMemInQueues_raw,
                                   server_mode(options));
  options->MaxMemInQueues_low_threshold = (options->MaxMemInQueues / 4) * 3;

  if (!options->SafeLogging ||
      !strcasecmp(options->SafeLogging, "0")) {
    options->SafeLogging_ = SAFELOG_SCRUB_NONE;
  } else if (!strcasecmp(options->SafeLogging, "relay")) {
    options->SafeLogging_ = SAFELOG_SCRUB_RELAY;
  } else if (!strcasecmp(options->SafeLogging, "1")) {
    options->SafeLogging_ = SAFELOG_SCRUB_ALL;
  } else {
    tor_asprintf(msg,
                     "Unrecognized value '%s' in SafeLogging",
                     escaped(options->SafeLogging));
    return -1;
  }

  if (compute_publishserverdescriptor(options) < 0) {
    tor_asprintf(msg, "Unrecognized value in PublishServerDescriptor");
    return -1;
  }

  if ((options->BridgeRelay
        || options->PublishServerDescriptor_ & BRIDGE_DIRINFO)
      && (options->PublishServerDescriptor_ & V3_DIRINFO)) {
    REJECT("Bridges are not supposed to publish router descriptors to the "
           "directory authorities. Please correct your "
           "PublishServerDescriptor line.");
  }

  if (options->BridgeRelay && options->DirPort_set) {
    log_warn(LD_CONFIG, "Can't set a DirPort on a bridge relay; disabling "
             "DirPort");
    config_free_lines(options->DirPort_lines);
    options->DirPort_lines = NULL;
    options->DirPort_set = 0;
  }

  if (server_mode(options) && options->ConnectionPadding != -1) {
    REJECT("Relays must use 'auto' for the ConnectionPadding setting.");
  }

  if (server_mode(options) && options->ReducedConnectionPadding != 0) {
    REJECT("Relays cannot set ReducedConnectionPadding. ");
  }

  if (server_mode(options) && options->CircuitPadding == 0) {
    REJECT("Relays cannot set CircuitPadding to 0. ");
  }

  if (server_mode(options) && options->ReducedCircuitPadding == 1) {
    REJECT("Relays cannot set ReducedCircuitPadding. ");
  }

  if (options->BridgeDistribution) {
    if (!options->BridgeRelay) {
      REJECT("You set BridgeDistribution, but you didn't set BridgeRelay!");
    }
    if (check_bridge_distribution_setting(options->BridgeDistribution) < 0) {
      REJECT("Invalid BridgeDistribution value.");
    }
  }

  if (options->MinUptimeHidServDirectoryV2 < 0) {
    log_warn(LD_CONFIG, "MinUptimeHidServDirectoryV2 option must be at "
                        "least 0 seconds. Changing to 0.");
    options->MinUptimeHidServDirectoryV2 = 0;
  }

  const int min_rendpostperiod =
    options->TestingTorNetwork ?
    MIN_REND_POST_PERIOD_TESTING : MIN_REND_POST_PERIOD;
  if (options->RendPostPeriod < min_rendpostperiod) {
    log_warn(LD_CONFIG, "RendPostPeriod option is too short; "
             "raising to %d seconds.", min_rendpostperiod);
    options->RendPostPeriod = min_rendpostperiod;
  }

  if (options->RendPostPeriod > MAX_DIR_PERIOD) {
    log_warn(LD_CONFIG, "RendPostPeriod is too large; clipping to %ds.",
             MAX_DIR_PERIOD);
    options->RendPostPeriod = MAX_DIR_PERIOD;
  }

  /* Check the Single Onion Service options */
  if (options_validate_single_onion(options, msg) < 0)
    return -1;

  if (options->CircuitsAvailableTimeout > MAX_CIRCS_AVAILABLE_TIME) {
    // options_t is immutable for new code (the above code is older),
    // so just make the user fix the value themselves rather than
    // silently keep a shadow value lower than what they asked for.
    REJECT("CircuitsAvailableTimeout is too large. Max is 24 hours.");
  }

  if (options->EntryNodes && !options->UseEntryGuards) {
    REJECT("If EntryNodes is set, UseEntryGuards must be enabled.");
  }

  if (!(options->UseEntryGuards) &&
      (options->RendConfigLines != NULL) &&
      !rend_service_allow_non_anonymous_connection(options)) {
    log_warn(LD_CONFIG,
             "UseEntryGuards is disabled, but you have configured one or more "
             "hidden services on this Tor instance.  Your hidden services "
             "will be very easy to locate using a well-known attack -- see "
             "http://freehaven.net/anonbib/#hs-attack06 for details.");
  }

  if (options->NumPrimaryGuards && options->NumEntryGuards &&
      options->NumEntryGuards > options->NumPrimaryGuards) {
    REJECT("NumEntryGuards must not be greater than NumPrimaryGuards.");
  }

  if (options->EntryNodes &&
      routerset_is_list(options->EntryNodes) &&
      (routerset_len(options->EntryNodes) == 1) &&
      (options->RendConfigLines != NULL)) {
    tor_asprintf(msg,
             "You have one single EntryNodes and at least one hidden service "
             "configured. This is bad because it's very easy to locate your "
             "entry guard which can then lead to the deanonymization of your "
             "hidden service -- for more details, see "
             "https://trac.torproject.org/projects/tor/ticket/14917. "
             "For this reason, the use of one EntryNodes with an hidden "
             "service is prohibited until a better solution is found.");
    return -1;
  }

  /* Inform the hidden service operator that pinning EntryNodes can possibly
   * be harmful for the service anonymity. */
  if (options->EntryNodes &&
      routerset_is_list(options->EntryNodes) &&
      (options->RendConfigLines != NULL)) {
    log_warn(LD_CONFIG,
             "EntryNodes is set with multiple entries and at least one "
             "hidden service is configured. Pinning entry nodes can possibly "
             "be harmful to the service anonymity. Because of this, we "
             "recommend you either don't do that or make sure you know what "
             "you are doing. For more details, please look at "
             "https://trac.torproject.org/projects/tor/ticket/21155.");
  }

  /* Single Onion Services: non-anonymous hidden services */
  if (rend_service_non_anonymous_mode_enabled(options)) {
    log_warn(LD_CONFIG,
             "HiddenServiceNonAnonymousMode is set. Every hidden service on "
             "this tor instance is NON-ANONYMOUS. If "
             "the HiddenServiceNonAnonymousMode option is changed, Tor will "
             "refuse to launch hidden services from the same directories, to "
             "protect your anonymity against config errors. This setting is "
             "for experimental use only.");
  }

  if (!options->LearnCircuitBuildTimeout && options->CircuitBuildTimeout &&
      options->CircuitBuildTimeout < RECOMMENDED_MIN_CIRCUIT_BUILD_TIMEOUT) {
    log_warn(LD_CONFIG,
        "CircuitBuildTimeout is shorter (%d seconds) than the recommended "
        "minimum (%d seconds), and LearnCircuitBuildTimeout is disabled.  "
        "If tor isn't working, raise this value or enable "
        "LearnCircuitBuildTimeout.",
        options->CircuitBuildTimeout,
        RECOMMENDED_MIN_CIRCUIT_BUILD_TIMEOUT );
  } else if (!options->LearnCircuitBuildTimeout &&
             !options->CircuitBuildTimeout) {
    int severity = LOG_NOTICE;
    /* Be a little quieter if we've deliberately disabled
     * LearnCircuitBuildTimeout. */
    if (circuit_build_times_disabled_(options, 1)) {
      severity = LOG_INFO;
    }
    log_fn(severity, LD_CONFIG, "You disabled LearnCircuitBuildTimeout, but "
           "didn't specify a CircuitBuildTimeout. I'll pick a plausible "
           "default.");
  }

  if (options->DormantClientTimeout < 10*60 && !options->TestingTorNetwork) {
    REJECT("DormantClientTimeout is too low. It must be at least 10 minutes.");
  }

  if (options->PathBiasNoticeRate > 1.0) {
    tor_asprintf(msg,
              "PathBiasNoticeRate is too high. "
              "It must be between 0 and 1.0");
    return -1;
  }
  if (options->PathBiasWarnRate > 1.0) {
    tor_asprintf(msg,
              "PathBiasWarnRate is too high. "
              "It must be between 0 and 1.0");
    return -1;
  }
  if (options->PathBiasExtremeRate > 1.0) {
    tor_asprintf(msg,
              "PathBiasExtremeRate is too high. "
              "It must be between 0 and 1.0");
    return -1;
  }
  if (options->PathBiasNoticeUseRate > 1.0) {
    tor_asprintf(msg,
              "PathBiasNoticeUseRate is too high. "
              "It must be between 0 and 1.0");
    return -1;
  }
  if (options->PathBiasExtremeUseRate > 1.0) {
    tor_asprintf(msg,
              "PathBiasExtremeUseRate is too high. "
              "It must be between 0 and 1.0");
    return -1;
  }

  if (options->MaxCircuitDirtiness < MIN_MAX_CIRCUIT_DIRTINESS) {
    log_warn(LD_CONFIG, "MaxCircuitDirtiness option is too short; "
             "raising to %d seconds.", MIN_MAX_CIRCUIT_DIRTINESS);
    options->MaxCircuitDirtiness = MIN_MAX_CIRCUIT_DIRTINESS;
  }

  if (options->MaxCircuitDirtiness > MAX_MAX_CIRCUIT_DIRTINESS) {
    log_warn(LD_CONFIG, "MaxCircuitDirtiness option is too high; "
             "setting to %d days.", MAX_MAX_CIRCUIT_DIRTINESS/86400);
    options->MaxCircuitDirtiness = MAX_MAX_CIRCUIT_DIRTINESS;
  }

  if (options->CircuitStreamTimeout &&
      options->CircuitStreamTimeout < MIN_CIRCUIT_STREAM_TIMEOUT) {
    log_warn(LD_CONFIG, "CircuitStreamTimeout option is too short; "
             "raising to %d seconds.", MIN_CIRCUIT_STREAM_TIMEOUT);
    options->CircuitStreamTimeout = MIN_CIRCUIT_STREAM_TIMEOUT;
  }

  if (options->HeartbeatPeriod &&
      options->HeartbeatPeriod < MIN_HEARTBEAT_PERIOD &&
      !options->TestingTorNetwork) {
    log_warn(LD_CONFIG, "HeartbeatPeriod option is too short; "
             "raising to %d seconds.", MIN_HEARTBEAT_PERIOD);
    options->HeartbeatPeriod = MIN_HEARTBEAT_PERIOD;
  }

  if (options->KeepalivePeriod < 1)
    REJECT("KeepalivePeriod option must be positive.");

  if (ensure_bandwidth_cap(&options->BandwidthRate,
                           "BandwidthRate", msg) < 0)
    return -1;
  if (ensure_bandwidth_cap(&options->BandwidthBurst,
                           "BandwidthBurst", msg) < 0)
    return -1;
  if (ensure_bandwidth_cap(&options->MaxAdvertisedBandwidth,
                           "MaxAdvertisedBandwidth", msg) < 0)
    return -1;
  if (ensure_bandwidth_cap(&options->RelayBandwidthRate,
                           "RelayBandwidthRate", msg) < 0)
    return -1;
  if (ensure_bandwidth_cap(&options->RelayBandwidthBurst,
                           "RelayBandwidthBurst", msg) < 0)
    return -1;
  if (ensure_bandwidth_cap(&options->PerConnBWRate,
                           "PerConnBWRate", msg) < 0)
    return -1;
  if (ensure_bandwidth_cap(&options->PerConnBWBurst,
                           "PerConnBWBurst", msg) < 0)
    return -1;
  if (ensure_bandwidth_cap(&options->AuthDirFastGuarantee,
                           "AuthDirFastGuarantee", msg) < 0)
    return -1;
  if (ensure_bandwidth_cap(&options->AuthDirGuardBWGuarantee,
                           "AuthDirGuardBWGuarantee", msg) < 0)
    return -1;

  if (options->RelayBandwidthRate && !options->RelayBandwidthBurst)
    options->RelayBandwidthBurst = options->RelayBandwidthRate;
  if (options->RelayBandwidthBurst && !options->RelayBandwidthRate)
    options->RelayBandwidthRate = options->RelayBandwidthBurst;

  if (server_mode(options)) {
    const unsigned required_min_bw =
      public_server_mode(options) ?
       RELAY_REQUIRED_MIN_BANDWIDTH : BRIDGE_REQUIRED_MIN_BANDWIDTH;
    const char * const optbridge =
      public_server_mode(options) ? "" : "bridge ";
    if (options->BandwidthRate < required_min_bw) {
      tor_asprintf(msg,
                       "BandwidthRate is set to %d bytes/second. "
                       "For %sservers, it must be at least %u.",
                       (int)options->BandwidthRate, optbridge,
                       required_min_bw);
      return -1;
    } else if (options->MaxAdvertisedBandwidth <
               required_min_bw/2) {
      tor_asprintf(msg,
                       "MaxAdvertisedBandwidth is set to %d bytes/second. "
                       "For %sservers, it must be at least %u.",
                       (int)options->MaxAdvertisedBandwidth, optbridge,
                       required_min_bw/2);
      return -1;
    }
    if (options->RelayBandwidthRate &&
      options->RelayBandwidthRate < required_min_bw) {
      tor_asprintf(msg,
                       "RelayBandwidthRate is set to %d bytes/second. "
                       "For %sservers, it must be at least %u.",
                       (int)options->RelayBandwidthRate, optbridge,
                       required_min_bw);
      return -1;
    }
  }

  if (options->RelayBandwidthRate > options->RelayBandwidthBurst)
    REJECT("RelayBandwidthBurst must be at least equal "
           "to RelayBandwidthRate.");

  if (options->BandwidthRate > options->BandwidthBurst)
    REJECT("BandwidthBurst must be at least equal to BandwidthRate.");

  /* if they set relaybandwidth* really high but left bandwidth*
   * at the default, raise the defaults. */
  if (options->RelayBandwidthRate > options->BandwidthRate)
    options->BandwidthRate = options->RelayBandwidthRate;
  if (options->RelayBandwidthBurst > options->BandwidthBurst)
    options->BandwidthBurst = options->RelayBandwidthBurst;

  if (accounting_parse_options(options, 1)<0)
    REJECT("Failed to parse accounting options. See logs for details.");

  if (options->AccountingMax) {
    if (options->RendConfigLines && server_mode(options)) {
      log_warn(LD_CONFIG, "Using accounting with a hidden service and an "
               "ORPort is risky: your hidden service(s) and your public "
               "address will all turn off at the same time, which may alert "
               "observers that they are being run by the same party.");
    } else if (config_count_key(options->RendConfigLines,
                                "HiddenServiceDir") > 1) {
      log_warn(LD_CONFIG, "Using accounting with multiple hidden services is "
               "risky: they will all turn off at the same time, which may "
               "alert observers that they are being run by the same party.");
    }
  }

  options->AccountingRule = ACCT_MAX;
  if (options->AccountingRule_option) {
    if (!strcmp(options->AccountingRule_option, "sum"))
      options->AccountingRule = ACCT_SUM;
    else if (!strcmp(options->AccountingRule_option, "max"))
      options->AccountingRule = ACCT_MAX;
    else if (!strcmp(options->AccountingRule_option, "in"))
      options->AccountingRule = ACCT_IN;
    else if (!strcmp(options->AccountingRule_option, "out"))
      options->AccountingRule = ACCT_OUT;
    else
      REJECT("AccountingRule must be 'sum', 'max', 'in', or 'out'");
  }

  if (options->DirPort_set && !options->DirCache) {
    REJECT("DirPort configured but DirCache disabled. DirPort requires "
           "DirCache.");
  }

  if (options->BridgeRelay && !options->DirCache) {
    REJECT("We're a bridge but DirCache is disabled. BridgeRelay requires "
           "DirCache.");
  }

  if (server_mode(options)) {
    char *dircache_msg = NULL;
    if (have_enough_mem_for_dircache(options, 0, &dircache_msg)) {
      log_warn(LD_CONFIG, "%s", dircache_msg);
      tor_free(dircache_msg);
    }
  }

  if (options->HTTPProxy) { /* parse it now */
    if (tor_addr_port_lookup(options->HTTPProxy,
                        &options->HTTPProxyAddr, &options->HTTPProxyPort) < 0)
      REJECT("HTTPProxy failed to parse or resolve. Please fix.");
    if (options->HTTPProxyPort == 0) { /* give it a default */
      options->HTTPProxyPort = 80;
    }
  }

  if (options->HTTPProxyAuthenticator) {
    if (strlen(options->HTTPProxyAuthenticator) >= 512)
      REJECT("HTTPProxyAuthenticator is too long (>= 512 chars).");
  }

  if (options->HTTPSProxy) { /* parse it now */
    if (tor_addr_port_lookup(options->HTTPSProxy,
                        &options->HTTPSProxyAddr, &options->HTTPSProxyPort) <0)
      REJECT("HTTPSProxy failed to parse or resolve. Please fix.");
    if (options->HTTPSProxyPort == 0) { /* give it a default */
      options->HTTPSProxyPort = 443;
    }
  }

  if (options->HTTPSProxyAuthenticator) {
    if (strlen(options->HTTPSProxyAuthenticator) >= 512)
      REJECT("HTTPSProxyAuthenticator is too long (>= 512 chars).");
  }

  if (options->Socks4Proxy) { /* parse it now */
    if (tor_addr_port_lookup(options->Socks4Proxy,
                        &options->Socks4ProxyAddr,
                        &options->Socks4ProxyPort) <0)
      REJECT("Socks4Proxy failed to parse or resolve. Please fix.");
    if (options->Socks4ProxyPort == 0) { /* give it a default */
      options->Socks4ProxyPort = 1080;
    }
  }

  if (options->Socks5Proxy) { /* parse it now */
    if (tor_addr_port_lookup(options->Socks5Proxy,
                            &options->Socks5ProxyAddr,
                            &options->Socks5ProxyPort) <0)
      REJECT("Socks5Proxy failed to parse or resolve. Please fix.");
    if (options->Socks5ProxyPort == 0) { /* give it a default */
      options->Socks5ProxyPort = 1080;
    }
  }

  /* Check if more than one exclusive proxy type has been enabled. */
  if (!!options->Socks4Proxy + !!options->Socks5Proxy +
      !!options->HTTPSProxy > 1)
    REJECT("You have configured more than one proxy type. "
           "(Socks4Proxy|Socks5Proxy|HTTPSProxy)");

  /* Check if the proxies will give surprising behavior. */
  if (options->HTTPProxy && !(options->Socks4Proxy ||
                              options->Socks5Proxy ||
                              options->HTTPSProxy)) {
    log_warn(LD_CONFIG, "HTTPProxy configured, but no SOCKS proxy or "
             "HTTPS proxy configured. Watch out: this configuration will "
             "proxy unencrypted directory connections only.");
  }

  if (options->Socks5ProxyUsername) {
    size_t len;

    len = strlen(options->Socks5ProxyUsername);
    if (len < 1 || len > MAX_SOCKS5_AUTH_FIELD_SIZE)
      REJECT("Socks5ProxyUsername must be between 1 and 255 characters.");

    if (!options->Socks5ProxyPassword)
      REJECT("Socks5ProxyPassword must be included with Socks5ProxyUsername.");

    len = strlen(options->Socks5ProxyPassword);
    if (len < 1 || len > MAX_SOCKS5_AUTH_FIELD_SIZE)
      REJECT("Socks5ProxyPassword must be between 1 and 255 characters.");
  } else if (options->Socks5ProxyPassword)
    REJECT("Socks5ProxyPassword must be included with Socks5ProxyUsername.");

  if (options->HashedControlPassword) {
    smartlist_t *sl = decode_hashed_passwords(options->HashedControlPassword);
    if (!sl) {
      REJECT("Bad HashedControlPassword: wrong length or bad encoding");
    } else {
      SMARTLIST_FOREACH(sl, char*, cp, tor_free(cp));
      smartlist_free(sl);
    }
  }

  if (options->HashedControlSessionPassword) {
    smartlist_t *sl = decode_hashed_passwords(
                                  options->HashedControlSessionPassword);
    if (!sl) {
      REJECT("Bad HashedControlSessionPassword: wrong length or bad encoding");
    } else {
      SMARTLIST_FOREACH(sl, char*, cp, tor_free(cp));
      smartlist_free(sl);
    }
  }

  if (options->OwningControllerProcess) {
    const char *validate_pspec_msg = NULL;
    if (tor_validate_process_specifier(options->OwningControllerProcess,
                                       &validate_pspec_msg)) {
      tor_asprintf(msg, "Bad OwningControllerProcess: %s",
                   validate_pspec_msg);
      return -1;
    }
  }

  if ((options->ControlPort_set || world_writable_control_socket) &&
      !options->HashedControlPassword &&
      !options->HashedControlSessionPassword &&
      !options->CookieAuthentication) {
    log_warn(LD_CONFIG, "Control%s is %s, but no authentication method "
             "has been configured.  This means that any program on your "
             "computer can reconfigure your Tor.  That's bad!  You should "
             "upgrade your Tor controller as soon as possible.",
             options->ControlPort_set ? "Port" : "Socket",
             options->ControlPort_set ? "open" : "world writable");
  }

  if (options->CookieAuthFileGroupReadable && !options->CookieAuthFile) {
    log_warn(LD_CONFIG, "CookieAuthFileGroupReadable is set, but will have "
             "no effect: you must specify an explicit CookieAuthFile to "
             "have it group-readable.");
  }

  if (options->MyFamily_lines && options->BridgeRelay) {
    log_warn(LD_CONFIG, "Listing a family for a bridge relay is not "
             "supported: it can reveal bridge fingerprints to censors. "
             "You should also make sure you aren't listing this bridge's "
             "fingerprint in any other MyFamily.");
  }
  if (options->MyFamily_lines && !options->ContactInfo) {
    log_warn(LD_CONFIG, "MyFamily is set but ContactInfo is not configured. "
             "ContactInfo should always be set when MyFamily option is too.");
  }
  if (normalize_nickname_list(&options->MyFamily,
                              options->MyFamily_lines, "MyFamily", msg))
    return -1;
  for (cl = options->NodeFamilies; cl; cl = cl->next) {
    routerset_t *rs = routerset_new();
    if (routerset_parse(rs, cl->value, cl->key)) {
      routerset_free(rs);
      return -1;
    }
    routerset_free(rs);
  }

  if (validate_addr_policies(options, msg) < 0)
    return -1;

  /* If FallbackDir is set, we don't UseDefaultFallbackDirs */
  if (options->UseDefaultFallbackDirs && options->FallbackDir) {
    log_info(LD_CONFIG, "You have set UseDefaultFallbackDirs 1 and "
             "FallbackDir(s). Ignoring UseDefaultFallbackDirs, and "
             "using the FallbackDir(s) you have set.");
  }

  if (validate_dir_servers(options, old_options) < 0)
    REJECT("Directory authority/fallback line did not parse. See logs "
           "for details.");

  if (options->UseBridges && !options->Bridges)
    REJECT("If you set UseBridges, you must specify at least one bridge.");

  for (cl = options->Bridges; cl; cl = cl->next) {
      bridge_line_t *bridge_line = parse_bridge_line(cl->value);
      if (!bridge_line)
        REJECT("Bridge line did not parse. See logs for details.");
      bridge_line_free(bridge_line);
  }

  for (cl = options->ClientTransportPlugin; cl; cl = cl->next) {
    if (parse_transport_line(options, cl->value, 1, 0) < 0)
      REJECT("Invalid client transport line. See logs for details.");
  }

  for (cl = options->ServerTransportPlugin; cl; cl = cl->next) {
    if (parse_transport_line(options, cl->value, 1, 1) < 0)
      REJECT("Invalid server transport line. See logs for details.");
  }

  if (options->ServerTransportPlugin && !server_mode(options)) {
    log_notice(LD_GENERAL, "Tor is not configured as a relay but you specified"
               " a ServerTransportPlugin line (%s). The ServerTransportPlugin "
               "line will be ignored.",
               escaped(options->ServerTransportPlugin->value));
  }

  for (cl = options->ServerTransportListenAddr; cl; cl = cl->next) {
    /** If get_bindaddr_from_transport_listen_line() fails with
        'transport' being NULL, it means that something went wrong
        while parsing the ServerTransportListenAddr line. */
    char *bindaddr = get_bindaddr_from_transport_listen_line(cl->value, NULL);
    if (!bindaddr)
      REJECT("ServerTransportListenAddr did not parse. See logs for details.");
    tor_free(bindaddr);
  }

  if (options->ServerTransportListenAddr && !options->ServerTransportPlugin) {
    log_notice(LD_GENERAL, "You need at least a single managed-proxy to "
               "specify a transport listen address. The "
               "ServerTransportListenAddr line will be ignored.");
  }

  for (cl = options->ServerTransportOptions; cl; cl = cl->next) {
    /** If get_options_from_transport_options_line() fails with
        'transport' being NULL, it means that something went wrong
        while parsing the ServerTransportOptions line. */
    smartlist_t *options_sl =
      get_options_from_transport_options_line(cl->value, NULL);
    if (!options_sl)
      REJECT("ServerTransportOptions did not parse. See logs for details.");

    SMARTLIST_FOREACH(options_sl, char *, cp, tor_free(cp));
    smartlist_free(options_sl);
  }

  if (options->ConstrainedSockets) {
    /* If the user wants to constrain socket buffer use, make sure the desired
     * limit is between MIN|MAX_TCPSOCK_BUFFER in k increments. */
    if (options->ConstrainedSockSize < MIN_CONSTRAINED_TCP_BUFFER ||
        options->ConstrainedSockSize > MAX_CONSTRAINED_TCP_BUFFER ||
        options->ConstrainedSockSize % 1024) {
      tor_asprintf(msg,
          "ConstrainedSockSize is invalid.  Must be a value between %d and %d "
          "in 1024 byte increments.",
          MIN_CONSTRAINED_TCP_BUFFER, MAX_CONSTRAINED_TCP_BUFFER);
      return -1;
    }
    if (options->DirPort_set) {
      /* Providing cached directory entries while system TCP buffers are scarce
       * will exacerbate the socket errors.  Suggest that this be disabled. */
      COMPLAIN("You have requested constrained socket buffers while also "
               "serving directory entries via DirPort.  It is strongly "
               "suggested that you disable serving directory requests when "
               "system TCP buffer resources are scarce.");
    }
  }

  if (options->V3AuthVoteDelay + options->V3AuthDistDelay >=
      options->V3AuthVotingInterval/2) {
    /*
    This doesn't work, but it seems like it should:
     what code is preventing the interval being less than twice the lead-up?
    if (options->TestingTorNetwork) {
      if (options->V3AuthVoteDelay + options->V3AuthDistDelay >=
          options->V3AuthVotingInterval) {
        REJECT("V3AuthVoteDelay plus V3AuthDistDelay must be less than "
               "V3AuthVotingInterval");
      } else {
        COMPLAIN("V3AuthVoteDelay plus V3AuthDistDelay is more than half "
                 "V3AuthVotingInterval. This may lead to "
                 "consensus instability, particularly if clocks drift.");
      }
    } else {
     */
      REJECT("V3AuthVoteDelay plus V3AuthDistDelay must be less than half "
             "V3AuthVotingInterval");
    /*
    }
     */
  }

  if (options->V3AuthVoteDelay < MIN_VOTE_SECONDS) {
    if (options->TestingTorNetwork) {
      if (options->V3AuthVoteDelay < MIN_VOTE_SECONDS_TESTING) {
        REJECT("V3AuthVoteDelay is way too low.");
      } else {
        COMPLAIN("V3AuthVoteDelay is very low. "
                 "This may lead to failure to vote for a consensus.");
      }
    } else {
      REJECT("V3AuthVoteDelay is way too low.");
    }
  }

  if (options->V3AuthDistDelay < MIN_DIST_SECONDS) {
    if (options->TestingTorNetwork) {
      if (options->V3AuthDistDelay < MIN_DIST_SECONDS_TESTING) {
        REJECT("V3AuthDistDelay is way too low.");
      } else {
        COMPLAIN("V3AuthDistDelay is very low. "
                 "This may lead to missing votes in a consensus.");
      }
    } else {
      REJECT("V3AuthDistDelay is way too low.");
    }
  }

  if (options->V3AuthNIntervalsValid < 2)
    REJECT("V3AuthNIntervalsValid must be at least 2.");

  if (options->V3AuthVotingInterval < MIN_VOTE_INTERVAL) {
    if (options->TestingTorNetwork) {
      if (options->V3AuthVotingInterval < MIN_VOTE_INTERVAL_TESTING) {
        REJECT("V3AuthVotingInterval is insanely low.");
      } else {
        COMPLAIN("V3AuthVotingInterval is very low. "
                 "This may lead to failure to synchronise for a consensus.");
      }
    } else {
      REJECT("V3AuthVotingInterval is insanely low.");
    }
  } else if (options->V3AuthVotingInterval > 24*60*60) {
    REJECT("V3AuthVotingInterval is insanely high.");
  } else if (((24*60*60) % options->V3AuthVotingInterval) != 0) {
    COMPLAIN("V3AuthVotingInterval does not divide evenly into 24 hours.");
  }

  if (hs_config_service_all(options, 1) < 0)
    REJECT("Failed to configure rendezvous options. See logs for details.");

  /* Parse client-side authorization for hidden services. */
  if (hs_config_client_auth_all(options, 1) < 0)
    REJECT("Failed to configure client authorization for hidden services. "
           "See logs for details.");

  if (parse_virtual_addr_network(options->VirtualAddrNetworkIPv4,
                                 AF_INET, 1, msg)<0)
    return -1;
  if (parse_virtual_addr_network(options->VirtualAddrNetworkIPv6,
                                 AF_INET6, 1, msg)<0)
    return -1;

  if (options->TestingTorNetwork &&
      !(options->DirAuthorities ||
        (options->AlternateDirAuthority &&
         options->AlternateBridgeAuthority))) {
    REJECT("TestingTorNetwork may only be configured in combination with "
           "a non-default set of DirAuthority or both of "
           "AlternateDirAuthority and AlternateBridgeAuthority configured.");
  }

#define CHECK_DEFAULT(arg)                                              \
  STMT_BEGIN                                                            \
    if (!options->TestingTorNetwork &&                                  \
        !options->UsingTestNetworkDefaults_ &&                          \
        !config_is_same(get_options_mgr(),options,                        \
                        default_options,#arg)) {                        \
      REJECT(#arg " may only be changed in testing Tor "                \
             "networks!");                                              \
    } STMT_END
  CHECK_DEFAULT(TestingV3AuthInitialVotingInterval);
  CHECK_DEFAULT(TestingV3AuthInitialVoteDelay);
  CHECK_DEFAULT(TestingV3AuthInitialDistDelay);
  CHECK_DEFAULT(TestingV3AuthVotingStartOffset);
  CHECK_DEFAULT(TestingAuthDirTimeToLearnReachability);
  CHECK_DEFAULT(TestingEstimatedDescriptorPropagationTime);
  CHECK_DEFAULT(TestingServerDownloadInitialDelay);
  CHECK_DEFAULT(TestingClientDownloadInitialDelay);
  CHECK_DEFAULT(TestingServerConsensusDownloadInitialDelay);
  CHECK_DEFAULT(TestingClientConsensusDownloadInitialDelay);
  CHECK_DEFAULT(TestingBridgeDownloadInitialDelay);
  CHECK_DEFAULT(TestingBridgeBootstrapDownloadInitialDelay);
  CHECK_DEFAULT(TestingClientMaxIntervalWithoutRequest);
  CHECK_DEFAULT(TestingDirConnectionMaxStall);
  CHECK_DEFAULT(TestingAuthKeyLifetime);
  CHECK_DEFAULT(TestingLinkCertLifetime);
  CHECK_DEFAULT(TestingSigningKeySlop);
  CHECK_DEFAULT(TestingAuthKeySlop);
  CHECK_DEFAULT(TestingLinkKeySlop);
#undef CHECK_DEFAULT

  if (!options->ClientDNSRejectInternalAddresses &&
      !(options->DirAuthorities ||
        (options->AlternateDirAuthority && options->AlternateBridgeAuthority)))
    REJECT("ClientDNSRejectInternalAddresses used for default network.");
  if (options->SigningKeyLifetime < options->TestingSigningKeySlop*2)
    REJECT("SigningKeyLifetime is too short.");
  if (options->TestingLinkCertLifetime < options->TestingAuthKeySlop*2)
    REJECT("LinkCertLifetime is too short.");
  if (options->TestingAuthKeyLifetime < options->TestingLinkKeySlop*2)
    REJECT("TestingAuthKeyLifetime is too short.");

  if (options->TestingV3AuthInitialVotingInterval
      < MIN_VOTE_INTERVAL_TESTING_INITIAL) {
    REJECT("TestingV3AuthInitialVotingInterval is insanely low.");
  } else if (((30*60) % options->TestingV3AuthInitialVotingInterval) != 0) {
    REJECT("TestingV3AuthInitialVotingInterval does not divide evenly into "
           "30 minutes.");
  }

  if (options->TestingV3AuthInitialVoteDelay < MIN_VOTE_SECONDS_TESTING) {
    REJECT("TestingV3AuthInitialVoteDelay is way too low.");
  }

  if (options->TestingV3AuthInitialDistDelay < MIN_DIST_SECONDS_TESTING) {
    REJECT("TestingV3AuthInitialDistDelay is way too low.");
  }

  if (options->TestingV3AuthInitialVoteDelay +
      options->TestingV3AuthInitialDistDelay >=
      options->TestingV3AuthInitialVotingInterval) {
    REJECT("TestingV3AuthInitialVoteDelay plus TestingV3AuthInitialDistDelay "
           "must be less than TestingV3AuthInitialVotingInterval");
  }

  if (options->TestingV3AuthVotingStartOffset >
      MIN(options->TestingV3AuthInitialVotingInterval,
          options->V3AuthVotingInterval)) {
    REJECT("TestingV3AuthVotingStartOffset is higher than the voting "
           "interval.");
  } else if (options->TestingV3AuthVotingStartOffset < 0) {
    REJECT("TestingV3AuthVotingStartOffset must be non-negative.");
  }

  if (options->TestingAuthDirTimeToLearnReachability < 0) {
    REJECT("TestingAuthDirTimeToLearnReachability must be non-negative.");
  } else if (options->TestingAuthDirTimeToLearnReachability > 2*60*60) {
    COMPLAIN("TestingAuthDirTimeToLearnReachability is insanely high.");
  }

  if (options->TestingEstimatedDescriptorPropagationTime < 0) {
    REJECT("TestingEstimatedDescriptorPropagationTime must be non-negative.");
  } else if (options->TestingEstimatedDescriptorPropagationTime > 60*60) {
    COMPLAIN("TestingEstimatedDescriptorPropagationTime is insanely high.");
  }

  if (options->TestingClientMaxIntervalWithoutRequest < 1) {
    REJECT("TestingClientMaxIntervalWithoutRequest is way too low.");
  } else if (options->TestingClientMaxIntervalWithoutRequest > 3600) {
    COMPLAIN("TestingClientMaxIntervalWithoutRequest is insanely high.");
  }

  if (options->TestingDirConnectionMaxStall < 5) {
    REJECT("TestingDirConnectionMaxStall is way too low.");
  } else if (options->TestingDirConnectionMaxStall > 3600) {
    COMPLAIN("TestingDirConnectionMaxStall is insanely high.");
  }

  if (options->ClientBootstrapConsensusMaxInProgressTries < 1) {
    REJECT("ClientBootstrapConsensusMaxInProgressTries must be greater "
           "than 0.");
  } else if (options->ClientBootstrapConsensusMaxInProgressTries
             > 100) {
    COMPLAIN("ClientBootstrapConsensusMaxInProgressTries is insanely "
             "high.");
  }

  if (options->TestingEnableConnBwEvent &&
      !options->TestingTorNetwork && !options->UsingTestNetworkDefaults_) {
    REJECT("TestingEnableConnBwEvent may only be changed in testing "
           "Tor networks!");
  }

  if (options->TestingEnableCellStatsEvent &&
      !options->TestingTorNetwork && !options->UsingTestNetworkDefaults_) {
    REJECT("TestingEnableCellStatsEvent may only be changed in testing "
           "Tor networks!");
  }

  if (options->TestingTorNetwork) {
    log_warn(LD_CONFIG, "TestingTorNetwork is set. This will make your node "
                        "almost unusable in the public Tor network, and is "
                        "therefore only advised if you are building a "
                        "testing Tor network!");
  }

  if (options->AccelName && !options->HardwareAccel)
    options->HardwareAccel = 1;
  if (options->AccelDir && !options->AccelName)
    REJECT("Can't use hardware crypto accelerator dir without engine name.");

  if (options->PublishServerDescriptor)
    SMARTLIST_FOREACH(options->PublishServerDescriptor, const char *, pubdes, {
      if (!strcmp(pubdes, "1") || !strcmp(pubdes, "0"))
        if (smartlist_len(options->PublishServerDescriptor) > 1) {
          COMPLAIN("You have passed a list of multiple arguments to the "
                   "PublishServerDescriptor option that includes 0 or 1. "
                   "0 or 1 should only be used as the sole argument. "
                   "This configuration will be rejected in a future release.");
          break;
        }
    });

  if (options->BridgeRelay == 1 && ! options->ORPort_set)
      REJECT("BridgeRelay is 1, ORPort is not set. This is an invalid "
             "combination.");

  if (options_validate_scheduler(options, msg) < 0) {
    return -1;
  }

  return 0;
}

#undef REJECT
#undef COMPLAIN

/* Given the value that the user has set for MaxMemInQueues, compute the
 * actual maximum value.  We clip this value if it's too low, and autodetect
 * it if it's set to 0. */
STATIC uint64_t
compute_real_max_mem_in_queues(const uint64_t val, int log_guess)
{
  uint64_t result;

  if (val == 0) {
#define ONE_GIGABYTE (UINT64_C(1) << 30)
#define ONE_MEGABYTE (UINT64_C(1) << 20)
    /* The user didn't pick a memory limit.  Choose a very large one
     * that is still smaller than the system memory */
    static int notice_sent = 0;
    size_t ram = 0;
    if (get_total_system_memory(&ram) < 0) {
      /* We couldn't determine our total system memory!  */
#if SIZEOF_VOID_P >= 8
      /* 64-bit system.  Let's hope for 8 GB. */
      result = 8 * ONE_GIGABYTE;
#else
      /* (presumably) 32-bit system. Let's hope for 1 GB. */
      result = ONE_GIGABYTE;
#endif /* SIZEOF_VOID_P >= 8 */
    } else {
      /* We detected the amount of memory available. */
      uint64_t avail = 0;

#if SIZEOF_SIZE_T > 4
/* On a 64-bit platform, we consider 8GB "very large". */
#define RAM_IS_VERY_LARGE(x) ((x) >= (8 * ONE_GIGABYTE))
#else
/* On a 32-bit platform, we can't have 8GB of ram. */
#define RAM_IS_VERY_LARGE(x) (0)
#endif /* SIZEOF_SIZE_T > 4 */

      if (RAM_IS_VERY_LARGE(ram)) {
        /* If we have 8 GB, or more, RAM available, we set the MaxMemInQueues
         * to 0.4 * RAM. The idea behind this value is that the amount of RAM
         * is more than enough for a single relay and should allow the relay
         * operator to run two relays if they have additional bandwidth
         * available.
         */
        avail = (ram / 5) * 2;
      } else {
        /* If we have less than 8 GB of RAM available, we use the "old" default
         * for MaxMemInQueues of 0.75 * RAM.
         */
        avail = (ram / 4) * 3;
      }

      /* Make sure it's in range from 0.25 GB to 8 GB for 64-bit and 0.25 to 2
       * GB for 32-bit. */
      if (avail > MAX_DEFAULT_MEMORY_QUEUE_SIZE) {
        /* If you want to use more than this much RAM, you need to configure
           it yourself */
        result = MAX_DEFAULT_MEMORY_QUEUE_SIZE;
      } else if (avail < ONE_GIGABYTE / 4) {
        result = ONE_GIGABYTE / 4;
      } else {
        result = avail;
      }
    }
    if (log_guess && ! notice_sent) {
      log_notice(LD_CONFIG, "%sMaxMemInQueues is set to %"PRIu64" MB. "
                 "You can override this by setting MaxMemInQueues by hand.",
                 ram ? "Based on detected system memory, " : "",
                 (result / ONE_MEGABYTE));
      notice_sent = 1;
    }
    return result;
  } else if (val < ONE_GIGABYTE / 4) {
    log_warn(LD_CONFIG, "MaxMemInQueues must be at least 256 MB for now. "
             "Ideally, have it as large as you can afford.");
    return ONE_GIGABYTE / 4;
  } else {
    /* The value was fine all along */
    return val;
  }
}

/* If we have less than 300 MB suggest disabling dircache */
#define DIRCACHE_MIN_MEM_MB 300
#define DIRCACHE_MIN_MEM_BYTES (DIRCACHE_MIN_MEM_MB*ONE_MEGABYTE)
#define STRINGIFY(val) #val

/** Create a warning message for emitting if we are a dircache but may not have
 * enough system memory, or if we are not a dircache but probably should be.
 * Return -1 when a message is returned in *msg*, else return 0. */
STATIC int
have_enough_mem_for_dircache(const or_options_t *options, size_t total_mem,
                             char **msg)
{
  *msg = NULL;
  /* XXX We should possibly be looking at MaxMemInQueues here
   * unconditionally.  Or we should believe total_mem unconditionally. */
  if (total_mem == 0) {
    if (get_total_system_memory(&total_mem) < 0) {
      total_mem = options->MaxMemInQueues >= SIZE_MAX ?
        SIZE_MAX : (size_t)options->MaxMemInQueues;
    }
  }
  if (options->DirCache) {
    if (total_mem < DIRCACHE_MIN_MEM_BYTES) {
      if (options->BridgeRelay) {
        tor_asprintf(msg, "Running a Bridge with less than %d MB of memory "
                       "is not recommended.", DIRCACHE_MIN_MEM_MB);
      } else {
        tor_asprintf(msg, "Being a directory cache (default) with less than "
                       "%d MB of memory is not recommended and may consume "
                       "most of the available resources. Consider disabling "
                       "this functionality by setting the DirCache option "
                       "to 0.", DIRCACHE_MIN_MEM_MB);
      }
    }
  } else {
    if (total_mem >= DIRCACHE_MIN_MEM_BYTES) {
      *msg = tor_strdup("DirCache is disabled and we are configured as a "
               "relay. We will not become a Guard.");
    }
  }
  return *msg == NULL ? 0 : -1;
}
#undef STRINGIFY

/** Helper: return true iff s1 and s2 are both NULL, or both non-NULL
 * equal strings. */
static int
opt_streq(const char *s1, const char *s2)
{
  return 0 == strcmp_opt(s1, s2);
}

/** Check if any of the previous options have changed but aren't allowed to. */
static int
options_transition_allowed(const or_options_t *old,
                           const or_options_t *new_val,
                           char **msg)
{
  if (!old)
    return 0;

#define BAD_CHANGE_TO(opt, how) do {                                    \
    *msg = tor_strdup("While Tor is running"how", changing " #opt       \
                      " is not allowed");                               \
    return -1;                                                          \
  } while (0)

#define NO_CHANGE_BOOL(opt) \
  if (! CFG_EQ_BOOL(old, new_val, opt)) BAD_CHANGE_TO(opt,"")
#define NO_CHANGE_INT(opt) \
  if (! CFG_EQ_INT(old, new_val, opt)) BAD_CHANGE_TO(opt,"")
#define NO_CHANGE_STRING(opt) \
  if (! CFG_EQ_STRING(old, new_val, opt)) BAD_CHANGE_TO(opt,"")

  NO_CHANGE_STRING(PidFile);
  NO_CHANGE_BOOL(RunAsDaemon);
  NO_CHANGE_BOOL(Sandbox);
  NO_CHANGE_STRING(DataDirectory);
  NO_CHANGE_STRING(KeyDirectory);
  NO_CHANGE_STRING(CacheDirectory);
  NO_CHANGE_STRING(User);
  NO_CHANGE_BOOL(KeepBindCapabilities);
  NO_CHANGE_STRING(SyslogIdentityTag);
  NO_CHANGE_STRING(AndroidIdentityTag);
  NO_CHANGE_BOOL(HardwareAccel);
  NO_CHANGE_STRING(AccelName);
  NO_CHANGE_STRING(AccelDir);
  NO_CHANGE_BOOL(TestingTorNetwork);
  NO_CHANGE_BOOL(DisableAllSwap);
  NO_CHANGE_INT(TokenBucketRefillInterval);
  NO_CHANGE_BOOL(HiddenServiceSingleHopMode);
  NO_CHANGE_BOOL(HiddenServiceNonAnonymousMode);
  NO_CHANGE_BOOL(DisableDebuggerAttachment);
  NO_CHANGE_BOOL(NoExec);
  NO_CHANGE_INT(OwningControllerFD);
  NO_CHANGE_BOOL(DisableSignalHandlers);

  if (sandbox_is_active()) {
#define SB_NOCHANGE_STR(opt)                      \
    if (! CFG_EQ_STRING(old, new_val, opt))       \
      BAD_CHANGE_TO(opt," with Sandbox active")
#define SB_NOCHANGE_LINELIST(opt)                  \
    if (! CFG_EQ_LINELIST(old, new_val, opt))      \
      BAD_CHANGE_TO(opt," with Sandbox active")
#define SB_NOCHANGE_INT(opt)                       \
    if (! CFG_EQ_INT(old, new_val, opt))           \
      BAD_CHANGE_TO(opt," with Sandbox active")

    SB_NOCHANGE_STR(Address);
    SB_NOCHANGE_STR(ServerDNSResolvConfFile);
    SB_NOCHANGE_STR(DirPortFrontPage);
    SB_NOCHANGE_STR(CookieAuthFile);
    SB_NOCHANGE_STR(ExtORPortCookieAuthFile);
    SB_NOCHANGE_LINELIST(Logs);
    SB_NOCHANGE_INT(ConnLimit);

    if (server_mode(old) != server_mode(new_val)) {
      *msg = tor_strdup("Can't start/stop being a server while "
                        "Sandbox is active");
      return -1;
    }
  }

#undef SB_NOCHANGE_LINELIST
#undef SB_NOCHANGE_STR
#undef SB_NOCHANGE_INT
#undef BAD_CHANGE_TO
#undef NO_CHANGE_BOOL
#undef NO_CHANGE_INT
#undef NO_CHANGE_STRING
  return 0;
}

/** Return 1 if any change from <b>old_options</b> to <b>new_options</b>
 * will require us to rotate the CPU and DNS workers; else return 0. */
static int
options_transition_affects_workers(const or_options_t *old_options,
                                   const or_options_t *new_options)
{
  YES_IF_CHANGED_STRING(DataDirectory);
  YES_IF_CHANGED_INT(NumCPUs);
  YES_IF_CHANGED_LINELIST(ORPort_lines);
  YES_IF_CHANGED_BOOL(ServerDNSSearchDomains);
  YES_IF_CHANGED_BOOL(SafeLogging_);
  YES_IF_CHANGED_BOOL(ClientOnly);
  YES_IF_CHANGED_BOOL(LogMessageDomains);
  YES_IF_CHANGED_LINELIST(Logs);

  if (server_mode(old_options) != server_mode(new_options) ||
      public_server_mode(old_options) != public_server_mode(new_options) ||
      dir_server_mode(old_options) != dir_server_mode(new_options))
    return 1;

  /* Nothing that changed matters. */
  return 0;
}

/** Return 1 if any change from <b>old_options</b> to <b>new_options</b>
 * will require us to generate a new descriptor; else return 0. */
static int
options_transition_affects_descriptor(const or_options_t *old_options,
                                      const or_options_t *new_options)
{
  /* XXX We can be smarter here. If your DirPort isn't being
   * published and you just turned it off, no need to republish. Etc. */

  YES_IF_CHANGED_STRING(DataDirectory);
  YES_IF_CHANGED_STRING(Nickname);
  YES_IF_CHANGED_STRING(Address);
  YES_IF_CHANGED_LINELIST(ExitPolicy);
  YES_IF_CHANGED_BOOL(ExitRelay);
  YES_IF_CHANGED_BOOL(ExitPolicyRejectPrivate);
  YES_IF_CHANGED_BOOL(ExitPolicyRejectLocalInterfaces);
  YES_IF_CHANGED_BOOL(IPv6Exit);
  YES_IF_CHANGED_LINELIST(ORPort_lines);
  YES_IF_CHANGED_LINELIST(DirPort_lines);
  YES_IF_CHANGED_LINELIST(DirPort_lines);
  YES_IF_CHANGED_BOOL(ClientOnly);
  YES_IF_CHANGED_BOOL(DisableNetwork);
  YES_IF_CHANGED_BOOL(PublishServerDescriptor_);
  YES_IF_CHANGED_STRING(ContactInfo);
  YES_IF_CHANGED_STRING(BridgeDistribution);
  YES_IF_CHANGED_LINELIST(MyFamily);
  YES_IF_CHANGED_STRING(AccountingStart);
  YES_IF_CHANGED_INT(AccountingMax);
  YES_IF_CHANGED_INT(AccountingRule);
  YES_IF_CHANGED_BOOL(DirCache);
  YES_IF_CHANGED_BOOL(AssumeReachable);

  if (get_effective_bwrate(old_options) != get_effective_bwrate(new_options) ||
      get_effective_bwburst(old_options) !=
        get_effective_bwburst(new_options) ||
      public_server_mode(old_options) != public_server_mode(new_options))
    return 1;

  return 0;
}

#ifdef _WIN32
/** Return the directory on windows where we expect to find our application
 * data. */
static char *
get_windows_conf_root(void)
{
  static int is_set = 0;
  static char path[MAX_PATH*2+1];
  TCHAR tpath[MAX_PATH] = {0};

  LPITEMIDLIST idl;
  IMalloc *m;
  HRESULT result;

  if (is_set)
    return path;

  /* Find X:\documents and settings\username\application data\ .
   * We would use SHGetSpecialFolder path, but that wasn't added until IE4.
   */
#ifdef ENABLE_LOCAL_APPDATA
#define APPDATA_PATH CSIDL_LOCAL_APPDATA
#else
#define APPDATA_PATH CSIDL_APPDATA
#endif
  if (!SUCCEEDED(SHGetSpecialFolderLocation(NULL, APPDATA_PATH, &idl))) {
    getcwd(path,MAX_PATH);
    is_set = 1;
    log_warn(LD_CONFIG,
             "I couldn't find your application data folder: are you "
             "running an ancient version of Windows 95? Defaulting to \"%s\"",
             path);
    return path;
  }
  /* Convert the path from an "ID List" (whatever that is!) to a path. */
  result = SHGetPathFromIDList(idl, tpath);
#ifdef UNICODE
  wcstombs(path,tpath,sizeof(path));
  path[sizeof(path)-1] = '\0';
#else
  strlcpy(path,tpath,sizeof(path));
#endif /* defined(UNICODE) */

  /* Now we need to free the memory that the path-idl was stored in.  In
   * typical Windows fashion, we can't just call 'free()' on it. */
  SHGetMalloc(&m);
  if (m) {
    m->lpVtbl->Free(m, idl);
    m->lpVtbl->Release(m);
  }
  if (!SUCCEEDED(result)) {
    return NULL;
  }
  strlcat(path,"\\tor",MAX_PATH);
  is_set = 1;
  return path;
}
#endif /* defined(_WIN32) */

/** Return the default location for our torrc file (if <b>defaults_file</b> is
 * false), or for the torrc-defaults file (if <b>defaults_file</b> is true). */
static const char *
get_default_conf_file(int defaults_file)
{
#ifdef DISABLE_SYSTEM_TORRC
  (void) defaults_file;
  return NULL;
#elif defined(_WIN32)
  if (defaults_file) {
    static char defaults_path[MAX_PATH+1];
    tor_snprintf(defaults_path, MAX_PATH, "%s\\torrc-defaults",
                 get_windows_conf_root());
    return defaults_path;
  } else {
    static char path[MAX_PATH+1];
    tor_snprintf(path, MAX_PATH, "%s\\torrc",
                 get_windows_conf_root());
    return path;
  }
#else
  return defaults_file ? CONFDIR "/torrc-defaults" : CONFDIR "/torrc";
#endif /* defined(DISABLE_SYSTEM_TORRC) || ... */
}

/** Verify whether lst is a list of strings containing valid-looking
 * comma-separated nicknames, or NULL. Will normalise <b>lst</b> to prefix '$'
 * to any nickname or fingerprint that needs it. Also splits comma-separated
 * list elements into multiple elements. Return 0 on success.
 * Warn and return -1 on failure.
 */
static int
normalize_nickname_list(config_line_t **normalized_out,
                        const config_line_t *lst, const char *name,
                        char **msg)
{
  if (!lst)
    return 0;

  config_line_t *new_nicknames = NULL;
  config_line_t **new_nicknames_next = &new_nicknames;

  const config_line_t *cl;
  for (cl = lst; cl; cl = cl->next) {
    const char *line = cl->value;
    if (!line)
      continue;

    int valid_line = 1;
    smartlist_t *sl = smartlist_new();
    smartlist_split_string(sl, line, ",",
      SPLIT_SKIP_SPACE|SPLIT_IGNORE_BLANK|SPLIT_STRIP_SPACE, 0);
    SMARTLIST_FOREACH_BEGIN(sl, char *, s)
    {
      char *normalized = NULL;
      if (!is_legal_nickname_or_hexdigest(s)) {
        // check if first char is dollar
        if (s[0] != '$') {
          // Try again but with a dollar symbol prepended
          char *prepended;
          tor_asprintf(&prepended, "$%s", s);

          if (is_legal_nickname_or_hexdigest(prepended)) {
            // The nickname is valid when it's prepended, set it as the
            // normalized version
            normalized = prepended;
          } else {
            // Still not valid, free and fallback to error message
            tor_free(prepended);
          }
        }

        if (!normalized) {
          tor_asprintf(msg, "Invalid nickname '%s' in %s line", s, name);
          valid_line = 0;
          break;
        }
      } else {
        normalized = tor_strdup(s);
      }

      config_line_t *next = tor_malloc_zero(sizeof(*next));
      next->key = tor_strdup(cl->key);
      next->value = normalized;
      next->next = NULL;

      *new_nicknames_next = next;
      new_nicknames_next = &next->next;
    } SMARTLIST_FOREACH_END(s);

    SMARTLIST_FOREACH(sl, char *, s, tor_free(s));
    smartlist_free(sl);

    if (!valid_line) {
      config_free_lines(new_nicknames);
      return -1;
    }
  }

  *normalized_out = new_nicknames;

  return 0;
}

/** Learn config file name from command line arguments, or use the default.
 *
 * If <b>defaults_file</b> is true, we're looking for torrc-defaults;
 * otherwise, we're looking for the regular torrc_file.
 *
 * Set *<b>using_default_fname</b> to true if we're using the default
 * configuration file name; or false if we've set it from the command line.
 *
 * Set *<b>ignore_missing_torrc</b> to true if we should ignore the resulting
 * filename if it doesn't exist.
 */
static char *
find_torrc_filename(config_line_t *cmd_arg,
                    int defaults_file,
                    int *using_default_fname, int *ignore_missing_torrc)
{
  char *fname=NULL;
  config_line_t *p_index;
  const char *fname_opt = defaults_file ? "--defaults-torrc" : "-f";
  const char *ignore_opt = defaults_file ? NULL : "--ignore-missing-torrc";

  if (defaults_file)
    *ignore_missing_torrc = 1;

  for (p_index = cmd_arg; p_index; p_index = p_index->next) {
    if (!strcmp(p_index->key, fname_opt)) {
      if (fname) {
        log_warn(LD_CONFIG, "Duplicate %s options on command line.",
            fname_opt);
        tor_free(fname);
      }
      fname = expand_filename(p_index->value);

      {
        char *absfname;
        absfname = make_path_absolute(fname);
        tor_free(fname);
        fname = absfname;
      }

      *using_default_fname = 0;
    } else if (ignore_opt && !strcmp(p_index->key,ignore_opt)) {
      *ignore_missing_torrc = 1;
    }
  }

  if (*using_default_fname) {
    /* didn't find one, try CONFDIR */
    const char *dflt = get_default_conf_file(defaults_file);
    file_status_t st = file_status(dflt);
    if (dflt && (st == FN_FILE || st == FN_EMPTY)) {
      fname = tor_strdup(dflt);
    } else {
#ifndef _WIN32
      char *fn = NULL;
      if (!defaults_file) {
        fn = expand_filename("~/.torrc");
      }
      if (fn) {
        file_status_t hmst = file_status(fn);
        if (hmst == FN_FILE || hmst == FN_EMPTY || dflt == NULL) {
          fname = fn;
        } else {
          tor_free(fn);
          fname = tor_strdup(dflt);
        }
      } else {
        fname = dflt ? tor_strdup(dflt) : NULL;
      }
#else /* !(!defined(_WIN32)) */
      fname = dflt ? tor_strdup(dflt) : NULL;
#endif /* !defined(_WIN32) */
    }
  }
  return fname;
}

/** Read the torrc from standard input and return it as a string.
 * Upon failure, return NULL.
 */
static char *
load_torrc_from_stdin(void)
{
   size_t sz_out;

   return read_file_to_str_until_eof(STDIN_FILENO,SIZE_MAX,&sz_out);
}

/** Load a configuration file from disk, setting torrc_fname or
 * torrc_defaults_fname if successful.
 *
 * If <b>defaults_file</b> is true, load torrc-defaults; otherwise load torrc.
 *
 * Return the contents of the file on success, and NULL on failure.
 */
static char *
load_torrc_from_disk(config_line_t *cmd_arg, int defaults_file)
{
  char *fname=NULL;
  char *cf = NULL;
  int using_default_torrc = 1;
  int ignore_missing_torrc = 0;
  char **fname_var = defaults_file ? &torrc_defaults_fname : &torrc_fname;

  if (*fname_var == NULL) {
    fname = find_torrc_filename(cmd_arg, defaults_file,
                                &using_default_torrc, &ignore_missing_torrc);
    tor_free(*fname_var);
    *fname_var = fname;
  } else {
    fname = *fname_var;
  }
  log_debug(LD_CONFIG, "Opening config file \"%s\"", fname?fname:"<NULL>");

  /* Open config file */
  file_status_t st = fname ? file_status(fname) : FN_EMPTY;
  if (fname == NULL ||
      !(st == FN_FILE || st == FN_EMPTY) ||
      !(cf = read_file_to_str(fname,0,NULL))) {
    if (using_default_torrc == 1 || ignore_missing_torrc) {
      if (!defaults_file)
        log_notice(LD_CONFIG, "Configuration file \"%s\" not present, "
            "using reasonable defaults.", fname);
      tor_free(fname); /* sets fname to NULL */
      *fname_var = NULL;
      cf = tor_strdup("");
    } else {
      log_warn(LD_CONFIG,
          "Unable to open configuration file \"%s\".", fname);
      goto err;
    }
  } else {
    log_notice(LD_CONFIG, "Read configuration file \"%s\".", fname);
  }

  return cf;
 err:
  tor_free(fname);
  *fname_var = NULL;
  return NULL;
}

/** Read a configuration file into <b>options</b>, finding the configuration
 * file location based on the command line.  After loading the file
 * call options_init_from_string() to load the config.
 * Return 0 if success, -1 if failure, and 1 if we succeeded but should exit
 * anyway. */
int
options_init_from_torrc(int argc, char **argv)
{
  char *cf=NULL, *cf_defaults=NULL;
  int command;
  int retval = -1;
  char *command_arg = NULL;
  char *errmsg=NULL;
  config_line_t *p_index = NULL;
  config_line_t *cmdline_only_options = NULL;

  /* Go through command-line variables */
  if (! have_parsed_cmdline) {
    /* Or we could redo the list every time we pass this place.
     * It does not really matter */
    if (config_parse_commandline(argc, argv, 0, &global_cmdline_options,
                                 &global_cmdline_only_options) < 0) {
      goto err;
    }
    have_parsed_cmdline = 1;
  }
  cmdline_only_options = global_cmdline_only_options;

  if (config_line_find(cmdline_only_options, "-h") ||
      config_line_find(cmdline_only_options, "--help")) {
    print_usage();
    return 1;
  }
  if (config_line_find(cmdline_only_options, "--list-torrc-options")) {
    /* For validating whether we've documented everything. */
    list_torrc_options();
    return 1;
  }
  if (config_line_find(cmdline_only_options, "--list-deprecated-options")) {
    /* For validating whether what we have deprecated really exists. */
    list_deprecated_options();
    return 1;
  }

  if (config_line_find(cmdline_only_options, "--version")) {
    printf("Tor version %s.\n",get_version());
    return 1;
  }

  if (config_line_find(cmdline_only_options, "--list-modules")) {
    list_enabled_modules();
    return 1;
  }

  if (config_line_find(cmdline_only_options, "--library-versions")) {
    printf("Tor version %s. \n", get_version());
    printf("Library versions\tCompiled\t\tRuntime\n");
    printf("Libevent\t\t%-15s\t\t%s\n",
                      tor_libevent_get_header_version_str(),
                      tor_libevent_get_version_str());
#ifdef ENABLE_OPENSSL
    printf("OpenSSL \t\t%-15s\t\t%s\n",
                      crypto_openssl_get_header_version_str(),
                      crypto_openssl_get_version_str());
#endif
#ifdef ENABLE_NSS
    printf("NSS \t\t%-15s\t\t%s\n",
           crypto_nss_get_header_version_str(),
           crypto_nss_get_version_str());
#endif
    if (tor_compress_supports_method(ZLIB_METHOD)) {
      printf("Zlib    \t\t%-15s\t\t%s\n",
                        tor_compress_version_str(ZLIB_METHOD),
                        tor_compress_header_version_str(ZLIB_METHOD));
    }
    if (tor_compress_supports_method(LZMA_METHOD)) {
      printf("Liblzma \t\t%-15s\t\t%s\n",
                        tor_compress_version_str(LZMA_METHOD),
                        tor_compress_header_version_str(LZMA_METHOD));
    }
    if (tor_compress_supports_method(ZSTD_METHOD)) {
      printf("Libzstd \t\t%-15s\t\t%s\n",
                        tor_compress_version_str(ZSTD_METHOD),
                        tor_compress_header_version_str(ZSTD_METHOD));
    }
    //TODO: Hex versions?
    return 1;
  }

  command = CMD_RUN_TOR;
  for (p_index = cmdline_only_options; p_index; p_index = p_index->next) {
    if (!strcmp(p_index->key,"--keygen")) {
      command = CMD_KEYGEN;
    } else if (!strcmp(p_index->key, "--key-expiration")) {
      command = CMD_KEY_EXPIRATION;
      command_arg = p_index->value;
    } else if (!strcmp(p_index->key,"--list-fingerprint")) {
      command = CMD_LIST_FINGERPRINT;
    } else if (!strcmp(p_index->key, "--hash-password")) {
      command = CMD_HASH_PASSWORD;
      command_arg = p_index->value;
    } else if (!strcmp(p_index->key, "--dump-config")) {
      command = CMD_DUMP_CONFIG;
      command_arg = p_index->value;
    } else if (!strcmp(p_index->key, "--verify-config")) {
      command = CMD_VERIFY_CONFIG;
    }
  }

  if (command == CMD_HASH_PASSWORD) {
    cf_defaults = tor_strdup("");
    cf = tor_strdup("");
  } else {
    cf_defaults = load_torrc_from_disk(cmdline_only_options, 1);

    const config_line_t *f_line = config_line_find(cmdline_only_options,
                                                   "-f");

    const int read_torrc_from_stdin =
    (f_line != NULL && strcmp(f_line->value, "-") == 0);

    if (read_torrc_from_stdin) {
      cf = load_torrc_from_stdin();
    } else {
      cf = load_torrc_from_disk(cmdline_only_options, 0);
    }

    if (!cf) {
      if (config_line_find(cmdline_only_options, "--allow-missing-torrc")) {
        cf = tor_strdup("");
      } else {
        goto err;
      }
    }
  }

  retval = options_init_from_string(cf_defaults, cf, command, command_arg,
                                    &errmsg);

  if (retval < 0)
    goto err;

  if (config_line_find(cmdline_only_options, "--no-passphrase")) {
    if (command == CMD_KEYGEN) {
      get_options_mutable()->keygen_force_passphrase = FORCE_PASSPHRASE_OFF;
    } else {
      log_err(LD_CONFIG, "--no-passphrase specified without --keygen!");
      retval = -1;
      goto err;
    }
  }

  if (config_line_find(cmdline_only_options, "--newpass")) {
    if (command == CMD_KEYGEN) {
      get_options_mutable()->change_key_passphrase = 1;
    } else {
      log_err(LD_CONFIG, "--newpass specified without --keygen!");
      retval = -1;
      goto err;
    }
  }

  {
    const config_line_t *fd_line = config_line_find(cmdline_only_options,
                                                    "--passphrase-fd");
    if (fd_line) {
      if (get_options()->keygen_force_passphrase == FORCE_PASSPHRASE_OFF) {
        log_err(LD_CONFIG, "--no-passphrase specified with --passphrase-fd!");
        retval = -1;
        goto err;
      } else if (command != CMD_KEYGEN) {
        log_err(LD_CONFIG, "--passphrase-fd specified without --keygen!");
        retval = -1;
        goto err;
      } else {
        const char *v = fd_line->value;
        int ok = 1;
        long fd = tor_parse_long(v, 10, 0, INT_MAX, &ok, NULL);
        if (fd < 0 || ok == 0) {
          log_err(LD_CONFIG, "Invalid --passphrase-fd value %s", escaped(v));
          retval = -1;
          goto err;
        }
        get_options_mutable()->keygen_passphrase_fd = (int)fd;
        get_options_mutable()->use_keygen_passphrase_fd = 1;
        get_options_mutable()->keygen_force_passphrase = FORCE_PASSPHRASE_ON;
      }
    }
  }

  {
    const config_line_t *key_line = config_line_find(cmdline_only_options,
                                                     "--master-key");
    if (key_line) {
      if (command != CMD_KEYGEN) {
        log_err(LD_CONFIG, "--master-key without --keygen!");
        retval = -1;
        goto err;
      } else {
        get_options_mutable()->master_key_fname = tor_strdup(key_line->value);
      }
    }
  }

 err:

  tor_free(cf);
  tor_free(cf_defaults);
  if (errmsg) {
    log_warn(LD_CONFIG,"%s", errmsg);
    tor_free(errmsg);
  }
  return retval < 0 ? -1 : 0;
}

/** Load the options from the configuration in <b>cf</b>, validate
 * them for consistency and take actions based on them.
 *
 * Return 0 if success, negative on error:
 *  * -1 for general errors.
 *  * -2 for failure to parse/validate,
 *  * -3 for transition not allowed
 *  * -4 for error while setting the new options
 */
setopt_err_t
options_init_from_string(const char *cf_defaults, const char *cf,
                         int command, const char *command_arg,
                         char **msg)
{
  bool retry = false;
  or_options_t *oldoptions, *newoptions, *newdefaultoptions=NULL;
  config_line_t *cl;
  int retval;
  setopt_err_t err = SETOPT_ERR_MISC;
  int cf_has_include = 0;
  tor_assert(msg);

  oldoptions = global_options; /* get_options unfortunately asserts if
                                  this is the first time we run*/

  newoptions = options_new();
  options_init(newoptions);
  newoptions->command = command;
  newoptions->command_arg = command_arg ? tor_strdup(command_arg) : NULL;

  smartlist_t *opened_files = smartlist_new();
  for (int i = 0; i < 2; ++i) {
    const char *body = i==0 ? cf_defaults : cf;
    if (!body)
      continue;

    /* get config lines, assign them */
    retval = config_get_lines_include(body, &cl, 1,
                                      body == cf ? &cf_has_include : NULL,
                                      opened_files);
    if (retval < 0) {
      err = SETOPT_ERR_PARSE;
      goto err;
    }
    retval = config_assign(get_options_mgr(), newoptions, cl,
                           CAL_WARN_DEPRECATIONS, msg);
    config_free_lines(cl);
    if (retval < 0) {
      err = SETOPT_ERR_PARSE;
      goto err;
    }
    if (i==0)
      newdefaultoptions = config_dup(get_options_mgr(), newoptions);
  }

  if (newdefaultoptions == NULL) {
    newdefaultoptions = config_dup(get_options_mgr(), global_default_options);
  }

  /* Go through command-line variables too */
  retval = config_assign(get_options_mgr(), newoptions,
                         global_cmdline_options, CAL_WARN_DEPRECATIONS, msg);
  if (retval < 0) {
    err = SETOPT_ERR_PARSE;
    goto err;
  }

  newoptions->IncludeUsed = cf_has_include;
  newoptions->FilesOpenedByIncludes = opened_files;

  /* If this is a testing network configuration, change defaults
   * for a list of dependent config options, and try this function again. */
  if (newoptions->TestingTorNetwork && ! testing_network_configured) {
    // retry with the testing defaults.
    testing_network_configured = true;
    retry = true;
    goto err;
  }

  newoptions->IncludeUsed = cf_has_include;
  in_option_validation = 1;
  newoptions->FilesOpenedByIncludes = opened_files;

  /* Validate newoptions */
  if (options_validate(oldoptions, newoptions, newdefaultoptions,
                       0, msg) < 0) {
    err = SETOPT_ERR_PARSE; /*XXX make this a separate return value.*/
    goto err;
  }

  if (options_transition_allowed(oldoptions, newoptions, msg) < 0) {
    err = SETOPT_ERR_TRANSITION;
    goto err;
  }
  in_option_validation = 0;

  if (set_options(newoptions, msg)) {
    err = SETOPT_ERR_SETTING;
    goto err; /* frees and replaces old options */
  }

  or_options_free(global_default_options);
  global_default_options = newdefaultoptions;

  return SETOPT_OK;

 err:
  in_option_validation = 0;
  if (opened_files) {
    SMARTLIST_FOREACH(opened_files, char *, f, tor_free(f));
    smartlist_free(opened_files);
  }
  // may have been set to opened_files, avoid double free
  newoptions->FilesOpenedByIncludes = NULL;
  or_options_free(newoptions);
  or_options_free(newdefaultoptions);
  if (*msg) {
    char *old_msg = *msg;
    tor_asprintf(msg, "Failed to parse/validate config: %s", old_msg);
    tor_free(old_msg);
  }
  if (retry)
    return options_init_from_string(cf_defaults, cf, command, command_arg,
                                    msg);
  return err;
}

/** Return the location for our configuration file.  May return NULL.
 */
const char *
get_torrc_fname(int defaults_fname)
{
  const char *fname = defaults_fname ? torrc_defaults_fname : torrc_fname;

  if (fname)
    return fname;
  else
    return get_default_conf_file(defaults_fname);
}

/** Adjust the address map based on the MapAddress elements in the
 * configuration <b>options</b>
 */
void
config_register_addressmaps(const or_options_t *options)
{
  smartlist_t *elts;
  config_line_t *opt;
  const char *from, *to, *msg;

  addressmap_clear_configured();
  elts = smartlist_new();
  for (opt = options->AddressMap; opt; opt = opt->next) {
    smartlist_split_string(elts, opt->value, NULL,
                           SPLIT_SKIP_SPACE|SPLIT_IGNORE_BLANK, 2);
    if (smartlist_len(elts) < 2) {
      log_warn(LD_CONFIG,"MapAddress '%s' has too few arguments. Ignoring.",
               opt->value);
      goto cleanup;
    }

    from = smartlist_get(elts,0);
    to = smartlist_get(elts,1);

    if (to[0] == '.' || from[0] == '.') {
      log_warn(LD_CONFIG,"MapAddress '%s' is ambiguous - address starts with a"
              "'.'. Ignoring.",opt->value);
      goto cleanup;
    }

    if (addressmap_register_auto(from, to, 0, ADDRMAPSRC_TORRC, &msg) < 0) {
      log_warn(LD_CONFIG,"MapAddress '%s' failed: %s. Ignoring.", opt->value,
               msg);
      goto cleanup;
    }

    if (smartlist_len(elts) > 2)
      log_warn(LD_CONFIG,"Ignoring extra arguments to MapAddress.");

  cleanup:
    SMARTLIST_FOREACH(elts, char*, cp, tor_free(cp));
    smartlist_clear(elts);
  }
  smartlist_free(elts);
}

/** As addressmap_register(), but detect the wildcarded status of "from" and
 * "to", and do not steal a reference to <b>to</b>. */
/* XXXX move to connection_edge.c */
int
addressmap_register_auto(const char *from, const char *to,
                         time_t expires,
                         addressmap_entry_source_t addrmap_source,
                         const char **msg)
{
  int from_wildcard = 0, to_wildcard = 0;

  *msg = "whoops, forgot the error message";

  if (!strcmp(to, "*") || !strcmp(from, "*")) {
    *msg = "can't remap from or to *";
    return -1;
  }
  /* Detect asterisks in expressions of type: '*.example.com' */
  if (!strncmp(from,"*.",2)) {
    from += 2;
    from_wildcard = 1;
  }
  if (!strncmp(to,"*.",2)) {
    to += 2;
    to_wildcard = 1;
  }

  if (to_wildcard && !from_wildcard) {
    *msg =  "can only use wildcard (i.e. '*.') if 'from' address "
      "uses wildcard also";
    return -1;
  }

  if (address_is_invalid_destination(to, 1)) {
    *msg = "destination is invalid";
    return -1;
  }

  addressmap_register(from, tor_strdup(to), expires, addrmap_source,
                      from_wildcard, to_wildcard);

  return 0;
}

/**
 * As add_file_log, but open the file as appropriate.
 */
STATIC int
open_and_add_file_log(const log_severity_list_t *severity,
                      const char *filename, int truncate_log)
{
  int open_flags = O_WRONLY|O_CREAT;
  open_flags |= truncate_log ? O_TRUNC : O_APPEND;

  int fd = tor_open_cloexec(filename, open_flags, 0640);
  if (fd < 0)
    return -1;

  return add_file_log(severity, filename, fd);
}

/**
 * Initialize the logs based on the configuration file.
 */
static int
options_init_logs(const or_options_t *old_options, or_options_t *options,
                  int validate_only)
{
  config_line_t *opt;
  int ok;
  smartlist_t *elts;
  int run_as_daemon =
#ifdef _WIN32
               0;
#else
               options->RunAsDaemon;
#endif

  if (options->LogTimeGranularity <= 0) {
    log_warn(LD_CONFIG, "Log time granularity '%d' has to be positive.",
             options->LogTimeGranularity);
    return -1;
  } else if (1000 % options->LogTimeGranularity != 0 &&
             options->LogTimeGranularity % 1000 != 0) {
    int granularity = options->LogTimeGranularity;
    if (granularity < 40) {
      do granularity++;
      while (1000 % granularity != 0);
    } else if (granularity < 1000) {
      granularity = 1000 / granularity;
      while (1000 % granularity != 0)
        granularity--;
      granularity = 1000 / granularity;
    } else {
      granularity = 1000 * ((granularity / 1000) + 1);
    }
    log_warn(LD_CONFIG, "Log time granularity '%d' has to be either a "
                        "divisor or a multiple of 1 second. Changing to "
                        "'%d'.",
             options->LogTimeGranularity, granularity);
    if (!validate_only)
      set_log_time_granularity(granularity);
  } else {
    if (!validate_only)
      set_log_time_granularity(options->LogTimeGranularity);
  }

  ok = 1;
  elts = smartlist_new();

  for (opt = options->Logs; opt; opt = opt->next) {
    log_severity_list_t *severity;
    const char *cfg = opt->value;
    severity = tor_malloc_zero(sizeof(log_severity_list_t));
    if (parse_log_severity_config(&cfg, severity) < 0) {
      log_warn(LD_CONFIG, "Couldn't parse log levels in Log option 'Log %s'",
               opt->value);
      ok = 0; goto cleanup;
    }

    smartlist_split_string(elts, cfg, NULL,
                           SPLIT_SKIP_SPACE|SPLIT_IGNORE_BLANK, 2);

    if (smartlist_len(elts) == 0)
      smartlist_add_strdup(elts, "stdout");

    if (smartlist_len(elts) == 1 &&
        (!strcasecmp(smartlist_get(elts,0), "stdout") ||
         !strcasecmp(smartlist_get(elts,0), "stderr"))) {
      int err = smartlist_len(elts) &&
        !strcasecmp(smartlist_get(elts,0), "stderr");
      if (!validate_only) {
        if (run_as_daemon) {
          log_warn(LD_CONFIG,
                   "Can't log to %s with RunAsDaemon set; skipping stdout",
                   err?"stderr":"stdout");
        } else {
          add_stream_log(severity, err?"<stderr>":"<stdout>",
                         fileno(err?stderr:stdout));
        }
      }
      goto cleanup;
    }
    if (smartlist_len(elts) == 1) {
      if (!strcasecmp(smartlist_get(elts,0), "syslog")) {
#ifdef HAVE_SYSLOG_H
        if (!validate_only) {
          add_syslog_log(severity, options->SyslogIdentityTag);
        }
#else
        log_warn(LD_CONFIG, "Syslog is not supported on this system. Sorry.");
#endif /* defined(HAVE_SYSLOG_H) */
        goto cleanup;
      }

      if (!strcasecmp(smartlist_get(elts, 0), "android")) {
#ifdef HAVE_ANDROID_LOG_H
        if (!validate_only) {
          add_android_log(severity, options->AndroidIdentityTag);
        }
#else
        log_warn(LD_CONFIG, "Android logging is not supported"
                            " on this system. Sorry.");
#endif /* defined(HAVE_ANDROID_LOG_H) */
        goto cleanup;
      }
    }

    if (smartlist_len(elts) == 2 &&
        !strcasecmp(smartlist_get(elts,0), "file")) {
      if (!validate_only) {
        char *fname = expand_filename(smartlist_get(elts, 1));
        /* Truncate if TruncateLogFile is set and we haven't seen this option
           line before. */
        int truncate_log = 0;
        if (options->TruncateLogFile) {
          truncate_log = 1;
          if (old_options) {
            config_line_t *opt2;
            for (opt2 = old_options->Logs; opt2; opt2 = opt2->next)
              if (!strcmp(opt->value, opt2->value)) {
                truncate_log = 0;
                break;
              }
          }
        }
        if (open_and_add_file_log(severity, fname, truncate_log) < 0) {
          log_warn(LD_CONFIG, "Couldn't open file for 'Log %s': %s",
                   opt->value, strerror(errno));
          ok = 0;
        }
        tor_free(fname);
      }
      goto cleanup;
    }

    log_warn(LD_CONFIG, "Bad syntax on file Log option 'Log %s'",
             opt->value);
    ok = 0; goto cleanup;

  cleanup:
    SMARTLIST_FOREACH(elts, char*, cp, tor_free(cp));
    smartlist_clear(elts);
    tor_free(severity);
  }
  smartlist_free(elts);

  if (ok && !validate_only)
    logs_set_domain_logging(options->LogMessageDomains);

  return ok?0:-1;
}

/** Given a smartlist of SOCKS arguments to be passed to a transport
 *  proxy in <b>args</b>, validate them and return -1 if they are
 *  corrupted. Return 0 if they seem OK. */
static int
validate_transport_socks_arguments(const smartlist_t *args)
{
  char *socks_string = NULL;
  size_t socks_string_len;

  tor_assert(args);
  tor_assert(smartlist_len(args) > 0);

  SMARTLIST_FOREACH_BEGIN(args, const char *, s) {
    if (!string_is_key_value(LOG_WARN, s)) { /* items should be k=v items */
      log_warn(LD_CONFIG, "'%s' is not a k=v item.", s);
      return -1;
    }
  } SMARTLIST_FOREACH_END(s);

  socks_string = pt_stringify_socks_args(args);
  if (!socks_string)
    return -1;

  socks_string_len = strlen(socks_string);
  tor_free(socks_string);

  if (socks_string_len > MAX_SOCKS5_AUTH_SIZE_TOTAL) {
    log_warn(LD_CONFIG, "SOCKS arguments can't be more than %u bytes (%lu).",
             MAX_SOCKS5_AUTH_SIZE_TOTAL,
             (unsigned long) socks_string_len);
    return -1;
  }

  return 0;
}

/** Deallocate a bridge_line_t structure. */
/* private */ void
bridge_line_free_(bridge_line_t *bridge_line)
{
  if (!bridge_line)
    return;

  if (bridge_line->socks_args) {
    SMARTLIST_FOREACH(bridge_line->socks_args, char*, s, tor_free(s));
    smartlist_free(bridge_line->socks_args);
  }
  tor_free(bridge_line->transport_name);
  tor_free(bridge_line);
}

/** Parse the contents of a string, <b>line</b>, containing a Bridge line,
 * into a bridge_line_t.
 *
 * Validates that the IP:PORT, fingerprint, and SOCKS arguments (given to the
 * Pluggable Transport, if a one was specified) are well-formed.
 *
 * Returns NULL If the Bridge line could not be validated, and returns a
 * bridge_line_t containing the parsed information otherwise.
 *
 * Bridge line format:
 * Bridge [transport] IP:PORT [id-fingerprint] [k=v] [k=v] ...
 */
/* private */ bridge_line_t *
parse_bridge_line(const char *line)
{
  smartlist_t *items = NULL;
  char *addrport=NULL, *fingerprint=NULL;
  char *field=NULL;
  bridge_line_t *bridge_line = tor_malloc_zero(sizeof(bridge_line_t));

  items = smartlist_new();
  smartlist_split_string(items, line, NULL,
                         SPLIT_SKIP_SPACE|SPLIT_IGNORE_BLANK, -1);
  if (smartlist_len(items) < 1) {
    log_warn(LD_CONFIG, "Too few arguments to Bridge line.");
    goto err;
  }

  /* first field is either a transport name or addrport */
  field = smartlist_get(items, 0);
  smartlist_del_keeporder(items, 0);

  if (string_is_C_identifier(field)) {
    /* It's a transport name. */
    bridge_line->transport_name = field;
    if (smartlist_len(items) < 1) {
      log_warn(LD_CONFIG, "Too few items to Bridge line.");
      goto err;
    }
    addrport = smartlist_get(items, 0); /* Next field is addrport then. */
    smartlist_del_keeporder(items, 0);
  } else {
    addrport = field;
  }

  if (tor_addr_port_parse(LOG_INFO, addrport,
                          &bridge_line->addr, &bridge_line->port, 443)<0) {
    log_warn(LD_CONFIG, "Error parsing Bridge address '%s'", addrport);
    goto err;
  }

  /* If transports are enabled, next field could be a fingerprint or a
     socks argument. If transports are disabled, next field must be
     a fingerprint. */
  if (smartlist_len(items)) {
    if (bridge_line->transport_name) { /* transports enabled: */
      field = smartlist_get(items, 0);
      smartlist_del_keeporder(items, 0);

      /* If it's a key=value pair, then it's a SOCKS argument for the
         transport proxy... */
      if (string_is_key_value(LOG_DEBUG, field)) {
        bridge_line->socks_args = smartlist_new();
        smartlist_add(bridge_line->socks_args, field);
      } else { /* ...otherwise, it's the bridge fingerprint. */
        fingerprint = field;
      }

    } else { /* transports disabled: */
      fingerprint = smartlist_join_strings(items, "", 0, NULL);
    }
  }

  /* Handle fingerprint, if it was provided. */
  if (fingerprint) {
    if (strlen(fingerprint) != HEX_DIGEST_LEN) {
      log_warn(LD_CONFIG, "Key digest for Bridge is wrong length.");
      goto err;
    }
    if (base16_decode(bridge_line->digest, DIGEST_LEN,
                      fingerprint, HEX_DIGEST_LEN) != DIGEST_LEN) {
      log_warn(LD_CONFIG, "Unable to decode Bridge key digest.");
      goto err;
    }
  }

  /* If we are using transports, any remaining items in the smartlist
     should be k=v values. */
  if (bridge_line->transport_name && smartlist_len(items)) {
    if (!bridge_line->socks_args)
      bridge_line->socks_args = smartlist_new();

    /* append remaining items of 'items' to 'socks_args' */
    smartlist_add_all(bridge_line->socks_args, items);
    smartlist_clear(items);

    tor_assert(smartlist_len(bridge_line->socks_args) > 0);
  }

  if (bridge_line->socks_args) {
    if (validate_transport_socks_arguments(bridge_line->socks_args) < 0)
      goto err;
  }

  goto done;

 err:
  bridge_line_free(bridge_line);
  bridge_line = NULL;

 done:
  SMARTLIST_FOREACH(items, char*, s, tor_free(s));
  smartlist_free(items);
  tor_free(addrport);
  tor_free(fingerprint);

  return bridge_line;
}

/** Read the contents of a ClientTransportPlugin or ServerTransportPlugin
 * line from <b>line</b>, depending on the value of <b>server</b>. Return 0
 * if the line is well-formed, and -1 if it isn't.
 *
 * If <b>validate_only</b> is 0, the line is well-formed, and the transport is
 * needed by some bridge:
 * - If it's an external proxy line, add the transport described in the line to
 * our internal transport list.
 * - If it's a managed proxy line, launch the managed proxy.
 */

STATIC int
parse_transport_line(const or_options_t *options,
                     const char *line, int validate_only,
                     int server)
{

  smartlist_t *items = NULL;
  int r;
  const char *transports = NULL;
  smartlist_t *transport_list = NULL;
  char *type = NULL;
  char *addrport = NULL;
  tor_addr_t addr;
  uint16_t port = 0;
  int socks_ver = PROXY_NONE;

  /* managed proxy options */
  int is_managed = 0;
  char **proxy_argv = NULL;
  char **tmp = NULL;
  int proxy_argc, i;
  int is_useless_proxy = 1;

  int line_length;

  /* Split the line into space-separated tokens */
  items = smartlist_new();
  smartlist_split_string(items, line, NULL,
                         SPLIT_SKIP_SPACE|SPLIT_IGNORE_BLANK, -1);
  line_length = smartlist_len(items);

  if (line_length < 3) {
    log_warn(LD_CONFIG,
             "Too few arguments on %sTransportPlugin line.",
             server ? "Server" : "Client");
    goto err;
  }

  /* Get the first line element, split it to commas into
     transport_list (in case it's multiple transports) and validate
     the transport names. */
  transports = smartlist_get(items, 0);
  transport_list = smartlist_new();
  smartlist_split_string(transport_list, transports, ",",
                         SPLIT_SKIP_SPACE|SPLIT_IGNORE_BLANK, 0);
  SMARTLIST_FOREACH_BEGIN(transport_list, const char *, transport_name) {
    /* validate transport names */
    if (!string_is_C_identifier(transport_name)) {
      log_warn(LD_CONFIG, "Transport name is not a C identifier (%s).",
               transport_name);
      goto err;
    }

    /* see if we actually need the transports provided by this proxy */
    if (!validate_only && transport_is_needed(transport_name))
      is_useless_proxy = 0;
  } SMARTLIST_FOREACH_END(transport_name);

  type = smartlist_get(items, 1);
  if (!strcmp(type, "exec")) {
    is_managed = 1;
  } else if (server && !strcmp(type, "proxy")) {
    /* 'proxy' syntax only with ServerTransportPlugin */
    is_managed = 0;
  } else if (!server && !strcmp(type, "socks4")) {
    /* 'socks4' syntax only with ClientTransportPlugin */
    is_managed = 0;
    socks_ver = PROXY_SOCKS4;
  } else if (!server && !strcmp(type, "socks5")) {
    /* 'socks5' syntax only with ClientTransportPlugin */
    is_managed = 0;
    socks_ver = PROXY_SOCKS5;
  } else {
    log_warn(LD_CONFIG,
             "Strange %sTransportPlugin type '%s'",
             server ? "Server" : "Client", type);
    goto err;
  }

  if (is_managed && options->Sandbox) {
    log_warn(LD_CONFIG,
             "Managed proxies are not compatible with Sandbox mode."
             "(%sTransportPlugin line was %s)",
             server ? "Server" : "Client", escaped(line));
    goto err;
  }

  if (is_managed && options->NoExec) {
    log_warn(LD_CONFIG,
             "Managed proxies are not compatible with NoExec mode; ignoring."
             "(%sTransportPlugin line was %s)",
             server ? "Server" : "Client", escaped(line));
    r = 0;
    goto done;
  }

  if (is_managed) {
    /* managed */

    if (!server && !validate_only && is_useless_proxy) {
      log_info(LD_GENERAL,
               "Pluggable transport proxy (%s) does not provide "
               "any needed transports and will not be launched.",
               line);
    }

    /*
     * If we are not just validating, use the rest of the line as the
     * argv of the proxy to be launched. Also, make sure that we are
     * only launching proxies that contribute useful transports.
     */

    if (!validate_only && (server || !is_useless_proxy)) {
      proxy_argc = line_length - 2;
      tor_assert(proxy_argc > 0);
      proxy_argv = tor_calloc((proxy_argc + 1), sizeof(char *));
      tmp = proxy_argv;

      for (i = 0; i < proxy_argc; i++) {
        /* store arguments */
        *tmp++ = smartlist_get(items, 2);
        smartlist_del_keeporder(items, 2);
      }
      *tmp = NULL; /* terminated with NULL, just like execve() likes it */

      /* kickstart the thing */
      if (server) {
        pt_kickstart_server_proxy(transport_list, proxy_argv);
      } else {
        pt_kickstart_client_proxy(transport_list, proxy_argv);
      }
    }
  } else {
    /* external */

    /* ClientTransportPlugins connecting through a proxy is managed only. */
    if (!server && (options->Socks4Proxy || options->Socks5Proxy ||
                    options->HTTPSProxy)) {
      log_warn(LD_CONFIG, "You have configured an external proxy with another "
                          "proxy type. (Socks4Proxy|Socks5Proxy|HTTPSProxy)");
      goto err;
    }

    if (smartlist_len(transport_list) != 1) {
      log_warn(LD_CONFIG,
               "You can't have an external proxy with more than "
               "one transport.");
      goto err;
    }

    addrport = smartlist_get(items, 2);

    if (tor_addr_port_lookup(addrport, &addr, &port) < 0) {
      log_warn(LD_CONFIG,
               "Error parsing transport address '%s'", addrport);
      goto err;
    }

    if (!port) {
      log_warn(LD_CONFIG,
               "Transport address '%s' has no port.", addrport);
      goto err;
    }

    if (!validate_only) {
      log_info(LD_DIR, "%s '%s' at %s.",
               server ? "Server transport" : "Transport",
               transports, fmt_addrport(&addr, port));

      if (!server) {
        transport_add_from_config(&addr, port,
                                  smartlist_get(transport_list, 0),
                                  socks_ver);
      }
    }
  }

  r = 0;
  goto done;

 err:
  r = -1;

 done:
  SMARTLIST_FOREACH(items, char*, s, tor_free(s));
  smartlist_free(items);
  if (transport_list) {
    SMARTLIST_FOREACH(transport_list, char*, s, tor_free(s));
    smartlist_free(transport_list);
  }

  return r;
}

/** Given a ServerTransportListenAddr <b>line</b>, return its
 *  <address:port> string. Return NULL if the line was not
 *  well-formed.
 *
 *  If <b>transport</b> is set, return NULL if the line is not
 *  referring to <b>transport</b>.
 *
 *  The returned string is allocated on the heap and it's the
 *  responsibility of the caller to free it. */
static char *
get_bindaddr_from_transport_listen_line(const char *line,const char *transport)
{
  smartlist_t *items = NULL;
  const char *parsed_transport = NULL;
  char *addrport = NULL;
  tor_addr_t addr;
  uint16_t port = 0;

  items = smartlist_new();
  smartlist_split_string(items, line, NULL,
                         SPLIT_SKIP_SPACE|SPLIT_IGNORE_BLANK, -1);

  if (smartlist_len(items) < 2) {
    log_warn(LD_CONFIG,"Too few arguments on ServerTransportListenAddr line.");
    goto err;
  }

  parsed_transport = smartlist_get(items, 0);
  addrport = tor_strdup(smartlist_get(items, 1));

  /* If 'transport' is given, check if it matches the one on the line */
  if (transport && strcmp(transport, parsed_transport))
    goto err;

  /* Validate addrport */
  if (tor_addr_port_parse(LOG_WARN, addrport, &addr, &port, -1)<0) {
    log_warn(LD_CONFIG, "Error parsing ServerTransportListenAddr "
             "address '%s'", addrport);
    goto err;
  }

  goto done;

 err:
  tor_free(addrport);
  addrport = NULL;

 done:
  SMARTLIST_FOREACH(items, char*, s, tor_free(s));
  smartlist_free(items);

  return addrport;
}

/** Given a ServerTransportOptions <b>line</b>, return a smartlist
 *  with the options. Return NULL if the line was not well-formed.
 *
 *  If <b>transport</b> is set, return NULL if the line is not
 *  referring to <b>transport</b>.
 *
 *  The returned smartlist and its strings are allocated on the heap
 *  and it's the responsibility of the caller to free it. */
smartlist_t *
get_options_from_transport_options_line(const char *line,const char *transport)
{
  smartlist_t *items = smartlist_new();
  smartlist_t *options = smartlist_new();
  const char *parsed_transport = NULL;

  smartlist_split_string(items, line, NULL,
                         SPLIT_SKIP_SPACE|SPLIT_IGNORE_BLANK, -1);

  if (smartlist_len(items) < 2) {
    log_warn(LD_CONFIG,"Too few arguments on ServerTransportOptions line.");
    goto err;
  }

  parsed_transport = smartlist_get(items, 0);
  /* If 'transport' is given, check if it matches the one on the line */
  if (transport && strcmp(transport, parsed_transport))
    goto err;

  SMARTLIST_FOREACH_BEGIN(items, const char *, option) {
    if (option_sl_idx == 0) /* skip the transport field (first field)*/
      continue;

    /* validate that it's a k=v value */
    if (!string_is_key_value(LOG_WARN, option)) {
      log_warn(LD_CONFIG, "%s is not a k=v value.", escaped(option));
      goto err;
    }

    /* add it to the options smartlist */
    smartlist_add_strdup(options, option);
    log_debug(LD_CONFIG, "Added %s to the list of options", escaped(option));
  } SMARTLIST_FOREACH_END(option);

  goto done;

 err:
  SMARTLIST_FOREACH(options, char*, s, tor_free(s));
  smartlist_free(options);
  options = NULL;

 done:
  SMARTLIST_FOREACH(items, char*, s, tor_free(s));
  smartlist_free(items);

  return options;
}

/** Given the name of a pluggable transport in <b>transport</b>, check
 *  the configuration file to see if the user has explicitly asked for
 *  it to listen on a specific port. Return a <address:port> string if
 *  so, otherwise NULL. */
char *
get_transport_bindaddr_from_config(const char *transport)
{
  config_line_t *cl;
  const or_options_t *options = get_options();

  for (cl = options->ServerTransportListenAddr; cl; cl = cl->next) {
    char *bindaddr =
      get_bindaddr_from_transport_listen_line(cl->value, transport);
    if (bindaddr)
      return bindaddr;
  }

  return NULL;
}

/** Given the name of a pluggable transport in <b>transport</b>, check
 *  the configuration file to see if the user has asked us to pass any
 *  parameters to the pluggable transport. Return a smartlist
 *  containing the parameters, otherwise NULL. */
smartlist_t *
get_options_for_server_transport(const char *transport)
{
  config_line_t *cl;
  const or_options_t *options = get_options();

  for (cl = options->ServerTransportOptions; cl; cl = cl->next) {
    smartlist_t *options_sl =
      get_options_from_transport_options_line(cl->value, transport);
    if (options_sl)
      return options_sl;
  }

  return NULL;
}

/** Read the contents of a DirAuthority line from <b>line</b>. If
 * <b>validate_only</b> is 0, and the line is well-formed, and it
 * shares any bits with <b>required_type</b> or <b>required_type</b>
 * is NO_DIRINFO (zero), then add the dirserver described in the line
 * (minus whatever bits it's missing) as a valid authority.
 * Return 0 on success or filtering out by type,
 * or -1 if the line isn't well-formed or if we can't add it. */
STATIC int
parse_dir_authority_line(const char *line, dirinfo_type_t required_type,
                         int validate_only)
{
  smartlist_t *items = NULL;
  int r;
  char *addrport=NULL, *address=NULL, *nickname=NULL, *fingerprint=NULL;
  tor_addr_port_t ipv6_addrport, *ipv6_addrport_ptr = NULL;
  uint16_t dir_port = 0, or_port = 0;
  char digest[DIGEST_LEN];
  char v3_digest[DIGEST_LEN];
  dirinfo_type_t type = 0;
  double weight = 1.0;

  memset(v3_digest, 0, sizeof(v3_digest));

  items = smartlist_new();
  smartlist_split_string(items, line, NULL,
                         SPLIT_SKIP_SPACE|SPLIT_IGNORE_BLANK, -1);
  if (smartlist_len(items) < 1) {
    log_warn(LD_CONFIG, "No arguments on DirAuthority line.");
    goto err;
  }

  if (is_legal_nickname(smartlist_get(items, 0))) {
    nickname = smartlist_get(items, 0);
    smartlist_del_keeporder(items, 0);
  }

  while (smartlist_len(items)) {
    char *flag = smartlist_get(items, 0);
    if (TOR_ISDIGIT(flag[0]))
      break;
    if (!strcasecmp(flag, "hs") ||
               !strcasecmp(flag, "no-hs")) {
      log_warn(LD_CONFIG, "The DirAuthority options 'hs' and 'no-hs' are "
               "obsolete; you don't need them any more.");
    } else if (!strcasecmp(flag, "bridge")) {
      type |= BRIDGE_DIRINFO;
    } else if (!strcasecmp(flag, "no-v2")) {
      /* obsolete, but may still be contained in DirAuthority lines generated
         by various tools */;
    } else if (!strcasecmpstart(flag, "orport=")) {
      int ok;
      char *portstring = flag + strlen("orport=");
      or_port = (uint16_t) tor_parse_long(portstring, 10, 1, 65535, &ok, NULL);
      if (!ok)
        log_warn(LD_CONFIG, "Invalid orport '%s' on DirAuthority line.",
                 portstring);
    } else if (!strcmpstart(flag, "weight=")) {
      int ok;
      const char *wstring = flag + strlen("weight=");
      weight = tor_parse_double(wstring, 0, (double)UINT64_MAX, &ok, NULL);
      if (!ok) {
        log_warn(LD_CONFIG, "Invalid weight '%s' on DirAuthority line.",flag);
        weight=1.0;
      }
    } else if (!strcasecmpstart(flag, "v3ident=")) {
      char *idstr = flag + strlen("v3ident=");
      if (strlen(idstr) != HEX_DIGEST_LEN ||
          base16_decode(v3_digest, DIGEST_LEN,
                        idstr, HEX_DIGEST_LEN) != DIGEST_LEN) {
        log_warn(LD_CONFIG, "Bad v3 identity digest '%s' on DirAuthority line",
                 flag);
      } else {
        type |= V3_DIRINFO|EXTRAINFO_DIRINFO|MICRODESC_DIRINFO;
      }
    } else if (!strcasecmpstart(flag, "ipv6=")) {
      if (ipv6_addrport_ptr) {
        log_warn(LD_CONFIG, "Redundant ipv6 addr/port on DirAuthority line");
      } else {
        if (tor_addr_port_parse(LOG_WARN, flag+strlen("ipv6="),
                                &ipv6_addrport.addr, &ipv6_addrport.port,
                                -1) < 0
            || tor_addr_family(&ipv6_addrport.addr) != AF_INET6) {
          log_warn(LD_CONFIG, "Bad ipv6 addr/port %s on DirAuthority line",
                   escaped(flag));
          goto err;
        }
        ipv6_addrport_ptr = &ipv6_addrport;
      }
    } else {
      log_warn(LD_CONFIG, "Unrecognized flag '%s' on DirAuthority line",
               flag);
    }
    tor_free(flag);
    smartlist_del_keeporder(items, 0);
  }

  if (smartlist_len(items) < 2) {
    log_warn(LD_CONFIG, "Too few arguments to DirAuthority line.");
    goto err;
  }
  addrport = smartlist_get(items, 0);
  smartlist_del_keeporder(items, 0);

  if (tor_addr_port_split(LOG_WARN, addrport, &address, &dir_port) < 0) {
    log_warn(LD_CONFIG, "Error parsing DirAuthority address '%s'.", addrport);
    goto err;
  }

  if (!string_is_valid_ipv4_address(address)) {
    log_warn(LD_CONFIG, "Error parsing DirAuthority address '%s' "
                        "(invalid IPv4 address)", address);
    goto err;
  }

  if (!dir_port) {
    log_warn(LD_CONFIG, "Missing port in DirAuthority address '%s'",addrport);
    goto err;
  }

  fingerprint = smartlist_join_strings(items, "", 0, NULL);
  if (strlen(fingerprint) != HEX_DIGEST_LEN) {
    log_warn(LD_CONFIG, "Key digest '%s' for DirAuthority is wrong length %d.",
             fingerprint, (int)strlen(fingerprint));
    goto err;
  }
  if (base16_decode(digest, DIGEST_LEN,
                    fingerprint, HEX_DIGEST_LEN) != DIGEST_LEN) {
    log_warn(LD_CONFIG, "Unable to decode DirAuthority key digest.");
    goto err;
  }

  if (!validate_only && (!required_type || required_type & type)) {
    dir_server_t *ds;
    if (required_type)
      type &= required_type; /* pare down what we think of them as an
                              * authority for. */
    log_debug(LD_DIR, "Trusted %d dirserver at %s:%d (%s)", (int)type,
              address, (int)dir_port, (char*)smartlist_get(items,0));
    if (!(ds = trusted_dir_server_new(nickname, address, dir_port, or_port,
                                      ipv6_addrport_ptr,
                                      digest, v3_digest, type, weight)))
      goto err;
    dir_server_add(ds);
  }

  r = 0;
  goto done;

  err:
  r = -1;

  done:
  SMARTLIST_FOREACH(items, char*, s, tor_free(s));
  smartlist_free(items);
  tor_free(addrport);
  tor_free(address);
  tor_free(nickname);
  tor_free(fingerprint);
  return r;
}

/** Read the contents of a FallbackDir line from <b>line</b>. If
 * <b>validate_only</b> is 0, and the line is well-formed, then add the
 * dirserver described in the line as a fallback directory. Return 0 on
 * success, or -1 if the line isn't well-formed or if we can't add it. */
int
parse_dir_fallback_line(const char *line,
                        int validate_only)
{
  int r = -1;
  smartlist_t *items = smartlist_new(), *positional = smartlist_new();
  int orport = -1;
  uint16_t dirport;
  tor_addr_t addr;
  int ok;
  char id[DIGEST_LEN];
  char *address=NULL;
  tor_addr_port_t ipv6_addrport, *ipv6_addrport_ptr = NULL;
  double weight=1.0;

  memset(id, 0, sizeof(id));
  smartlist_split_string(items, line, NULL,
                         SPLIT_SKIP_SPACE|SPLIT_IGNORE_BLANK, -1);
  SMARTLIST_FOREACH_BEGIN(items, const char *, cp) {
    const char *eq = strchr(cp, '=');
    ok = 1;
    if (! eq) {
      smartlist_add(positional, (char*)cp);
      continue;
    }
    if (!strcmpstart(cp, "orport=")) {
      orport = (int)tor_parse_long(cp+strlen("orport="), 10,
                                   1, 65535, &ok, NULL);
    } else if (!strcmpstart(cp, "id=")) {
      ok = base16_decode(id, DIGEST_LEN, cp+strlen("id="),
                         strlen(cp)-strlen("id=")) == DIGEST_LEN;
    } else if (!strcasecmpstart(cp, "ipv6=")) {
      if (ipv6_addrport_ptr) {
        log_warn(LD_CONFIG, "Redundant ipv6 addr/port on FallbackDir line");
      } else {
        if (tor_addr_port_parse(LOG_WARN, cp+strlen("ipv6="),
                                &ipv6_addrport.addr, &ipv6_addrport.port,
                                -1) < 0
            || tor_addr_family(&ipv6_addrport.addr) != AF_INET6) {
          log_warn(LD_CONFIG, "Bad ipv6 addr/port %s on FallbackDir line",
                   escaped(cp));
          goto end;
        }
        ipv6_addrport_ptr = &ipv6_addrport;
      }
    } else if (!strcmpstart(cp, "weight=")) {
      int num_ok;
      const char *wstring = cp + strlen("weight=");
      weight = tor_parse_double(wstring, 0, (double)UINT64_MAX, &num_ok, NULL);
      if (!num_ok) {
        log_warn(LD_CONFIG, "Invalid weight '%s' on FallbackDir line.", cp);
        weight=1.0;
      }
    }

    if (!ok) {
      log_warn(LD_CONFIG, "Bad FallbackDir option %s", escaped(cp));
      goto end;
    }
  } SMARTLIST_FOREACH_END(cp);

  if (smartlist_len(positional) != 1) {
    log_warn(LD_CONFIG, "Couldn't parse FallbackDir line %s", escaped(line));
    goto end;
  }

  if (tor_digest_is_zero(id)) {
    log_warn(LD_CONFIG, "Missing identity on FallbackDir line");
    goto end;
  }

  if (orport <= 0) {
    log_warn(LD_CONFIG, "Missing orport on FallbackDir line");
    goto end;
  }

  if (tor_addr_port_split(LOG_INFO, smartlist_get(positional, 0),
                          &address, &dirport) < 0 ||
      tor_addr_parse(&addr, address)<0) {
    log_warn(LD_CONFIG, "Couldn't parse address:port %s on FallbackDir line",
             (const char*)smartlist_get(positional, 0));
    goto end;
  }

  if (!validate_only) {
    dir_server_t *ds;
    ds = fallback_dir_server_new(&addr, dirport, orport, ipv6_addrport_ptr,
                                 id, weight);
    if (!ds) {
      log_warn(LD_CONFIG, "Couldn't create FallbackDir %s", escaped(line));
      goto end;
    }
    dir_server_add(ds);
  }

  r = 0;

 end:
  SMARTLIST_FOREACH(items, char *, cp, tor_free(cp));
  smartlist_free(items);
  smartlist_free(positional);
  tor_free(address);
  return r;
}

/** Allocate and return a new port_cfg_t with reasonable defaults. */
STATIC port_cfg_t *
port_cfg_new(size_t namelen)
{
  tor_assert(namelen <= SIZE_T_CEILING - sizeof(port_cfg_t) - 1);
  port_cfg_t *cfg = tor_malloc_zero(sizeof(port_cfg_t) + namelen + 1);
  cfg->entry_cfg.ipv4_traffic = 1;
  cfg->entry_cfg.ipv6_traffic = 1;
  cfg->entry_cfg.dns_request = 1;
  cfg->entry_cfg.onion_traffic = 1;
  cfg->entry_cfg.prefer_ipv6_virtaddr = 1;
  return cfg;
}

/** Free all storage held in <b>port</b> */
STATIC void
port_cfg_free_(port_cfg_t *port)
{
  tor_free(port);
}

/** Warn for every port in <b>ports</b> of type <b>listener_type</b> that is
 * on a publicly routable address. */
static void
warn_nonlocal_client_ports(const smartlist_t *ports,
                           const char *portname,
                           const int listener_type)
{
  SMARTLIST_FOREACH_BEGIN(ports, const port_cfg_t *, port) {
    if (port->type != listener_type)
      continue;
    if (port->is_unix_addr) {
      /* Unix sockets aren't accessible over a network. */
    } else if (!tor_addr_is_internal(&port->addr, 1)) {
      log_warn(LD_CONFIG, "You specified a public address '%s' for %sPort. "
               "Other people on the Internet might find your computer and "
               "use it as an open proxy. Please don't allow this unless you "
               "have a good reason.",
               fmt_addrport(&port->addr, port->port), portname);
    } else if (!tor_addr_is_loopback(&port->addr)) {
      log_notice(LD_CONFIG, "You configured a non-loopback address '%s' "
                 "for %sPort. This allows everybody on your local network to "
                 "use your machine as a proxy. Make sure this is what you "
                 "wanted.",
                 fmt_addrport(&port->addr, port->port), portname);
    }
  } SMARTLIST_FOREACH_END(port);
}

/** Warn for every Extended ORPort port in <b>ports</b> that is on a
 *  publicly routable address. */
static void
warn_nonlocal_ext_orports(const smartlist_t *ports, const char *portname)
{
  SMARTLIST_FOREACH_BEGIN(ports, const port_cfg_t *, port) {
    if (port->type != CONN_TYPE_EXT_OR_LISTENER)
      continue;
    if (port->is_unix_addr)
      continue;
    /* XXX maybe warn even if address is RFC1918? */
    if (!tor_addr_is_internal(&port->addr, 1)) {
      log_warn(LD_CONFIG, "You specified a public address '%s' for %sPort. "
               "This is not advised; this address is supposed to only be "
               "exposed on localhost so that your pluggable transport "
               "proxies can connect to it.",
               fmt_addrport(&port->addr, port->port), portname);
    }
  } SMARTLIST_FOREACH_END(port);
}

/** Given a list of port_cfg_t in <b>ports</b>, warn if any controller port
 * there is listening on any non-loopback address.  If <b>forbid_nonlocal</b>
 * is true, then emit a stronger warning and remove the port from the list.
 */
static void
warn_nonlocal_controller_ports(smartlist_t *ports, unsigned forbid_nonlocal)
{
  int warned = 0;
  SMARTLIST_FOREACH_BEGIN(ports, port_cfg_t *, port) {
    if (port->type != CONN_TYPE_CONTROL_LISTENER)
      continue;
    if (port->is_unix_addr)
      continue;
    if (!tor_addr_is_loopback(&port->addr)) {
      if (forbid_nonlocal) {
        if (!warned)
          log_warn(LD_CONFIG,
                 "You have a ControlPort set to accept "
                 "unauthenticated connections from a non-local address.  "
                 "This means that programs not running on your computer "
                 "can reconfigure your Tor, without even having to guess a "
                 "password.  That's so bad that I'm closing your ControlPort "
                 "for you.  If you need to control your Tor remotely, try "
                 "enabling authentication and using a tool like stunnel or "
                 "ssh to encrypt remote access.");
        warned = 1;
        port_cfg_free(port);
        SMARTLIST_DEL_CURRENT(ports, port);
      } else {
        log_warn(LD_CONFIG, "You have a ControlPort set to accept "
                 "connections from a non-local address.  This means that "
                 "programs not running on your computer can reconfigure your "
                 "Tor.  That's pretty bad, since the controller "
                 "protocol isn't encrypted!  Maybe you should just listen on "
                 "127.0.0.1 and use a tool like stunnel or ssh to encrypt "
                 "remote connections to your control port.");
        return; /* No point in checking the rest */
      }
    }
  } SMARTLIST_FOREACH_END(port);
}

/**
 * Take a string (<b>line</b>) that begins with either an address:port, a
 * port, or an AF_UNIX address, optionally quoted, prefixed with
 * "unix:". Parse that line, and on success, set <b>addrport_out</b> to a new
 * string containing the beginning portion (without prefix).  Iff there was a
 * unix: prefix, set <b>is_unix_out</b> to true.  On success, also set
 * <b>rest_out</b> to point to the part of the line after the address portion.
 *
 * Return 0 on success, -1 on failure.
 */
int
port_cfg_line_extract_addrport(const char *line,
                               char **addrport_out,
                               int *is_unix_out,
                               const char **rest_out)
{
  tor_assert(line);
  tor_assert(addrport_out);
  tor_assert(is_unix_out);
  tor_assert(rest_out);

  line = eat_whitespace(line);

  if (!strcmpstart(line, unix_q_socket_prefix)) {
    // It starts with unix:"
    size_t sz;
    *is_unix_out = 1;
    *addrport_out = NULL;
    line += strlen(unix_socket_prefix); /*No q: Keep the quote */
    *rest_out = unescape_string(line, addrport_out, &sz);
    if (!*rest_out || (*addrport_out && sz != strlen(*addrport_out))) {
      tor_free(*addrport_out);
      return -1;
    }
    *rest_out = eat_whitespace(*rest_out);
    return 0;
  } else {
    // Is there a unix: prefix?
    if (!strcmpstart(line, unix_socket_prefix)) {
      line += strlen(unix_socket_prefix);
      *is_unix_out = 1;
    } else {
      *is_unix_out = 0;
    }

    const char *end = find_whitespace(line);
    if (BUG(!end)) {
      end = strchr(line, '\0'); // LCOV_EXCL_LINE -- this can't be NULL
    }
    tor_assert(end && end >= line);
    *addrport_out = tor_strndup(line, end - line);
    *rest_out = eat_whitespace(end);
    return 0;
  }
}

static void
warn_client_dns_cache(const char *option, int disabling)
{
  if (disabling)
    return;

  warn_deprecated_option(option,
      "Client-side DNS cacheing enables a wide variety of route-"
      "capture attacks. If a single bad exit node lies to you about "
      "an IP address, cacheing that address would make you visit "
      "an address of the attacker's choice every time you connected "
      "to your destination.");
}

/**
 * Validate the configured bridge distribution method from a BridgeDistribution
 * config line.
 *
 * The input <b>bd</b>, is a string taken from the BridgeDistribution config
 * line (if present).  If the option wasn't set, return 0 immediately.  The
 * BridgeDistribution option is then validated.  Currently valid, recognised
 * options are:
 *
 * - "none"
 * - "any"
 * - "https"
 * - "email"
 * - "moat"
 * - "hyphae"
 *
 * If the option string is unrecognised, a warning will be logged and 0 is
 * returned.  If the option string contains an invalid character, -1 is
 * returned.
 **/
STATIC int
check_bridge_distribution_setting(const char *bd)
{
  if (bd == NULL)
    return 0;

  const char *RECOGNIZED[] = {
    "none", "any", "https", "email", "moat", "hyphae"
  };
  unsigned i;
  for (i = 0; i < ARRAY_LENGTH(RECOGNIZED); ++i) {
    if (!strcmp(bd, RECOGNIZED[i]))
      return 0;
  }

  const char *cp = bd;
  //  Method = (KeywordChar | "_") +
  while (TOR_ISALNUM(*cp) || *cp == '-' || *cp == '_')
    ++cp;

  if (*cp == 0) {
    log_warn(LD_CONFIG, "Unrecognized BridgeDistribution value %s. I'll "
           "assume you know what you are doing...", escaped(bd));
    return 0; // we reached the end of the string; all is well
  } else {
    return -1; // we found a bad character in the string.
  }
}

/**
 * Parse port configuration for a single port type.
 *
 * Read entries of the "FooPort" type from the list <b>ports</b>.  Syntax is
 * that FooPort can have any number of entries of the format
 *  "[Address:][Port] IsolationOptions".
 *
 * In log messages, describe the port type as <b>portname</b>.
 *
 * If no address is specified, default to <b>defaultaddr</b>.  If no
 * FooPort is given, default to defaultport (if 0, there is no default).
 *
 * If CL_PORT_NO_STREAM_OPTIONS is set in <b>flags</b>, do not allow stream
 * isolation options in the FooPort entries.
 *
 * If CL_PORT_WARN_NONLOCAL is set in <b>flags</b>, warn if any of the
 * ports are not on a local address.  If CL_PORT_FORBID_NONLOCAL is set,
 * this is a control port with no password set: don't even allow it.
 *
 * If CL_PORT_SERVER_OPTIONS is set in <b>flags</b>, do not allow stream
 * isolation options in the FooPort entries; instead allow the
 * server-port option set.
 *
 * If CL_PORT_TAKES_HOSTNAMES is set in <b>flags</b>, allow the options
 * {No,}IPv{4,6}Traffic.
 *
 * On success, if <b>out</b> is given, add a new port_cfg_t entry to
 * <b>out</b> for every port that the client should listen on.  Return 0
 * on success, -1 on failure.
 */
STATIC int
parse_port_config(smartlist_t *out,
                  const config_line_t *ports,
                  const char *portname,
                  int listener_type,
                  const char *defaultaddr,
                  int defaultport,
                  const unsigned flags)
{
  smartlist_t *elts;
  int retval = -1;
  const unsigned is_control = (listener_type == CONN_TYPE_CONTROL_LISTENER);
  const unsigned is_ext_orport = (listener_type == CONN_TYPE_EXT_OR_LISTENER);
  const unsigned allow_no_stream_options = flags & CL_PORT_NO_STREAM_OPTIONS;
  const unsigned use_server_options = flags & CL_PORT_SERVER_OPTIONS;
  const unsigned warn_nonlocal = flags & CL_PORT_WARN_NONLOCAL;
  const unsigned forbid_nonlocal = flags & CL_PORT_FORBID_NONLOCAL;
  const unsigned default_to_group_writable =
    flags & CL_PORT_DFLT_GROUP_WRITABLE;
  const unsigned takes_hostnames = flags & CL_PORT_TAKES_HOSTNAMES;
  const unsigned is_unix_socket = flags & CL_PORT_IS_UNIXSOCKET;
  int got_zero_port=0, got_nonzero_port=0;
  char *unix_socket_path = NULL;

  /* If there's no FooPort, then maybe make a default one. */
  if (! ports) {
    if (defaultport && defaultaddr && out) {
      port_cfg_t *cfg = port_cfg_new(is_unix_socket ? strlen(defaultaddr) : 0);
       cfg->type = listener_type;
       if (is_unix_socket) {
         tor_addr_make_unspec(&cfg->addr);
         memcpy(cfg->unix_addr, defaultaddr, strlen(defaultaddr) + 1);
         cfg->is_unix_addr = 1;
       } else {
         cfg->port = defaultport;
         tor_addr_parse(&cfg->addr, defaultaddr);
       }
       cfg->entry_cfg.session_group = SESSION_GROUP_UNSET;
       cfg->entry_cfg.isolation_flags = ISO_DEFAULT;
       smartlist_add(out, cfg);
    }
    return 0;
  }

  /* At last we can actually parse the FooPort lines.  The syntax is:
   * [Addr:](Port|auto) [Options].*/
  elts = smartlist_new();
  char *addrport = NULL;

  for (; ports; ports = ports->next) {
    tor_addr_t addr;
    tor_addr_make_unspec(&addr);

    int port;
    int sessiongroup = SESSION_GROUP_UNSET;
    unsigned isolation = ISO_DEFAULT;
    int prefer_no_auth = 0;
    int socks_iso_keep_alive = 0;

    uint16_t ptmp=0;
    int ok;
    /* This must be kept in sync with port_cfg_new's defaults */
    int no_listen = 0, no_advertise = 0, all_addrs = 0,
      bind_ipv4_only = 0, bind_ipv6_only = 0,
      ipv4_traffic = 1, ipv6_traffic = 1, prefer_ipv6 = 0, dns_request = 1,
      onion_traffic = 1,
      cache_ipv4 = 0, use_cached_ipv4 = 0,
      cache_ipv6 = 0, use_cached_ipv6 = 0,
      prefer_ipv6_automap = 1, world_writable = 0, group_writable = 0,
      relax_dirmode_check = 0,
      has_used_unix_socket_only_option = 0;

    int is_unix_tagged_addr = 0;
    const char *rest_of_line = NULL;
    if (port_cfg_line_extract_addrport(ports->value,
                          &addrport, &is_unix_tagged_addr, &rest_of_line)<0) {
      log_warn(LD_CONFIG, "Invalid %sPort line with unparsable address",
               portname);
      goto err;
    }
    if (strlen(addrport) == 0) {
      log_warn(LD_CONFIG, "Invalid %sPort line with no address", portname);
      goto err;
    }

    /* Split the remainder... */
    smartlist_split_string(elts, rest_of_line, NULL,
                           SPLIT_SKIP_SPACE|SPLIT_IGNORE_BLANK, 0);

    /* Let's start to check if it's a Unix socket path. */
    if (is_unix_tagged_addr) {
#ifndef HAVE_SYS_UN_H
      log_warn(LD_CONFIG, "Unix sockets not supported on this system.");
      goto err;
#endif
      unix_socket_path = addrport;
      addrport = NULL;
    }

    if (unix_socket_path &&
        ! conn_listener_type_supports_af_unix(listener_type)) {
      log_warn(LD_CONFIG, "%sPort does not support unix sockets", portname);
      goto err;
    }

    if (unix_socket_path) {
      port = 1;
    } else if (is_unix_socket) {
      if (BUG(!addrport))
        goto err; // LCOV_EXCL_LINE unreachable, but coverity can't tell that
      unix_socket_path = tor_strdup(addrport);
      if (!strcmp(addrport, "0"))
        port = 0;
      else
        port = 1;
    } else if (!strcasecmp(addrport, "auto")) {
      port = CFG_AUTO_PORT;
      int af = tor_addr_parse(&addr, defaultaddr);
      tor_assert(af >= 0);
    } else if (!strcasecmpend(addrport, ":auto")) {
      char *addrtmp = tor_strndup(addrport, strlen(addrport)-5);
      port = CFG_AUTO_PORT;
      if (tor_addr_port_lookup(addrtmp, &addr, &ptmp)<0 || ptmp) {
        log_warn(LD_CONFIG, "Invalid address '%s' for %sPort",
                 escaped(addrport), portname);
        tor_free(addrtmp);
        goto err;
      }
      tor_free(addrtmp);
    } else {
      /* Try parsing integer port before address, because, who knows?
         "9050" might be a valid address. */
      port = (int) tor_parse_long(addrport, 10, 0, 65535, &ok, NULL);
      if (ok) {
        int af = tor_addr_parse(&addr, defaultaddr);
        tor_assert(af >= 0);
      } else if (tor_addr_port_lookup(addrport, &addr, &ptmp) == 0) {
        if (ptmp == 0) {
          log_warn(LD_CONFIG, "%sPort line has address but no port", portname);
          goto err;
        }
        port = ptmp;
      } else {
        log_warn(LD_CONFIG, "Couldn't parse address %s for %sPort",
                 escaped(addrport), portname);
        goto err;
      }
    }

    if (unix_socket_path && default_to_group_writable)
      group_writable = 1;

    /* Now parse the rest of the options, if any. */
    if (use_server_options) {
      /* This is a server port; parse advertising options */
      SMARTLIST_FOREACH_BEGIN(elts, char *, elt) {
        if (!strcasecmp(elt, "NoAdvertise")) {
          no_advertise = 1;
        } else if (!strcasecmp(elt, "NoListen")) {
          no_listen = 1;
#if 0
        /* not implemented yet. */
        } else if (!strcasecmp(elt, "AllAddrs")) {

          all_addrs = 1;
#endif /* 0 */
        } else if (!strcasecmp(elt, "IPv4Only")) {
          bind_ipv4_only = 1;
        } else if (!strcasecmp(elt, "IPv6Only")) {
          bind_ipv6_only = 1;
        } else {
          log_warn(LD_CONFIG, "Unrecognized %sPort option '%s'",
                   portname, escaped(elt));
        }
      } SMARTLIST_FOREACH_END(elt);

      if (no_advertise && no_listen) {
        log_warn(LD_CONFIG, "Tried to set both NoListen and NoAdvertise "
                 "on %sPort line '%s'",
                 portname, escaped(ports->value));
        goto err;
      }
      if (bind_ipv4_only && bind_ipv6_only) {
        log_warn(LD_CONFIG, "Tried to set both IPv4Only and IPv6Only "
                 "on %sPort line '%s'",
                 portname, escaped(ports->value));
        goto err;
      }
      if (bind_ipv4_only && tor_addr_family(&addr) != AF_INET) {
        log_warn(LD_CONFIG, "Could not interpret %sPort address as IPv4",
                 portname);
        goto err;
      }
      if (bind_ipv6_only && tor_addr_family(&addr) != AF_INET6) {
        log_warn(LD_CONFIG, "Could not interpret %sPort address as IPv6",
                 portname);
        goto err;
      }
    } else {
      /* This is a client port; parse isolation options */
      SMARTLIST_FOREACH_BEGIN(elts, char *, elt) {
        int no = 0, isoflag = 0;
        const char *elt_orig = elt;

        if (!strcasecmpstart(elt, "SessionGroup=")) {
          int group = (int)tor_parse_long(elt+strlen("SessionGroup="),
                                          10, 0, INT_MAX, &ok, NULL);
          if (!ok || allow_no_stream_options) {
            log_warn(LD_CONFIG, "Invalid %sPort option '%s'",
                     portname, escaped(elt));
            goto err;
          }
          if (sessiongroup >= 0) {
            log_warn(LD_CONFIG, "Multiple SessionGroup options on %sPort",
                     portname);
            goto err;
          }
          sessiongroup = group;
          continue;
        }

        if (!strcasecmpstart(elt, "No")) {
          no = 1;
          elt += 2;
        }

        if (!strcasecmp(elt, "GroupWritable")) {
          group_writable = !no;
          has_used_unix_socket_only_option = 1;
          continue;
        } else if (!strcasecmp(elt, "WorldWritable")) {
          world_writable = !no;
          has_used_unix_socket_only_option = 1;
          continue;
        } else if (!strcasecmp(elt, "RelaxDirModeCheck")) {
          relax_dirmode_check = !no;
          has_used_unix_socket_only_option = 1;
          continue;
        }

        if (allow_no_stream_options) {
          log_warn(LD_CONFIG, "Unrecognized %sPort option '%s'",
                   portname, escaped(elt));
          continue;
        }

        if (takes_hostnames) {
          if (!strcasecmp(elt, "IPv4Traffic")) {
            ipv4_traffic = ! no;
            continue;
          } else if (!strcasecmp(elt, "IPv6Traffic")) {
            ipv6_traffic = ! no;
            continue;
          } else if (!strcasecmp(elt, "PreferIPv6")) {
            prefer_ipv6 = ! no;
            continue;
          } else if (!strcasecmp(elt, "DNSRequest")) {
            dns_request = ! no;
            continue;
          } else if (!strcasecmp(elt, "OnionTraffic")) {
            onion_traffic = ! no;
            continue;
          } else if (!strcasecmp(elt, "OnionTrafficOnly")) {
            /* Only connect to .onion addresses.  Equivalent to
             * NoDNSRequest, NoIPv4Traffic, NoIPv6Traffic. The option
             * NoOnionTrafficOnly is not supported, it's too confusing. */
            if (no) {
              log_warn(LD_CONFIG, "Unsupported %sPort option 'No%s'. Use "
                       "DNSRequest, IPv4Traffic, and/or IPv6Traffic instead.",
                       portname, escaped(elt));
            } else {
              ipv4_traffic = ipv6_traffic = dns_request = 0;
            }
            continue;
          }
        }
        if (!strcasecmp(elt, "CacheIPv4DNS")) {
          warn_client_dns_cache(elt, no); // since 0.2.9.2-alpha
          cache_ipv4 = ! no;
          continue;
        } else if (!strcasecmp(elt, "CacheIPv6DNS")) {
          warn_client_dns_cache(elt, no); // since 0.2.9.2-alpha
          cache_ipv6 = ! no;
          continue;
        } else if (!strcasecmp(elt, "CacheDNS")) {
          warn_client_dns_cache(elt, no); // since 0.2.9.2-alpha
          cache_ipv4 = cache_ipv6 = ! no;
          continue;
        } else if (!strcasecmp(elt, "UseIPv4Cache")) {
          warn_client_dns_cache(elt, no); // since 0.2.9.2-alpha
          use_cached_ipv4 = ! no;
          continue;
        } else if (!strcasecmp(elt, "UseIPv6Cache")) {
          warn_client_dns_cache(elt, no); // since 0.2.9.2-alpha
          use_cached_ipv6 = ! no;
          continue;
        } else if (!strcasecmp(elt, "UseDNSCache")) {
          warn_client_dns_cache(elt, no); // since 0.2.9.2-alpha
          use_cached_ipv4 = use_cached_ipv6 = ! no;
          continue;
        } else if (!strcasecmp(elt, "PreferIPv6Automap")) {
          prefer_ipv6_automap = ! no;
          continue;
        } else if (!strcasecmp(elt, "PreferSOCKSNoAuth")) {
          prefer_no_auth = ! no;
          continue;
        } else if (!strcasecmp(elt, "KeepAliveIsolateSOCKSAuth")) {
          socks_iso_keep_alive = ! no;
          continue;
        }

        if (!strcasecmpend(elt, "s"))
          elt[strlen(elt)-1] = '\0'; /* kill plurals. */

        if (!strcasecmp(elt, "IsolateDestPort")) {
          isoflag = ISO_DESTPORT;
        } else if (!strcasecmp(elt, "IsolateDestAddr")) {
          isoflag = ISO_DESTADDR;
        } else if (!strcasecmp(elt, "IsolateSOCKSAuth")) {
          isoflag = ISO_SOCKSAUTH;
        } else if (!strcasecmp(elt, "IsolateClientProtocol")) {
          isoflag = ISO_CLIENTPROTO;
        } else if (!strcasecmp(elt, "IsolateClientAddr")) {
          isoflag = ISO_CLIENTADDR;
        } else {
          log_warn(LD_CONFIG, "Unrecognized %sPort option '%s'",
                   portname, escaped(elt_orig));
        }

        if (no) {
          isolation &= ~isoflag;
        } else {
          isolation |= isoflag;
        }
      } SMARTLIST_FOREACH_END(elt);
    }

    if (port)
      got_nonzero_port = 1;
    else
      got_zero_port = 1;

    if (dns_request == 0 && listener_type == CONN_TYPE_AP_DNS_LISTENER) {
      log_warn(LD_CONFIG, "You have a %sPort entry with DNS disabled; that "
               "won't work.", portname);
      goto err;
    }

    if (ipv4_traffic == 0 && ipv6_traffic == 0 && onion_traffic == 0
        && listener_type != CONN_TYPE_AP_DNS_LISTENER) {
      log_warn(LD_CONFIG, "You have a %sPort entry with all of IPv4 and "
               "IPv6 and .onion disabled; that won't work.", portname);
      goto err;
    }

    if (dns_request == 1 && ipv4_traffic == 0 && ipv6_traffic == 0
        && listener_type != CONN_TYPE_AP_DNS_LISTENER) {
      log_warn(LD_CONFIG, "You have a %sPort entry with DNSRequest enabled, "
               "but IPv4 and IPv6 disabled; DNS-based sites won't work.",
               portname);
      goto err;
    }

    if ( has_used_unix_socket_only_option && ! unix_socket_path) {
      log_warn(LD_CONFIG, "You have a %sPort entry with GroupWritable, "
               "WorldWritable, or RelaxDirModeCheck, but it is not a "
               "unix socket.", portname);
      goto err;
    }

    if (!(isolation & ISO_SOCKSAUTH) && socks_iso_keep_alive) {
      log_warn(LD_CONFIG, "You have a %sPort entry with both "
               "NoIsolateSOCKSAuth and KeepAliveIsolateSOCKSAuth set.",
               portname);
      goto err;
    }

    if (unix_socket_path && (isolation & ISO_CLIENTADDR)) {
      /* `IsolateClientAddr` is nonsensical in the context of AF_LOCAL.
       * just silently remove the isolation flag.
       */
      isolation &= ~ISO_CLIENTADDR;
    }

    if (out && port) {
      size_t namelen = unix_socket_path ? strlen(unix_socket_path) : 0;
      port_cfg_t *cfg = port_cfg_new(namelen);
      if (unix_socket_path) {
        tor_addr_make_unspec(&cfg->addr);
        memcpy(cfg->unix_addr, unix_socket_path, namelen + 1);
        cfg->is_unix_addr = 1;
        tor_free(unix_socket_path);
      } else {
        tor_addr_copy(&cfg->addr, &addr);
        cfg->port = port;
      }
      cfg->type = listener_type;
      cfg->is_world_writable = world_writable;
      cfg->is_group_writable = group_writable;
      cfg->relax_dirmode_check = relax_dirmode_check;
      cfg->entry_cfg.isolation_flags = isolation;
      cfg->entry_cfg.session_group = sessiongroup;
      cfg->server_cfg.no_advertise = no_advertise;
      cfg->server_cfg.no_listen = no_listen;
      cfg->server_cfg.all_addrs = all_addrs;
      cfg->server_cfg.bind_ipv4_only = bind_ipv4_only;
      cfg->server_cfg.bind_ipv6_only = bind_ipv6_only;
      cfg->entry_cfg.ipv4_traffic = ipv4_traffic;
      cfg->entry_cfg.ipv6_traffic = ipv6_traffic;
      cfg->entry_cfg.prefer_ipv6 = prefer_ipv6;
      cfg->entry_cfg.dns_request = dns_request;
      cfg->entry_cfg.onion_traffic = onion_traffic;
      cfg->entry_cfg.cache_ipv4_answers = cache_ipv4;
      cfg->entry_cfg.cache_ipv6_answers = cache_ipv6;
      cfg->entry_cfg.use_cached_ipv4_answers = use_cached_ipv4;
      cfg->entry_cfg.use_cached_ipv6_answers = use_cached_ipv6;
      cfg->entry_cfg.prefer_ipv6_virtaddr = prefer_ipv6_automap;
      cfg->entry_cfg.socks_prefer_no_auth = prefer_no_auth;
      if (! (isolation & ISO_SOCKSAUTH))
        cfg->entry_cfg.socks_prefer_no_auth = 1;
      cfg->entry_cfg.socks_iso_keep_alive = socks_iso_keep_alive;

      smartlist_add(out, cfg);
    }
    SMARTLIST_FOREACH(elts, char *, cp, tor_free(cp));
    smartlist_clear(elts);
    tor_free(addrport);
    tor_free(unix_socket_path);
  }

  if (warn_nonlocal && out) {
    if (is_control)
      warn_nonlocal_controller_ports(out, forbid_nonlocal);
    else if (is_ext_orport)
      warn_nonlocal_ext_orports(out, portname);
    else
      warn_nonlocal_client_ports(out, portname, listener_type);
  }

  if (got_zero_port && got_nonzero_port) {
    log_warn(LD_CONFIG, "You specified a nonzero %sPort along with '%sPort 0' "
             "in the same configuration. Did you mean to disable %sPort or "
             "not?", portname, portname, portname);
    goto err;
  }

  retval = 0;
 err:
  SMARTLIST_FOREACH(elts, char *, cp, tor_free(cp));
  smartlist_free(elts);
  tor_free(unix_socket_path);
  tor_free(addrport);
  return retval;
}

/** Return the number of ports which are actually going to listen with type
 * <b>listenertype</b>.  Do not count no_listen ports.  Only count unix
 * sockets if count_sockets is true. */
static int
count_real_listeners(const smartlist_t *ports, int listenertype,
                     int count_sockets)
{
  int n = 0;
  SMARTLIST_FOREACH_BEGIN(ports, port_cfg_t *, port) {
    if (port->server_cfg.no_listen)
      continue;
    if (!count_sockets && port->is_unix_addr)
      continue;
    if (port->type != listenertype)
      continue;
    ++n;
  } SMARTLIST_FOREACH_END(port);
  return n;
}

/** Parse all ports from <b>options</b>. On success, set *<b>n_ports_out</b>
 * to the number of ports that are listed, update the *Port_set values in
 * <b>options</b>, and return 0.  On failure, set *<b>msg</b> to a
 * description of the problem and return -1.
 *
 * If <b>validate_only</b> is false, set configured_client_ports to the
 * new list of ports parsed from <b>options</b>.
 **/
static int
parse_ports(or_options_t *options, int validate_only,
            char **msg, int *n_ports_out,
            int *world_writable_control_socket)
{
  smartlist_t *ports;
  int retval = -1;

  ports = smartlist_new();

  *n_ports_out = 0;

  const unsigned gw_flag = options->UnixSocksGroupWritable ?
    CL_PORT_DFLT_GROUP_WRITABLE : 0;
  if (parse_port_config(ports,
             options->SocksPort_lines,
             "Socks", CONN_TYPE_AP_LISTENER,
             "127.0.0.1", 9050,
             ((validate_only ? 0 : CL_PORT_WARN_NONLOCAL)
              | CL_PORT_TAKES_HOSTNAMES | gw_flag)) < 0) {
    *msg = tor_strdup("Invalid SocksPort configuration");
    goto err;
  }
  if (parse_port_config(ports,
                        options->DNSPort_lines,
                        "DNS", CONN_TYPE_AP_DNS_LISTENER,
                        "127.0.0.1", 0,
                        CL_PORT_WARN_NONLOCAL|CL_PORT_TAKES_HOSTNAMES) < 0) {
    *msg = tor_strdup("Invalid DNSPort configuration");
    goto err;
  }
  if (parse_port_config(ports,
                        options->TransPort_lines,
                        "Trans", CONN_TYPE_AP_TRANS_LISTENER,
                        "127.0.0.1", 0,
                        CL_PORT_WARN_NONLOCAL) < 0) {
    *msg = tor_strdup("Invalid TransPort configuration");
    goto err;
  }
  if (parse_port_config(ports,
                        options->NATDPort_lines,
                        "NATD", CONN_TYPE_AP_NATD_LISTENER,
                        "127.0.0.1", 0,
                        CL_PORT_WARN_NONLOCAL) < 0) {
    *msg = tor_strdup("Invalid NatdPort configuration");
    goto err;
  }
  if (parse_port_config(ports,
                        options->HTTPTunnelPort_lines,
                        "HTTP Tunnel", CONN_TYPE_AP_HTTP_CONNECT_LISTENER,
                        "127.0.0.1", 0,
                        ((validate_only ? 0 : CL_PORT_WARN_NONLOCAL)
                         | CL_PORT_TAKES_HOSTNAMES | gw_flag)) < 0) {
    *msg = tor_strdup("Invalid HTTPTunnelPort configuration");
    goto err;
  }
  {
    unsigned control_port_flags = CL_PORT_NO_STREAM_OPTIONS |
      CL_PORT_WARN_NONLOCAL;
    const int any_passwords = (options->HashedControlPassword ||
                               options->HashedControlSessionPassword ||
                               options->CookieAuthentication);
    if (! any_passwords)
      control_port_flags |= CL_PORT_FORBID_NONLOCAL;
    if (options->ControlSocketsGroupWritable)
      control_port_flags |= CL_PORT_DFLT_GROUP_WRITABLE;

    if (parse_port_config(ports,
                          options->ControlPort_lines,
                          "Control", CONN_TYPE_CONTROL_LISTENER,
                          "127.0.0.1", 0,
                          control_port_flags) < 0) {
      *msg = tor_strdup("Invalid ControlPort configuration");
      goto err;
    }

    if (parse_port_config(ports, options->ControlSocket,
                          "ControlSocket",
                          CONN_TYPE_CONTROL_LISTENER, NULL, 0,
                          control_port_flags | CL_PORT_IS_UNIXSOCKET) < 0) {
      *msg = tor_strdup("Invalid ControlSocket configuration");
      goto err;
    }
  }
  if (! options->ClientOnly) {
    if (parse_port_config(ports,
                          options->ORPort_lines,
                          "OR", CONN_TYPE_OR_LISTENER,
                          "0.0.0.0", 0,
                          CL_PORT_SERVER_OPTIONS) < 0) {
      *msg = tor_strdup("Invalid ORPort configuration");
      goto err;
    }
    if (parse_port_config(ports,
                          options->ExtORPort_lines,
                          "ExtOR", CONN_TYPE_EXT_OR_LISTENER,
                          "127.0.0.1", 0,
                          CL_PORT_SERVER_OPTIONS|CL_PORT_WARN_NONLOCAL) < 0) {
      *msg = tor_strdup("Invalid ExtORPort configuration");
      goto err;
    }
    if (parse_port_config(ports,
                          options->DirPort_lines,
                          "Dir", CONN_TYPE_DIR_LISTENER,
                          "0.0.0.0", 0,
                          CL_PORT_SERVER_OPTIONS) < 0) {
      *msg = tor_strdup("Invalid DirPort configuration");
      goto err;
    }
  }

  int n_low_ports = 0;
  if (check_server_ports(ports, options, &n_low_ports) < 0) {
    *msg = tor_strdup("Misconfigured server ports");
    goto err;
  }
  if (have_low_ports < 0)
    have_low_ports = (n_low_ports > 0);

  *n_ports_out = smartlist_len(ports);

  retval = 0;

  /* Update the *Port_set options.  The !! here is to force a boolean out of
     an integer. */
  options->ORPort_set =
    !! count_real_listeners(ports, CONN_TYPE_OR_LISTENER, 0);
  options->SocksPort_set =
    !! count_real_listeners(ports, CONN_TYPE_AP_LISTENER, 1);
  options->TransPort_set =
    !! count_real_listeners(ports, CONN_TYPE_AP_TRANS_LISTENER, 1);
  options->NATDPort_set =
    !! count_real_listeners(ports, CONN_TYPE_AP_NATD_LISTENER, 1);
  options->HTTPTunnelPort_set =
    !! count_real_listeners(ports, CONN_TYPE_AP_HTTP_CONNECT_LISTENER, 1);
  /* Use options->ControlSocket to test if a control socket is set */
  options->ControlPort_set =
    !! count_real_listeners(ports, CONN_TYPE_CONTROL_LISTENER, 0);
  options->DirPort_set =
    !! count_real_listeners(ports, CONN_TYPE_DIR_LISTENER, 0);
  options->DNSPort_set =
    !! count_real_listeners(ports, CONN_TYPE_AP_DNS_LISTENER, 1);
  options->ExtORPort_set =
    !! count_real_listeners(ports, CONN_TYPE_EXT_OR_LISTENER, 0);

  if (world_writable_control_socket) {
    SMARTLIST_FOREACH(ports, port_cfg_t *, p,
      if (p->type == CONN_TYPE_CONTROL_LISTENER &&
          p->is_unix_addr &&
          p->is_world_writable) {
        *world_writable_control_socket = 1;
        break;
      });
  }

  if (!validate_only) {
    if (configured_ports) {
      SMARTLIST_FOREACH(configured_ports,
                        port_cfg_t *, p, port_cfg_free(p));
      smartlist_free(configured_ports);
    }
    configured_ports = ports;
    ports = NULL; /* prevent free below. */
  }

 err:
  if (ports) {
    SMARTLIST_FOREACH(ports, port_cfg_t *, p, port_cfg_free(p));
    smartlist_free(ports);
  }
  return retval;
}

/* Does port bind to IPv4? */
static int
port_binds_ipv4(const port_cfg_t *port)
{
  return tor_addr_family(&port->addr) == AF_INET ||
         (tor_addr_family(&port->addr) == AF_UNSPEC
          && !port->server_cfg.bind_ipv6_only);
}

/* Does port bind to IPv6? */
static int
port_binds_ipv6(const port_cfg_t *port)
{
  return tor_addr_family(&port->addr) == AF_INET6 ||
         (tor_addr_family(&port->addr) == AF_UNSPEC
          && !port->server_cfg.bind_ipv4_only);
}

/** Given a list of <b>port_cfg_t</b> in <b>ports</b>, check them for internal
 * consistency and warn as appropriate.  Set *<b>n_low_ports_out</b> to the
 * number of sub-1024 ports we will be binding. */
static int
check_server_ports(const smartlist_t *ports,
                   const or_options_t *options,
                   int *n_low_ports_out)
{
  int n_orport_advertised = 0;
  int n_orport_advertised_ipv4 = 0;
  int n_orport_listeners = 0;
  int n_dirport_advertised = 0;
  int n_dirport_listeners = 0;
  int n_low_port = 0;
  int r = 0;

  SMARTLIST_FOREACH_BEGIN(ports, const port_cfg_t *, port) {
    if (port->type == CONN_TYPE_DIR_LISTENER) {
      if (! port->server_cfg.no_advertise)
        ++n_dirport_advertised;
      if (! port->server_cfg.no_listen)
        ++n_dirport_listeners;
    } else if (port->type == CONN_TYPE_OR_LISTENER) {
      if (! port->server_cfg.no_advertise) {
        ++n_orport_advertised;
        if (port_binds_ipv4(port))
          ++n_orport_advertised_ipv4;
      }
      if (! port->server_cfg.no_listen)
        ++n_orport_listeners;
    } else {
      continue;
    }
#ifndef _WIN32
    if (!port->server_cfg.no_listen && port->port < 1024)
      ++n_low_port;
#endif
  } SMARTLIST_FOREACH_END(port);

  if (n_orport_advertised && !n_orport_listeners) {
    log_warn(LD_CONFIG, "We are advertising an ORPort, but not actually "
             "listening on one.");
    r = -1;
  }
  if (n_orport_listeners && !n_orport_advertised) {
    log_warn(LD_CONFIG, "We are listening on an ORPort, but not advertising "
             "any ORPorts. This will keep us from building a %s "
             "descriptor, and make us impossible to use.",
             options->BridgeRelay ? "bridge" : "router");
    r = -1;
  }
  if (n_dirport_advertised && !n_dirport_listeners) {
    log_warn(LD_CONFIG, "We are advertising a DirPort, but not actually "
             "listening on one.");
    r = -1;
  }
  if (n_dirport_advertised > 1) {
    log_warn(LD_CONFIG, "Can't advertise more than one DirPort.");
    r = -1;
  }
  if (n_orport_advertised && !n_orport_advertised_ipv4 &&
      !options->BridgeRelay) {
    log_warn(LD_CONFIG, "Configured public relay to listen only on an IPv6 "
             "address. Tor needs to listen on an IPv4 address too.");
    r = -1;
  }

  if (n_low_port && options->AccountingMax &&
      (!have_capability_support() || options->KeepBindCapabilities == 0)) {
    const char *extra = "";
    if (options->KeepBindCapabilities == 0 && have_capability_support())
      extra = ", and you have disabled KeepBindCapabilities.";
    log_warn(LD_CONFIG,
          "You have set AccountingMax to use hibernation. You have also "
          "chosen a low DirPort or OrPort%s."
          "This combination can make Tor stop "
          "working when it tries to re-attach the port after a period of "
          "hibernation. Please choose a different port or turn off "
          "hibernation unless you know this combination will work on your "
          "platform.", extra);
  }

  if (n_low_ports_out)
    *n_low_ports_out = n_low_port;

  return r;
}

/** Return a list of port_cfg_t for client ports parsed from the
 * options. */
MOCK_IMPL(const smartlist_t *,
get_configured_ports,(void))
{
  if (!configured_ports)
    configured_ports = smartlist_new();
  return configured_ports;
}

/** Return an address:port string representation of the address
 *  where the first <b>listener_type</b> listener waits for
 *  connections. Return NULL if we couldn't find a listener. The
 *  string is allocated on the heap and it's the responsibility of the
 *  caller to free it after use.
 *
 *  This function is meant to be used by the pluggable transport proxy
 *  spawning code, please make sure that it fits your purposes before
 *  using it. */
char *
get_first_listener_addrport_string(int listener_type)
{
  static const char *ipv4_localhost = "127.0.0.1";
  static const char *ipv6_localhost = "[::1]";
  const char *address;
  uint16_t port;
  char *string = NULL;

  if (!configured_ports)
    return NULL;

  SMARTLIST_FOREACH_BEGIN(configured_ports, const port_cfg_t *, cfg) {
    if (cfg->server_cfg.no_listen)
      continue;

    if (cfg->type == listener_type &&
        tor_addr_family(&cfg->addr) != AF_UNSPEC) {

      /* We found the first listener of the type we are interested in! */

      /* If a listener is listening on INADDR_ANY, assume that it's
         also listening on 127.0.0.1, and point the transport proxy
         there: */
      if (tor_addr_is_null(&cfg->addr))
        address = tor_addr_is_v4(&cfg->addr) ? ipv4_localhost : ipv6_localhost;
      else
        address = fmt_and_decorate_addr(&cfg->addr);

      /* If a listener is configured with port 'auto', we are forced
         to iterate all listener connections and find out in which
         port it ended up listening: */
      if (cfg->port == CFG_AUTO_PORT) {
        port = router_get_active_listener_port_by_type_af(listener_type,
                                                  tor_addr_family(&cfg->addr));
        if (!port)
          return NULL;
      } else {
        port = cfg->port;
      }

      tor_asprintf(&string, "%s:%u", address, port);

      return string;
    }

  } SMARTLIST_FOREACH_END(cfg);

  return NULL;
}

/** Return the first advertised port of type <b>listener_type</b> in
 * <b>address_family</b>. Returns 0 when no port is found, and when passed
 * AF_UNSPEC. */
int
get_first_advertised_port_by_type_af(int listener_type, int address_family)
{
  if (address_family == AF_UNSPEC)
    return 0;

  const smartlist_t *conf_ports = get_configured_ports();
  SMARTLIST_FOREACH_BEGIN(conf_ports, const port_cfg_t *, cfg) {
    if (cfg->type == listener_type &&
        !cfg->server_cfg.no_advertise) {
      if ((address_family == AF_INET && port_binds_ipv4(cfg)) ||
          (address_family == AF_INET6 && port_binds_ipv6(cfg))) {
        return cfg->port;
      }
    }
  } SMARTLIST_FOREACH_END(cfg);
  return 0;
}

/** Return the first advertised address of type <b>listener_type</b> in
 * <b>address_family</b>. Returns NULL if there is no advertised address,
 * and when passed AF_UNSPEC. */
const tor_addr_t *
get_first_advertised_addr_by_type_af(int listener_type, int address_family)
{
  if (address_family == AF_UNSPEC)
    return NULL;
  if (!configured_ports)
    return NULL;
  SMARTLIST_FOREACH_BEGIN(configured_ports, const port_cfg_t *, cfg) {
    if (cfg->type == listener_type &&
        !cfg->server_cfg.no_advertise) {
      if ((address_family == AF_INET && port_binds_ipv4(cfg)) ||
          (address_family == AF_INET6 && port_binds_ipv6(cfg))) {
        return &cfg->addr;
      }
    }
  } SMARTLIST_FOREACH_END(cfg);
  return NULL;
}

/** Return 1 if a port exists of type <b>listener_type</b> on <b>addr</b> and
 * <b>port</b>. If <b>check_wildcard</b> is true, INADDR[6]_ANY and AF_UNSPEC
 * addresses match any address of the appropriate family; and port -1 matches
 * any port.
 * To match auto ports, pass CFG_PORT_AUTO. (Does not match on the actual
 * automatically chosen listener ports.) */
int
port_exists_by_type_addr_port(int listener_type, const tor_addr_t *addr,
                              int port, int check_wildcard)
{
  if (!configured_ports || !addr)
    return 0;
  SMARTLIST_FOREACH_BEGIN(configured_ports, const port_cfg_t *, cfg) {
    if (cfg->type == listener_type) {
      if (cfg->port == port || (check_wildcard && port == -1)) {
        /* Exact match */
        if (tor_addr_eq(&cfg->addr, addr)) {
          return 1;
        }
        /* Skip wildcard matches if we're not doing them */
        if (!check_wildcard) {
          continue;
        }
        /* Wildcard matches IPv4 */
        const int cfg_v4 = port_binds_ipv4(cfg);
        const int cfg_any_v4 = tor_addr_is_null(&cfg->addr) && cfg_v4;
        const int addr_v4 = tor_addr_family(addr) == AF_INET ||
                            tor_addr_family(addr) == AF_UNSPEC;
        const int addr_any_v4 = tor_addr_is_null(&cfg->addr) && addr_v4;
        if ((cfg_any_v4 && addr_v4) || (cfg_v4 && addr_any_v4)) {
          return 1;
        }
        /* Wildcard matches IPv6 */
        const int cfg_v6 = port_binds_ipv6(cfg);
        const int cfg_any_v6 = tor_addr_is_null(&cfg->addr) && cfg_v6;
        const int addr_v6 = tor_addr_family(addr) == AF_INET6 ||
                            tor_addr_family(addr) == AF_UNSPEC;
        const int addr_any_v6 = tor_addr_is_null(&cfg->addr) && addr_v6;
        if ((cfg_any_v6 && addr_v6) || (cfg_v6 && addr_any_v6)) {
          return 1;
        }
      }
    }
  } SMARTLIST_FOREACH_END(cfg);
  return 0;
}

/* Like port_exists_by_type_addr_port, but accepts a host-order IPv4 address
 * instead. */
int
port_exists_by_type_addr32h_port(int listener_type, uint32_t addr_ipv4h,
                                 int port, int check_wildcard)
{
  tor_addr_t ipv4;
  tor_addr_from_ipv4h(&ipv4, addr_ipv4h);
  return port_exists_by_type_addr_port(listener_type, &ipv4, port,
                                       check_wildcard);
}

/** Allocate and return a good value for the DataDirectory based on
 *  <b>val</b>, which may be NULL.  Return NULL on failure. */
static char *
get_data_directory(const char *val)
{
#ifdef _WIN32
  if (val) {
    return tor_strdup(val);
  } else {
    return tor_strdup(get_windows_conf_root());
  }
#else /* !(defined(_WIN32)) */
  const char *d = val;
  if (!d)
    d = "~/.tor";

  if (!strcmpstart(d, "~/")) {
    char *fn = expand_filename(d);
    if (!fn) {
      log_warn(LD_CONFIG,"Failed to expand filename \"%s\".", d);
      return NULL;
    }
    if (!val && !strcmp(fn,"/.tor")) {
      /* If our homedir is /, we probably don't want to use it. */
      /* Default to LOCALSTATEDIR/tor which is probably closer to what we
       * want. */
      log_warn(LD_CONFIG,
               "Default DataDirectory is \"~/.tor\".  This expands to "
               "\"%s\", which is probably not what you want.  Using "
               "\"%s"PATH_SEPARATOR"tor\" instead", fn, LOCALSTATEDIR);
      tor_free(fn);
      fn = tor_strdup(LOCALSTATEDIR PATH_SEPARATOR "tor");
    }
    return fn;
  }
  return tor_strdup(d);
#endif /* defined(_WIN32) */
}

/** Check and normalize the values of options->{Key,Data,Cache}Directory;
 * return 0 if it is sane, -1 otherwise. */
static int
validate_data_directories(or_options_t *options)
{
  tor_free(options->DataDirectory);
  options->DataDirectory = get_data_directory(options->DataDirectory_option);
  if (!options->DataDirectory)
    return -1;
  if (strlen(options->DataDirectory) > (512-128)) {
    log_warn(LD_CONFIG, "DataDirectory is too long.");
    return -1;
  }

  tor_free(options->KeyDirectory);
  if (options->KeyDirectory_option) {
    options->KeyDirectory = get_data_directory(options->KeyDirectory_option);
    if (!options->KeyDirectory)
      return -1;
  } else {
    /* Default to the data directory's keys subdir */
    tor_asprintf(&options->KeyDirectory, "%s"PATH_SEPARATOR"keys",
                 options->DataDirectory);
  }

  tor_free(options->CacheDirectory);
  if (options->CacheDirectory_option) {
    options->CacheDirectory = get_data_directory(
                                             options->CacheDirectory_option);
    if (!options->CacheDirectory)
      return -1;
  } else {
    /* Default to the data directory. */
    options->CacheDirectory = tor_strdup(options->DataDirectory);
  }

  return 0;
}

/** This string must remain the same forevermore. It is how we
 * recognize that the torrc file doesn't need to be backed up. */
#define GENERATED_FILE_PREFIX "# This file was generated by Tor; " \
  "if you edit it, comments will not be preserved"
/** This string can change; it tries to give the reader an idea
 * that editing this file by hand is not a good plan. */
#define GENERATED_FILE_COMMENT "# The old torrc file was renamed " \
  "to torrc.orig.1 or similar, and Tor will ignore it"

/** Save a configuration file for the configuration in <b>options</b>
 * into the file <b>fname</b>.  If the file already exists, and
 * doesn't begin with GENERATED_FILE_PREFIX, rename it.  Otherwise
 * replace it.  Return 0 on success, -1 on failure. */
static int
write_configuration_file(const char *fname, const or_options_t *options)
{
  char *old_val=NULL, *new_val=NULL, *new_conf=NULL;
  int rename_old = 0, r;

  if (!fname)
    return -1;

  switch (file_status(fname)) {
    /* create backups of old config files, even if they're empty */
    case FN_FILE:
    case FN_EMPTY:
      old_val = read_file_to_str(fname, 0, NULL);
      if (!old_val || strcmpstart(old_val, GENERATED_FILE_PREFIX)) {
        rename_old = 1;
      }
      tor_free(old_val);
      break;
    case FN_NOENT:
      break;
    case FN_ERROR:
    case FN_DIR:
    default:
      log_warn(LD_CONFIG,
               "Config file \"%s\" is not a file? Failing.", fname);
      return -1;
  }

  if (!(new_conf = options_dump(options, OPTIONS_DUMP_MINIMAL))) {
    log_warn(LD_BUG, "Couldn't get configuration string");
    goto err;
  }

  tor_asprintf(&new_val, "%s\n%s\n\n%s",
               GENERATED_FILE_PREFIX, GENERATED_FILE_COMMENT, new_conf);

  if (rename_old) {
    int i = 1;
    char *fn_tmp = NULL;
    while (1) {
      tor_asprintf(&fn_tmp, "%s.orig.%d", fname, i);
      if (file_status(fn_tmp) == FN_NOENT)
        break;
      tor_free(fn_tmp);
      ++i;
    }
    log_notice(LD_CONFIG, "Renaming old configuration file to \"%s\"", fn_tmp);
    if (tor_rename(fname, fn_tmp) < 0) {//XXXX sandbox doesn't allow
      log_warn(LD_FS,
               "Couldn't rename configuration file \"%s\" to \"%s\": %s",
               fname, fn_tmp, strerror(errno));
      tor_free(fn_tmp);
      goto err;
    }
    tor_free(fn_tmp);
  }

  if (write_str_to_file(fname, new_val, 0) < 0)
    goto err;

  r = 0;
  goto done;
 err:
  r = -1;
 done:
  tor_free(new_val);
  tor_free(new_conf);
  return r;
}

/**
 * Save the current configuration file value to disk.  Return 0 on
 * success, -1 on failure.
 **/
int
options_save_current(void)
{
  /* This fails if we can't write to our configuration file.
   *
   * If we try falling back to datadirectory or something, we have a better
   * chance of saving the configuration, but a better chance of doing
   * something the user never expected. */
  return write_configuration_file(get_torrc_fname(0), get_options());
}

/** Return the number of cpus configured in <b>options</b>.  If we are
 * told to auto-detect the number of cpus, return the auto-detected number. */
int
get_num_cpus(const or_options_t *options)
{
  if (options->NumCPUs == 0) {
    int n = compute_num_cpus();
    return (n >= 1) ? n : 1;
  } else {
    return options->NumCPUs;
  }
}

/**
 * Initialize the libevent library.
 */
static void
init_libevent(const or_options_t *options)
{
  tor_libevent_cfg cfg;

  tor_assert(options);

  configure_libevent_logging();
  /* If the kernel complains that some method (say, epoll) doesn't
   * exist, we don't care about it, since libevent will cope.
   */
  suppress_libevent_log_msg("Function not implemented");

  memset(&cfg, 0, sizeof(cfg));
  cfg.num_cpus = get_num_cpus(options);
  cfg.msec_per_tick = options->TokenBucketRefillInterval;

  tor_libevent_initialize(&cfg);

  suppress_libevent_log_msg(NULL);
}

/** Return a newly allocated string holding a filename relative to the
 * directory in <b>options</b> specified by <b>roottype</b>.
 * If <b>sub1</b> is present, it is the first path component after
 * the data directory.  If <b>sub2</b> is also present, it is the second path
 * component after the data directory.  If <b>suffix</b> is present, it
 * is appended to the filename.
 *
 * Note: Consider using macros in config.h that wrap this function;
 * you should probably never need to call it as-is.
 */
MOCK_IMPL(char *,
options_get_dir_fname2_suffix,(const or_options_t *options,
                               directory_root_t roottype,
                               const char *sub1, const char *sub2,
                               const char *suffix))
{
  tor_assert(options);

  const char *rootdir = NULL;
  switch (roottype) {
    case DIRROOT_DATADIR:
      rootdir = options->DataDirectory;
      break;
    case DIRROOT_CACHEDIR:
      rootdir = options->CacheDirectory;
      break;
    case DIRROOT_KEYDIR:
      rootdir = options->KeyDirectory;
      break;
    default:
      tor_assert_unreached();
      break;
  }
  tor_assert(rootdir);

  if (!suffix)
    suffix = "";

  char *fname = NULL;

  if (sub1 == NULL) {
    tor_asprintf(&fname, "%s%s", rootdir, suffix);
    tor_assert(!sub2); /* If sub2 is present, sub1 must be present. */
  } else if (sub2 == NULL) {
    tor_asprintf(&fname, "%s"PATH_SEPARATOR"%s%s", rootdir, sub1, suffix);
  } else {
    tor_asprintf(&fname, "%s"PATH_SEPARATOR"%s"PATH_SEPARATOR"%s%s",
                 rootdir, sub1, sub2, suffix);
  }

  return fname;
}

/** Check wether the data directory has a private subdirectory
 * <b>subdir</b>. If not, try to create it. Return 0 on success,
 * -1 otherwise. */
int
check_or_create_data_subdir(const char *subdir)
{
  char *statsdir = get_datadir_fname(subdir);
  int return_val = 0;

  if (check_private_dir(statsdir, CPD_CREATE, get_options()->User) < 0) {
    log_warn(LD_HIST, "Unable to create %s/ directory!", subdir);
    return_val = -1;
  }
  tor_free(statsdir);
  return return_val;
}

/** Create a file named <b>fname</b> with contents <b>str</b> in the
 * subdirectory <b>subdir</b> of the data directory. <b>descr</b>
 * should be a short description of the file's content and will be
 * used for the warning message, if it's present and the write process
 * fails. Return 0 on success, -1 otherwise.*/
int
write_to_data_subdir(const char* subdir, const char* fname,
                     const char* str, const char* descr)
{
  char *filename = get_datadir_fname2(subdir, fname);
  int return_val = 0;

  if (write_str_to_file(filename, str, 0) < 0) {
    log_warn(LD_HIST, "Unable to write %s to disk!", descr ? descr : fname);
    return_val = -1;
  }
  tor_free(filename);
  return return_val;
}

/** Return a smartlist of ports that must be forwarded by
 *  tor-fw-helper. The smartlist contains the ports in a string format
 *  that is understandable by tor-fw-helper. */
smartlist_t *
get_list_of_ports_to_forward(void)
{
  smartlist_t *ports_to_forward = smartlist_new();
  int port = 0;

  /** XXX TODO tor-fw-helper does not support forwarding ports to
      other hosts than the local one. If the user is binding to a
      different IP address, tor-fw-helper won't work.  */
  port = router_get_advertised_or_port(get_options());  /* Get ORPort */
  if (port)
    smartlist_add_asprintf(ports_to_forward, "%d:%d", port, port);

  port = router_get_advertised_dir_port(get_options(), 0); /* Get DirPort */
  if (port)
    smartlist_add_asprintf(ports_to_forward, "%d:%d", port, port);

  /* Get ports of transport proxies */
  {
    smartlist_t *transport_ports = get_transport_proxy_ports();
    if (transport_ports) {
      smartlist_add_all(ports_to_forward, transport_ports);
      smartlist_free(transport_ports);
    }
  }

  if (!smartlist_len(ports_to_forward)) {
    smartlist_free(ports_to_forward);
    ports_to_forward = NULL;
  }

  return ports_to_forward;
}

/** Helper to implement GETINFO functions about configuration variables (not
 * their values).  Given a "config/names" question, set *<b>answer</b> to a
 * new string describing the supported configuration variables and their
 * types. */
int
getinfo_helper_config(control_connection_t *conn,
                      const char *question, char **answer,
                      const char **errmsg)
{
  (void) conn;
  (void) errmsg;
  if (!strcmp(question, "config/names")) {
    smartlist_t *sl = smartlist_new();
<<<<<<< HEAD
    int i;
    for (i = 0; option_vars_[i].member.name; ++i) {
      const config_var_t *var = &option_vars_[i];
      /* don't tell controller about invisible options */
      if (config_var_is_invisible(var))
=======
    smartlist_t *vars = config_mgr_list_vars(get_options_mgr());
    SMARTLIST_FOREACH_BEGIN(vars, const config_var_t *, var) {
      /* don't tell controller about triple-underscore options */
      if (var->flags & CVFLAG_INVISIBLE)
>>>>>>> a3e99c5f
        continue;
      const char *type = struct_var_get_typename(&var->member);
      if (!type)
        continue;
      smartlist_add_asprintf(sl, "%s %s\n",var->member.name,type);
    } SMARTLIST_FOREACH_END(var);
    *answer = smartlist_join_strings(sl, "", 0, NULL);
    SMARTLIST_FOREACH(sl, char *, c, tor_free(c));
    smartlist_free(sl);
    smartlist_free(vars);
  } else if (!strcmp(question, "config/defaults")) {
    smartlist_t *sl = smartlist_new();
    int dirauth_lines_seen = 0, fallback_lines_seen = 0;
    smartlist_t *vars = config_mgr_list_vars(get_options_mgr());
    SMARTLIST_FOREACH_BEGIN(vars, const config_var_t *, var) {
      if (var->initvalue != NULL) {
        if (strcmp(var->member.name, "DirAuthority") == 0) {
          /*
           * Count dirauth lines we have a default for; we'll use the
           * count later to decide whether to add the defaults manually
           */
          ++dirauth_lines_seen;
        }
        if (strcmp(var->member.name, "FallbackDir") == 0) {
          /*
           * Similarly count fallback lines, so that we can decide later
           * to add the defaults manually.
           */
          ++fallback_lines_seen;
        }
        char *val = esc_for_log(var->initvalue);
        smartlist_add_asprintf(sl, "%s %s\n",var->member.name,val);
        tor_free(val);
      }
    } SMARTLIST_FOREACH_END(var);
    smartlist_free(vars);

    if (dirauth_lines_seen == 0) {
      /*
       * We didn't see any directory authorities with default values,
       * so add the list of default authorities manually.
       */

      /*
       * default_authorities is defined earlier in this file and
       * is a const char ** NULL-terminated array of dirauth config
       * lines.
       */
      for (const char **i = default_authorities; *i != NULL; ++i) {
        char *val = esc_for_log(*i);
        smartlist_add_asprintf(sl, "DirAuthority %s\n", val);
        tor_free(val);
      }
    }

    if (fallback_lines_seen == 0 &&
        get_options()->UseDefaultFallbackDirs == 1) {
      /*
       * We didn't see any explicitly configured fallback mirrors,
       * so add the defaults to the list manually.
       *
       * default_fallbacks is included earlier in this file and
       * is a const char ** NULL-terminated array of fallback config lines.
       */
      const char **i;

      for (i = default_fallbacks; *i != NULL; ++i) {
        char *val = esc_for_log(*i);
        smartlist_add_asprintf(sl, "FallbackDir %s\n", val);
        tor_free(val);
      }
    }

    *answer = smartlist_join_strings(sl, "", 0, NULL);
    SMARTLIST_FOREACH(sl, char *, c, tor_free(c));
    smartlist_free(sl);
  }
  return 0;
}

/* Check whether an address has already been set against the options
 * depending on address family and destination type. Any exsting
 * value will lead to a fail, even if it is the same value. If not
 * set and not only validating, copy it into this location too.
 * Returns 0 on success or -1 if this address is already set.
 */
static int
verify_and_store_outbound_address(sa_family_t family, tor_addr_t *addr,
       outbound_addr_t type, or_options_t *options, int validate_only)
{
  if (type>=OUTBOUND_ADDR_MAX || (family!=AF_INET && family!=AF_INET6)) {
    return -1;
  }
  int fam_index=0;
  if (family==AF_INET6) {
    fam_index=1;
  }
  tor_addr_t *dest=&options->OutboundBindAddresses[type][fam_index];
  if (!tor_addr_is_null(dest)) {
    return -1;
  }
  if (!validate_only) {
    tor_addr_copy(dest, addr);
  }
  return 0;
}

/* Parse a list of address lines for a specific destination type.
 * Will store them into the options if not validate_only. If a
 * problem occurs, a suitable error message is store in msg.
 * Returns 0 on success or -1 if any address is already set.
 */
static int
parse_outbound_address_lines(const config_line_t *lines, outbound_addr_t type,
           or_options_t *options, int validate_only, char **msg)
{
  tor_addr_t addr;
  sa_family_t family;
  while (lines) {
    family = tor_addr_parse(&addr, lines->value);
    if (verify_and_store_outbound_address(family, &addr, type,
                                 options, validate_only)) {
      if (msg)
        tor_asprintf(msg, "Multiple%s%s outbound bind addresses "
                     "configured: %s",
                     family==AF_INET?" IPv4":(family==AF_INET6?" IPv6":""),
                     type==OUTBOUND_ADDR_OR?" OR":
                     (type==OUTBOUND_ADDR_EXIT?" exit":""), lines->value);
      return -1;
    }
    lines = lines->next;
  }
  return 0;
}

/** Parse outbound bind address option lines. If <b>validate_only</b>
 * is not 0 update OutboundBindAddresses in <b>options</b>.
 * Only one address can be set for any of these values.
 * On failure, set <b>msg</b> (if provided) to a newly allocated string
 * containing a description of the problem and return -1.
 */
static int
parse_outbound_addresses(or_options_t *options, int validate_only, char **msg)
{
  if (!validate_only) {
    memset(&options->OutboundBindAddresses, 0,
           sizeof(options->OutboundBindAddresses));
  }

  if (parse_outbound_address_lines(options->OutboundBindAddress,
                                   OUTBOUND_ADDR_EXIT_AND_OR, options,
                                   validate_only, msg) < 0) {
    goto err;
  }

  if (parse_outbound_address_lines(options->OutboundBindAddressOR,
                                   OUTBOUND_ADDR_OR, options, validate_only,
                                   msg) < 0) {
    goto err;
  }

  if (parse_outbound_address_lines(options->OutboundBindAddressExit,
                                   OUTBOUND_ADDR_EXIT, options, validate_only,
                                   msg)  < 0) {
    goto err;
  }

  return 0;
 err:
  return -1;
}

/** Load one of the geoip files, <a>family</a> determining which
 * one. <a>default_fname</a> is used if on Windows and
 * <a>fname</a> equals "<default>". */
static void
config_load_geoip_file_(sa_family_t family,
                        const char *fname,
                        const char *default_fname)
{
  const or_options_t *options = get_options();
  const char *msg = "";
  int severity = options_need_geoip_info(options, &msg) ? LOG_WARN : LOG_INFO;
  int r;

#ifdef _WIN32
  char *free_fname = NULL; /* Used to hold any temporary-allocated value */
  /* XXXX Don't use this "<default>" junk; make our filename options
   * understand prefixes somehow. -NM */
  if (!strcmp(fname, "<default>")) {
    const char *conf_root = get_windows_conf_root();
    tor_asprintf(&free_fname, "%s\\%s", conf_root, default_fname);
    fname = free_fname;
  }
  r = geoip_load_file(family, fname, severity);
  tor_free(free_fname);
#else /* !(defined(_WIN32)) */
  (void)default_fname;
  r = geoip_load_file(family, fname, severity);
#endif /* defined(_WIN32) */

  if (r < 0 && severity == LOG_WARN) {
    log_warn(LD_GENERAL, "%s", msg);
  }
}

/** Load geoip files for IPv4 and IPv6 if <a>options</a> and
 * <a>old_options</a> indicate we should. */
static void
config_maybe_load_geoip_files_(const or_options_t *options,
                               const or_options_t *old_options)
{
  /* XXXX Reload GeoIPFile on SIGHUP. -NM */

  if (options->GeoIPFile &&
      ((!old_options || !opt_streq(old_options->GeoIPFile,
                                   options->GeoIPFile))
       || !geoip_is_loaded(AF_INET))) {
    config_load_geoip_file_(AF_INET, options->GeoIPFile, "geoip");
    /* Okay, now we need to maybe change our mind about what is in
     * which country. We do this for IPv4 only since that's what we
     * store in node->country. */
    refresh_all_country_info();
  }
  if (options->GeoIPv6File &&
      ((!old_options || !opt_streq(old_options->GeoIPv6File,
                                   options->GeoIPv6File))
       || !geoip_is_loaded(AF_INET6))) {
    config_load_geoip_file_(AF_INET6, options->GeoIPv6File, "geoip6");
  }
}

/** Initialize cookie authentication (used so far by the ControlPort
 *  and Extended ORPort).
 *
 *  Allocate memory and create a cookie (of length <b>cookie_len</b>)
 *  in <b>cookie_out</b>.
 *  Then write it down to <b>fname</b> and prepend it with <b>header</b>.
 *
 *  If <b>group_readable</b> is set, set <b>fname</b> to be readable
 *  by the default GID.
 *
 *  If the whole procedure was successful, set
 *  <b>cookie_is_set_out</b> to True. */
int
init_cookie_authentication(const char *fname, const char *header,
                           int cookie_len, int group_readable,
                           uint8_t **cookie_out, int *cookie_is_set_out)
{
  char cookie_file_str_len = strlen(header) + cookie_len;
  char *cookie_file_str = tor_malloc(cookie_file_str_len);
  int retval = -1;

  /* We don't want to generate a new cookie every time we call
   * options_act(). One should be enough. */
  if (*cookie_is_set_out) {
    retval = 0; /* we are all set */
    goto done;
  }

  /* If we've already set the cookie, free it before re-setting
     it. This can happen if we previously generated a cookie, but
     couldn't write it to a disk. */
  if (*cookie_out)
    tor_free(*cookie_out);

  /* Generate the cookie */
  *cookie_out = tor_malloc(cookie_len);
  crypto_rand((char *)*cookie_out, cookie_len);

  /* Create the string that should be written on the file. */
  memcpy(cookie_file_str, header, strlen(header));
  memcpy(cookie_file_str+strlen(header), *cookie_out, cookie_len);
  if (write_bytes_to_file(fname, cookie_file_str, cookie_file_str_len, 1)) {
    log_warn(LD_FS,"Error writing auth cookie to %s.", escaped(fname));
    goto done;
  }

#ifndef _WIN32
  if (group_readable) {
    if (chmod(fname, 0640)) {
      log_warn(LD_FS,"Unable to make %s group-readable.", escaped(fname));
    }
  }
#else /* !(!defined(_WIN32)) */
  (void) group_readable;
#endif /* !defined(_WIN32) */

  /* Success! */
  log_info(LD_GENERAL, "Generated auth cookie file in '%s'.", escaped(fname));
  *cookie_is_set_out = 1;
  retval = 0;

 done:
  memwipe(cookie_file_str, 0, cookie_file_str_len);
  tor_free(cookie_file_str);
  return retval;
}

/**
 * Return true if any option is set in <b>options</b> to make us behave
 * as a client.
 */
int
options_any_client_port_set(const or_options_t *options)
{
  return (options->SocksPort_set ||
          options->TransPort_set ||
          options->NATDPort_set ||
          options->DNSPort_set ||
          options->HTTPTunnelPort_set);
}<|MERGE_RESOLUTION|>--- conflicted
+++ resolved
@@ -8125,18 +8125,10 @@
   (void) errmsg;
   if (!strcmp(question, "config/names")) {
     smartlist_t *sl = smartlist_new();
-<<<<<<< HEAD
-    int i;
-    for (i = 0; option_vars_[i].member.name; ++i) {
-      const config_var_t *var = &option_vars_[i];
+    smartlist_t *vars = config_mgr_list_vars(get_options_mgr());
+    SMARTLIST_FOREACH_BEGIN(vars, const config_var_t *, var) {
       /* don't tell controller about invisible options */
       if (config_var_is_invisible(var))
-=======
-    smartlist_t *vars = config_mgr_list_vars(get_options_mgr());
-    SMARTLIST_FOREACH_BEGIN(vars, const config_var_t *, var) {
-      /* don't tell controller about triple-underscore options */
-      if (var->flags & CVFLAG_INVISIBLE)
->>>>>>> a3e99c5f
         continue;
       const char *type = struct_var_get_typename(&var->member);
       if (!type)
