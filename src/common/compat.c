/* Copyright (c) 2003-2004, Roger Dingledine
 * Copyright (c) 2004-2006, Roger Dingledine, Nick Mathewson.
 * Copyright (c) 2007-2017, The Tor Project, Inc. */
/* See LICENSE for licensing information */

/**
 * \file compat.c
 * \brief Wrappers to make calls more portable.  This code defines
 * functions such as tor_snprintf, get/set various data types,
 * renaming, setting socket options, switching user IDs.  It is basically
 * where the non-portable items are conditionally included depending on
 * the platform.
 **/

#define COMPAT_PRIVATE
#include "compat.h"

#ifdef _WIN32
#include <winsock2.h>
#include <windows.h>
#include <sys/locking.h>
#endif

#ifdef HAVE_UNAME
#include <sys/utsname.h>
#endif
#ifdef HAVE_SYS_TYPES_H
#include <sys/types.h>
#endif
#ifdef HAVE_SYS_SYSCTL_H
#include <sys/sysctl.h>
#endif
#ifdef HAVE_SYS_STAT_H
#include <sys/stat.h>
#endif
#ifdef HAVE_UTIME_H
#include <utime.h>
#endif
#ifdef HAVE_SYS_UTIME_H
#include <sys/utime.h>
#endif
#ifdef HAVE_UNISTD_H
#include <unistd.h>
#endif
#ifdef HAVE_SYS_FCNTL_H
#include <sys/fcntl.h>
#endif
#ifdef HAVE_PWD_H
#include <pwd.h>
#endif
#ifdef HAVE_GRP_H
#include <grp.h>
#endif
#ifdef HAVE_FCNTL_H
#include <fcntl.h>
#endif
#ifdef HAVE_ERRNO_H
#include <errno.h>
#endif
#ifdef HAVE_ARPA_INET_H
#include <arpa/inet.h>
#endif
#ifdef HAVE_CRT_EXTERNS_H
#include <crt_externs.h>
#endif
#ifdef HAVE_SYS_STATVFS_H
#include <sys/statvfs.h>
#endif
#ifdef HAVE_SYS_CAPABILITY_H
#include <sys/capability.h>
#endif

#ifdef _WIN32
#include <conio.h>
#include <wchar.h>
/* Some mingw headers lack these. :p */
#if defined(HAVE_DECL__GETWCH) && !HAVE_DECL__GETWCH
wint_t _getwch(void);
#endif
#ifndef WEOF
#define WEOF (wchar_t)(0xFFFF)
#endif
#if defined(HAVE_DECL_SECUREZEROMEMORY) && !HAVE_DECL_SECUREZEROMEMORY
static inline void
SecureZeroMemory(PVOID ptr, SIZE_T cnt)
{
  volatile char *vcptr = (volatile char*)ptr;
  while (cnt--)
    *vcptr++ = 0;
}
#endif /* defined(HAVE_DECL_SECUREZEROMEMORY) && !HAVE_DECL_SECUREZEROMEMORY */
#elif defined(HAVE_READPASSPHRASE_H)
#include <readpassphrase.h>
#else
#include "tor_readpassphrase.h"
#endif /* defined(_WIN32) || ... */

/* Includes for the process attaching prevention */
#if defined(HAVE_SYS_PRCTL_H) && defined(__linux__)
/* Only use the linux prctl;  the IRIX prctl is totally different */
#include <sys/prctl.h>
#elif defined(__APPLE__)
#include <sys/ptrace.h>
#endif /* defined(HAVE_SYS_PRCTL_H) && defined(__linux__) || ... */

#ifdef HAVE_NETDB_H
#include <netdb.h>
#endif
#ifdef HAVE_SYS_PARAM_H
#include <sys/param.h> /* FreeBSD needs this to know what version it is */
#endif
#include <stdio.h>
#include <stdlib.h>
#include <assert.h>
#ifdef HAVE_SIGNAL_H
#include <signal.h>
#endif
#ifdef HAVE_MMAP
#include <sys/mman.h>
#endif
#ifdef HAVE_SYS_SYSLIMITS_H
#include <sys/syslimits.h>
#endif
#ifdef HAVE_SYS_FILE_H
#include <sys/file.h>
#endif

#include "torlog.h"
#include "util.h"
#include "container.h"
#include "address.h"
#include "sandbox.h"

/* Inline the strl functions if the platform doesn't have them. */
#ifndef HAVE_STRLCPY
#include "strlcpy.c"
#endif
#ifndef HAVE_STRLCAT
#include "strlcat.c"
#endif

/* When set_max_file_descriptors() is called, update this with the max file
 * descriptor value so we can use it to check the limit when opening a new
 * socket. Default value is what Debian sets as the default hard limit. */
static int max_sockets = 1024;

/** As open(path, flags, mode), but return an fd with the close-on-exec mode
 * set. */
int
tor_open_cloexec(const char *path, int flags, unsigned mode)
{
  int fd;
  const char *p = sandbox_intern_string(path);
#ifdef O_CLOEXEC
  fd = open(p, flags|O_CLOEXEC, mode);
  if (fd >= 0)
    return fd;
  /* If we got an error, see if it is EINVAL. EINVAL might indicate that,
   * even though we were built on a system with O_CLOEXEC support, we
   * are running on one without. */
  if (errno != EINVAL)
    return -1;
#endif /* defined(O_CLOEXEC) */

  log_debug(LD_FS, "Opening %s with flags %x", p, flags);
  fd = open(p, flags, mode);
#ifdef FD_CLOEXEC
  if (fd >= 0) {
    if (fcntl(fd, F_SETFD, FD_CLOEXEC) == -1) {
      log_warn(LD_FS,"Couldn't set FD_CLOEXEC: %s", strerror(errno));
      close(fd);
      return -1;
    }
  }
#endif /* defined(FD_CLOEXEC) */
  return fd;
}

/** As fopen(path,mode), but ensures that the O_CLOEXEC bit is set on the
 * underlying file handle. */
FILE *
tor_fopen_cloexec(const char *path, const char *mode)
{
  FILE *result = fopen(path, mode);
#ifdef FD_CLOEXEC
  if (result != NULL) {
    if (fcntl(fileno(result), F_SETFD, FD_CLOEXEC) == -1) {
      log_warn(LD_FS,"Couldn't set FD_CLOEXEC: %s", strerror(errno));
      fclose(result);
      return NULL;
    }
  }
#endif /* defined(FD_CLOEXEC) */
  return result;
}

/** As rename(), but work correctly with the sandbox. */
int
tor_rename(const char *path_old, const char *path_new)
{
  log_debug(LD_FS, "Renaming %s to %s", path_old, path_new);
  return rename(sandbox_intern_string(path_old),
                sandbox_intern_string(path_new));
}

#if defined(HAVE_MMAP) || defined(RUNNING_DOXYGEN)
/** Try to create a memory mapping for <b>filename</b> and return it.  On
 * failure, return NULL. Sets errno properly, using ERANGE to mean
 * "empty file". Must only be called on trusted Tor-owned files, as changing
 * the underlying file's size causes unspecified behavior. */
tor_mmap_t *
tor_mmap_file(const char *filename)
{
  int fd; /* router file */
  char *string;
  int result;
  tor_mmap_t *res;
  size_t size, filesize;
  struct stat st;

  tor_assert(filename);

  fd = tor_open_cloexec(filename, O_RDONLY, 0);
  if (fd<0) {
    int save_errno = errno;
    int severity = (errno == ENOENT) ? LOG_INFO : LOG_WARN;
    log_fn(severity, LD_FS,"Could not open \"%s\" for mmap(): %s",filename,
           strerror(errno));
    errno = save_errno;
    return NULL;
  }

  /* Get the size of the file */
  result = fstat(fd, &st);
  if (result != 0) {
    int save_errno = errno;
    log_warn(LD_FS,
             "Couldn't fstat opened descriptor for \"%s\" during mmap: %s",
             filename, strerror(errno));
    close(fd);
    errno = save_errno;
    return NULL;
  }
  size = filesize = (size_t)(st.st_size);

  if (st.st_size > SSIZE_T_CEILING || (off_t)size < st.st_size) {
    log_warn(LD_FS, "File \"%s\" is too large. Ignoring.",filename);
    errno = EFBIG;
    close(fd);
    return NULL;
  }
  if (!size) {
    /* Zero-length file. If we call mmap on it, it will succeed but
     * return NULL, and bad things will happen. So just fail. */
    log_info(LD_FS,"File \"%s\" is empty. Ignoring.",filename);
    errno = ERANGE;
    close(fd);
    return NULL;
  }

  string = mmap(0, size, PROT_READ, MAP_PRIVATE, fd, 0);
  close(fd);
  if (string == MAP_FAILED) {
    int save_errno = errno;
    log_warn(LD_FS,"Could not mmap file \"%s\": %s", filename,
             strerror(errno));
    errno = save_errno;
    return NULL;
  }

  res = tor_malloc_zero(sizeof(tor_mmap_t));
  res->data = string;
  res->size = filesize;
  res->mapping_size = size;

  return res;
}
/** Release storage held for a memory mapping; returns 0 on success,
 * or -1 on failure (and logs a warning). */
int
tor_munmap_file(tor_mmap_t *handle)
{
  int res;

  if (handle == NULL)
    return 0;

  res = munmap((char*)handle->data, handle->mapping_size);
  if (res == 0) {
    /* munmap() succeeded */
    tor_free(handle);
  } else {
    log_warn(LD_FS, "Failed to munmap() in tor_munmap_file(): %s",
             strerror(errno));
    res = -1;
  }

  return res;
}
#elif defined(_WIN32)
tor_mmap_t *
tor_mmap_file(const char *filename)
{
  TCHAR tfilename[MAX_PATH]= {0};
  tor_mmap_t *res = tor_malloc_zero(sizeof(tor_mmap_t));
  int empty = 0;
  HANDLE file_handle = INVALID_HANDLE_VALUE;
  DWORD size_low, size_high;
  uint64_t real_size;
  res->mmap_handle = NULL;
#ifdef UNICODE
  mbstowcs(tfilename,filename,MAX_PATH);
#else
  strlcpy(tfilename,filename,MAX_PATH);
#endif
  file_handle = CreateFile(tfilename,
                           GENERIC_READ, FILE_SHARE_READ,
                           NULL,
                           OPEN_EXISTING,
                           FILE_ATTRIBUTE_NORMAL,
                           0);

  if (file_handle == INVALID_HANDLE_VALUE)
    goto win_err;

  size_low = GetFileSize(file_handle, &size_high);

  if (size_low == INVALID_FILE_SIZE && GetLastError() != NO_ERROR) {
    log_warn(LD_FS,"Error getting size of \"%s\".",filename);
    goto win_err;
  }
  if (size_low == 0 && size_high == 0) {
    log_info(LD_FS,"File \"%s\" is empty. Ignoring.",filename);
    empty = 1;
    goto err;
  }
  real_size = (((uint64_t)size_high)<<32) | size_low;
  if (real_size > SIZE_MAX) {
    log_warn(LD_FS,"File \"%s\" is too big to map; not trying.",filename);
    goto err;
  }
  res->size = real_size;

  res->mmap_handle = CreateFileMapping(file_handle,
                                       NULL,
                                       PAGE_READONLY,
                                       size_high,
                                       size_low,
                                       NULL);
  if (res->mmap_handle == NULL)
    goto win_err;
  res->data = (char*) MapViewOfFile(res->mmap_handle,
                                    FILE_MAP_READ,
                                    0, 0, 0);
  if (!res->data)
    goto win_err;

  CloseHandle(file_handle);
  return res;
 win_err: {
    DWORD e = GetLastError();
    int severity = (e == ERROR_FILE_NOT_FOUND || e == ERROR_PATH_NOT_FOUND) ?
      LOG_INFO : LOG_WARN;
    char *msg = format_win32_error(e);
    log_fn(severity, LD_FS, "Couldn't mmap file \"%s\": %s", filename, msg);
    tor_free(msg);
    if (e == ERROR_FILE_NOT_FOUND || e == ERROR_PATH_NOT_FOUND)
      errno = ENOENT;
    else
      errno = EINVAL;
  }
 err:
  if (empty)
    errno = ERANGE;
  if (file_handle != INVALID_HANDLE_VALUE)
    CloseHandle(file_handle);
  tor_munmap_file(res);
  return NULL;
}

/* Unmap the file, and return 0 for success or -1 for failure */
int
tor_munmap_file(tor_mmap_t *handle)
{
  if (handle == NULL)
    return 0;

  if (handle->data) {
    /* This is an ugly cast, but without it, "data" in struct tor_mmap_t would
       have to be redefined as non-const. */
    BOOL ok = UnmapViewOfFile( (LPVOID) handle->data);
    if (!ok) {
      log_warn(LD_FS, "Failed to UnmapViewOfFile() in tor_munmap_file(): %d",
               (int)GetLastError());
    }
  }

  if (handle->mmap_handle != NULL)
    CloseHandle(handle->mmap_handle);
  tor_free(handle);

  return 0;
}
#else
#error "cannot implement tor_mmap_file"
#endif /* defined(HAVE_MMAP) || ... || ... */

/** Replacement for snprintf.  Differs from platform snprintf in two
 * ways: First, always NUL-terminates its output.  Second, always
 * returns -1 if the result is truncated.  (Note that this return
 * behavior does <i>not</i> conform to C99; it just happens to be
 * easier to emulate "return -1" with conformant implementations than
 * it is to emulate "return number that would be written" with
 * non-conformant implementations.) */
int
tor_snprintf(char *str, size_t size, const char *format, ...)
{
  va_list ap;
  int r;
  va_start(ap,format);
  r = tor_vsnprintf(str,size,format,ap);
  va_end(ap);
  return r;
}

/** Replacement for vsnprintf; behavior differs as tor_snprintf differs from
 * snprintf.
 */
int
tor_vsnprintf(char *str, size_t size, const char *format, va_list args)
{
  int r;
  if (size == 0)
    return -1; /* no place for the NUL */
  if (size > SIZE_T_CEILING)
    return -1;
#ifdef _WIN32
  r = _vsnprintf(str, size, format, args);
#else
  r = vsnprintf(str, size, format, args);
#endif
  str[size-1] = '\0';
  if (r < 0 || r >= (ssize_t)size)
    return -1;
  return r;
}

/**
 * Portable asprintf implementation.  Does a printf() into a newly malloc'd
 * string.  Sets *<b>strp</b> to this string, and returns its length (not
 * including the terminating NUL character).
 *
 * You can treat this function as if its implementation were something like
   <pre>
     char buf[_INFINITY_];
     tor_snprintf(buf, sizeof(buf), fmt, args);
     *strp = tor_strdup(buf);
     return strlen(*strp):
   </pre>
 * Where _INFINITY_ is an imaginary constant so big that any string can fit
 * into it.
 */
int
tor_asprintf(char **strp, const char *fmt, ...)
{
  int r;
  va_list args;
  va_start(args, fmt);
  r = tor_vasprintf(strp, fmt, args);
  va_end(args);
  if (!*strp || r < 0) {
    /* LCOV_EXCL_START */
    log_err(LD_BUG, "Internal error in asprintf");
    tor_assert(0);
    /* LCOV_EXCL_STOP */
  }
  return r;
}

/**
 * Portable vasprintf implementation.  Does a printf() into a newly malloc'd
 * string.  Differs from regular vasprintf in the same ways that
 * tor_asprintf() differs from regular asprintf.
 */
int
tor_vasprintf(char **strp, const char *fmt, va_list args)
{
  /* use a temporary variable in case *strp is in args. */
  char *strp_tmp=NULL;
#ifdef HAVE_VASPRINTF
  /* If the platform gives us one, use it. */
  int r = vasprintf(&strp_tmp, fmt, args);
  if (r < 0)
    *strp = NULL;
  else
    *strp = strp_tmp;
  return r;
#elif defined(HAVE__VSCPRINTF)
  /* On Windows, _vsnprintf won't tell us the length of the string if it
   * overflows, so we need to use _vcsprintf to tell how much to allocate */
  int len, r;
  va_list tmp_args;
  va_copy(tmp_args, args);
  len = _vscprintf(fmt, tmp_args);
  va_end(tmp_args);
  if (len < 0) {
    *strp = NULL;
    return -1;
  }
  strp_tmp = tor_malloc(len + 1);
  r = _vsnprintf(strp_tmp, len+1, fmt, args);
  if (r != len) {
    tor_free(strp_tmp);
    *strp = NULL;
    return -1;
  }
  *strp = strp_tmp;
  return len;
#else
  /* Everywhere else, we have a decent vsnprintf that tells us how many
   * characters we need.  We give it a try on a short buffer first, since
   * it might be nice to avoid the second vsnprintf call.
   */
  char buf[128];
  int len, r;
  va_list tmp_args;
  va_copy(tmp_args, args);
  /* vsnprintf() was properly checked but tor_vsnprintf() available so
   * why not use it? */
  len = tor_vsnprintf(buf, sizeof(buf), fmt, tmp_args);
  va_end(tmp_args);
  if (len < (int)sizeof(buf)) {
    *strp = tor_strdup(buf);
    return len;
  }
  strp_tmp = tor_malloc(len+1);
  /* use of tor_vsnprintf() will ensure string is null terminated */
  r = tor_vsnprintf(strp_tmp, len+1, fmt, args);
  if (r != len) {
    tor_free(strp_tmp);
    *strp = NULL;
    return -1;
  }
  *strp = strp_tmp;
  return len;
#endif /* defined(HAVE_VASPRINTF) || ... */
}

/** Given <b>hlen</b> bytes at <b>haystack</b> and <b>nlen</b> bytes at
 * <b>needle</b>, return a pointer to the first occurrence of the needle
 * within the haystack, or NULL if there is no such occurrence.
 *
 * This function is <em>not</em> timing-safe.
 *
 * Requires that <b>nlen</b> be greater than zero.
 */
const void *
tor_memmem(const void *_haystack, size_t hlen,
           const void *_needle, size_t nlen)
{
#if defined(HAVE_MEMMEM) && (!defined(__GNUC__) || __GNUC__ >= 2)
  tor_assert(nlen);
  return memmem(_haystack, hlen, _needle, nlen);
#else
  /* This isn't as fast as the GLIBC implementation, but it doesn't need to
   * be. */
  const char *p, *last_possible_start;
  const char *haystack = (const char*)_haystack;
  const char *needle = (const char*)_needle;
  char first;
  tor_assert(nlen);

  if (nlen > hlen)
    return NULL;

  p = haystack;
  /* Last position at which the needle could start. */
  last_possible_start = haystack + hlen - nlen;
  first = *(const char*)needle;
  while ((p = memchr(p, first, last_possible_start + 1 - p))) {
    if (fast_memeq(p, needle, nlen))
      return p;
    if (++p > last_possible_start) {
      /* This comparison shouldn't be necessary, since if p was previously
       * equal to last_possible_start, the next memchr call would be
       * "memchr(p, first, 0)", which will return NULL. But it clarifies the
       * logic. */
      return NULL;
    }
  }
  return NULL;
#endif /* defined(HAVE_MEMMEM) && (!defined(__GNUC__) || __GNUC__ >= 2) */
}

/**
 * Tables to implement ctypes-replacement TOR_IS*() functions.  Each table
 * has 256 bits to look up whether a character is in some set or not.  This
 * fails on non-ASCII platforms, but it is hard to find a platform whose
 * character set is not a superset of ASCII nowadays. */

/**@{*/
const uint32_t TOR_ISALPHA_TABLE[8] =
  { 0, 0, 0x7fffffe, 0x7fffffe, 0, 0, 0, 0 };
const uint32_t TOR_ISALNUM_TABLE[8] =
  { 0, 0x3ff0000, 0x7fffffe, 0x7fffffe, 0, 0, 0, 0 };
const uint32_t TOR_ISSPACE_TABLE[8] = { 0x3e00, 0x1, 0, 0, 0, 0, 0, 0 };
const uint32_t TOR_ISXDIGIT_TABLE[8] =
  { 0, 0x3ff0000, 0x7e, 0x7e, 0, 0, 0, 0 };
const uint32_t TOR_ISDIGIT_TABLE[8] = { 0, 0x3ff0000, 0, 0, 0, 0, 0, 0 };
const uint32_t TOR_ISPRINT_TABLE[8] =
  { 0, 0xffffffff, 0xffffffff, 0x7fffffff, 0, 0, 0, 0x0 };
const uint32_t TOR_ISUPPER_TABLE[8] = { 0, 0, 0x7fffffe, 0, 0, 0, 0, 0 };
const uint32_t TOR_ISLOWER_TABLE[8] = { 0, 0, 0, 0x7fffffe, 0, 0, 0, 0 };

/** Upper-casing and lowercasing tables to map characters to upper/lowercase
 * equivalents.  Used by tor_toupper() and tor_tolower(). */
/**@{*/
const uint8_t TOR_TOUPPER_TABLE[256] = {
  0,1,2,3,4,5,6,7,8,9,10,11,12,13,14,15,
  16,17,18,19,20,21,22,23,24,25,26,27,28,29,30,31,
  32,33,34,35,36,37,38,39,40,41,42,43,44,45,46,47,
  48,49,50,51,52,53,54,55,56,57,58,59,60,61,62,63,
  64,65,66,67,68,69,70,71,72,73,74,75,76,77,78,79,
  80,81,82,83,84,85,86,87,88,89,90,91,92,93,94,95,
  96,65,66,67,68,69,70,71,72,73,74,75,76,77,78,79,
  80,81,82,83,84,85,86,87,88,89,90,123,124,125,126,127,
  128,129,130,131,132,133,134,135,136,137,138,139,140,141,142,143,
  144,145,146,147,148,149,150,151,152,153,154,155,156,157,158,159,
  160,161,162,163,164,165,166,167,168,169,170,171,172,173,174,175,
  176,177,178,179,180,181,182,183,184,185,186,187,188,189,190,191,
  192,193,194,195,196,197,198,199,200,201,202,203,204,205,206,207,
  208,209,210,211,212,213,214,215,216,217,218,219,220,221,222,223,
  224,225,226,227,228,229,230,231,232,233,234,235,236,237,238,239,
  240,241,242,243,244,245,246,247,248,249,250,251,252,253,254,255,
};
const uint8_t TOR_TOLOWER_TABLE[256] = {
  0,1,2,3,4,5,6,7,8,9,10,11,12,13,14,15,
  16,17,18,19,20,21,22,23,24,25,26,27,28,29,30,31,
  32,33,34,35,36,37,38,39,40,41,42,43,44,45,46,47,
  48,49,50,51,52,53,54,55,56,57,58,59,60,61,62,63,
  64,97,98,99,100,101,102,103,104,105,106,107,108,109,110,111,
  112,113,114,115,116,117,118,119,120,121,122,91,92,93,94,95,
  96,97,98,99,100,101,102,103,104,105,106,107,108,109,110,111,
  112,113,114,115,116,117,118,119,120,121,122,123,124,125,126,127,
  128,129,130,131,132,133,134,135,136,137,138,139,140,141,142,143,
  144,145,146,147,148,149,150,151,152,153,154,155,156,157,158,159,
  160,161,162,163,164,165,166,167,168,169,170,171,172,173,174,175,
  176,177,178,179,180,181,182,183,184,185,186,187,188,189,190,191,
  192,193,194,195,196,197,198,199,200,201,202,203,204,205,206,207,
  208,209,210,211,212,213,214,215,216,217,218,219,220,221,222,223,
  224,225,226,227,228,229,230,231,232,233,234,235,236,237,238,239,
  240,241,242,243,244,245,246,247,248,249,250,251,252,253,254,255,
};
/**@}*/

/** Helper for tor_strtok_r_impl: Advances cp past all characters in
 * <b>sep</b>, and returns its new value. */
static char *
strtok_helper(char *cp, const char *sep)
{
  if (sep[1]) {
    while (*cp && strchr(sep, *cp))
      ++cp;
  } else {
    while (*cp && *cp == *sep)
      ++cp;
  }
  return cp;
}

/** Implementation of strtok_r for platforms whose coders haven't figured out
 * how to write one.  Hey, retrograde libc developers!  You can use this code
 * here for free! */
char *
tor_strtok_r_impl(char *str, const char *sep, char **lasts)
{
  char *cp, *start;
  tor_assert(*sep);
  if (str) {
    str = strtok_helper(str, sep);
    if (!*str)
      return NULL;
    start = cp = *lasts = str;
  } else if (!*lasts || !**lasts) {
    return NULL;
  } else {
    start = cp = *lasts;
  }

  if (sep[1]) {
    while (*cp && !strchr(sep, *cp))
      ++cp;
  } else {
    cp = strchr(cp, *sep);
  }

  if (!cp || !*cp) {
    *lasts = NULL;
  } else {
    *cp++ = '\0';
    *lasts = strtok_helper(cp, sep);
  }
  return start;
}

#ifdef _WIN32
/** Take a filename and return a pointer to its final element.  This
 * function is called on __FILE__ to fix a MSVC nit where __FILE__
 * contains the full path to the file.  This is bad, because it
 * confuses users to find the home directory of the person who
 * compiled the binary in their warning messages.
 */
const char *
tor_fix_source_file(const char *fname)
{
  const char *cp1, *cp2, *r;
  cp1 = strrchr(fname, '/');
  cp2 = strrchr(fname, '\\');
  if (cp1 && cp2) {
    r = (cp1<cp2)?(cp2+1):(cp1+1);
  } else if (cp1) {
    r = cp1+1;
  } else if (cp2) {
    r = cp2+1;
  } else {
    r = fname;
  }
  return r;
}
#endif /* defined(_WIN32) */

/**
 * Read a 16-bit value beginning at <b>cp</b>.  Equivalent to
 * *(uint16_t*)(cp), but will not cause segfaults on platforms that forbid
 * unaligned memory access.
 */
uint16_t
get_uint16(const void *cp)
{
  uint16_t v;
  memcpy(&v,cp,2);
  return v;
}
/**
 * Read a 32-bit value beginning at <b>cp</b>.  Equivalent to
 * *(uint32_t*)(cp), but will not cause segfaults on platforms that forbid
 * unaligned memory access.
 */
uint32_t
get_uint32(const void *cp)
{
  uint32_t v;
  memcpy(&v,cp,4);
  return v;
}
/**
 * Read a 64-bit value beginning at <b>cp</b>.  Equivalent to
 * *(uint64_t*)(cp), but will not cause segfaults on platforms that forbid
 * unaligned memory access.
 */
uint64_t
get_uint64(const void *cp)
{
  uint64_t v;
  memcpy(&v,cp,8);
  return v;
}

/**
 * Set a 16-bit value beginning at <b>cp</b> to <b>v</b>. Equivalent to
 * *(uint16_t*)(cp) = v, but will not cause segfaults on platforms that forbid
 * unaligned memory access. */
void
set_uint16(void *cp, uint16_t v)
{
  memcpy(cp,&v,2);
}
/**
 * Set a 32-bit value beginning at <b>cp</b> to <b>v</b>. Equivalent to
 * *(uint32_t*)(cp) = v, but will not cause segfaults on platforms that forbid
 * unaligned memory access. */
void
set_uint32(void *cp, uint32_t v)
{
  memcpy(cp,&v,4);
}
/**
 * Set a 64-bit value beginning at <b>cp</b> to <b>v</b>. Equivalent to
 * *(uint64_t*)(cp) = v, but will not cause segfaults on platforms that forbid
 * unaligned memory access. */
void
set_uint64(void *cp, uint64_t v)
{
  memcpy(cp,&v,8);
}

/**
 * Rename the file <b>from</b> to the file <b>to</b>.  On Unix, this is
 * the same as rename(2).  On windows, this removes <b>to</b> first if
 * it already exists.
 * Returns 0 on success.  Returns -1 and sets errno on failure.
 */
int
replace_file(const char *from, const char *to)
{
#ifndef _WIN32
  return tor_rename(from, to);
#else
  switch (file_status(to))
    {
    case FN_NOENT:
      break;
    case FN_FILE:
    case FN_EMPTY:
      if (unlink(to)) return -1;
      break;
    case FN_ERROR:
      return -1;
    case FN_DIR:
      errno = EISDIR;
      return -1;
    }
  return tor_rename(from,to);
#endif /* !defined(_WIN32) */
}

/** Change <b>fname</b>'s modification time to now. */
int
touch_file(const char *fname)
{
  if (utime(fname, NULL)!=0)
    return -1;
  return 0;
}

/** Represents a lockfile on which we hold the lock. */
struct tor_lockfile_t {
  /** Name of the file */
  char *filename;
  /** File descriptor used to hold the file open */
  int fd;
};

/** Try to get a lock on the lockfile <b>filename</b>, creating it as
 * necessary.  If someone else has the lock and <b>blocking</b> is true,
 * wait until the lock is available.  Otherwise return immediately whether
 * we succeeded or not.
 *
 * Set *<b>locked_out</b> to true if somebody else had the lock, and to false
 * otherwise.
 *
 * Return a <b>tor_lockfile_t</b> on success, NULL on failure.
 *
 * (Implementation note: because we need to fall back to fcntl on some
 *  platforms, these locks are per-process, not per-thread.  If you want
 *  to do in-process locking, use tor_mutex_t like a normal person.
 *  On Windows, when <b>blocking</b> is true, the maximum time that
 *  is actually waited is 10 seconds, after which NULL is returned
 *  and <b>locked_out</b> is set to 1.)
 */
tor_lockfile_t *
tor_lockfile_lock(const char *filename, int blocking, int *locked_out)
{
  tor_lockfile_t *result;
  int fd;
  *locked_out = 0;

  log_info(LD_FS, "Locking \"%s\"", filename);
  fd = tor_open_cloexec(filename, O_RDWR|O_CREAT|O_TRUNC, 0600);
  if (fd < 0) {
    log_warn(LD_FS,"Couldn't open \"%s\" for locking: %s", filename,
             strerror(errno));
    return NULL;
  }

#ifdef _WIN32
  _lseek(fd, 0, SEEK_SET);
  if (_locking(fd, blocking ? _LK_LOCK : _LK_NBLCK, 1) < 0) {
    if (errno != EACCES && errno != EDEADLOCK)
      log_warn(LD_FS,"Couldn't lock \"%s\": %s", filename, strerror(errno));
    else
      *locked_out = 1;
    close(fd);
    return NULL;
  }
#elif defined(HAVE_FLOCK)
  if (flock(fd, LOCK_EX|(blocking ? 0 : LOCK_NB)) < 0) {
    if (errno != EWOULDBLOCK)
      log_warn(LD_FS,"Couldn't lock \"%s\": %s", filename, strerror(errno));
    else
      *locked_out = 1;
    close(fd);
    return NULL;
  }
#else
  {
    struct flock lock;
    memset(&lock, 0, sizeof(lock));
    lock.l_type = F_WRLCK;
    lock.l_whence = SEEK_SET;
    if (fcntl(fd, blocking ? F_SETLKW : F_SETLK, &lock) < 0) {
      if (errno != EACCES && errno != EAGAIN)
        log_warn(LD_FS, "Couldn't lock \"%s\": %s", filename, strerror(errno));
      else
        *locked_out = 1;
      close(fd);
      return NULL;
    }
  }
#endif /* defined(_WIN32) || ... */

  result = tor_malloc(sizeof(tor_lockfile_t));
  result->filename = tor_strdup(filename);
  result->fd = fd;
  return result;
}

/** Release the lock held as <b>lockfile</b>. */
void
tor_lockfile_unlock(tor_lockfile_t *lockfile)
{
  tor_assert(lockfile);

  log_info(LD_FS, "Unlocking \"%s\"", lockfile->filename);
#ifdef _WIN32
  _lseek(lockfile->fd, 0, SEEK_SET);
  if (_locking(lockfile->fd, _LK_UNLCK, 1) < 0) {
    log_warn(LD_FS,"Error unlocking \"%s\": %s", lockfile->filename,
             strerror(errno));
  }
#elif defined(HAVE_FLOCK)
  if (flock(lockfile->fd, LOCK_UN) < 0) {
    log_warn(LD_FS, "Error unlocking \"%s\": %s", lockfile->filename,
             strerror(errno));
  }
#else
  /* Closing the lockfile is sufficient. */
#endif /* defined(_WIN32) || ... */

  close(lockfile->fd);
  lockfile->fd = -1;
  tor_free(lockfile->filename);
  tor_free(lockfile);
}

/** @{ */
/** Some old versions of Unix didn't define constants for these values,
 * and instead expect you to say 0, 1, or 2. */
#ifndef SEEK_SET
#define SEEK_SET 0
#endif
#ifndef SEEK_CUR
#define SEEK_CUR 1
#endif
#ifndef SEEK_END
#define SEEK_END 2
#endif
/** @} */

/** Return the position of <b>fd</b> with respect to the start of the file. */
off_t
tor_fd_getpos(int fd)
{
#ifdef _WIN32
  return (off_t) _lseek(fd, 0, SEEK_CUR);
#else
  return (off_t) lseek(fd, 0, SEEK_CUR);
#endif
}

/** Move <b>fd</b> to the end of the file. Return -1 on error, 0 on success.
 * If the file is a pipe, do nothing and succeed.
 **/
int
tor_fd_seekend(int fd)
{
#ifdef _WIN32
  return _lseek(fd, 0, SEEK_END) < 0 ? -1 : 0;
#else
  off_t rc = lseek(fd, 0, SEEK_END) < 0 ? -1 : 0;
#ifdef ESPIPE
  /* If we get an error and ESPIPE, then it's a pipe or a socket of a fifo:
   * no need to worry. */
  if (rc < 0 && errno == ESPIPE)
    rc = 0;
#endif /* defined(ESPIPE) */
  return (rc < 0) ? -1 : 0;
#endif /* defined(_WIN32) */
}

/** Move <b>fd</b> to position <b>pos</b> in the file. Return -1 on error, 0
 * on success. */
int
tor_fd_setpos(int fd, off_t pos)
{
#ifdef _WIN32
  return _lseek(fd, pos, SEEK_SET) < 0 ? -1 : 0;
#else
  return lseek(fd, pos, SEEK_SET) < 0 ? -1 : 0;
#endif
}

/** Replacement for ftruncate(fd, 0): move to the front of the file and remove
 * all the rest of the file. Return -1 on error, 0 on success. */
int
tor_ftruncate(int fd)
{
  /* Rumor has it that some versions of ftruncate do not move the file pointer.
   */
  if (tor_fd_setpos(fd, 0) < 0)
    return -1;

#ifdef _WIN32
  return _chsize(fd, 0);
#else
  return ftruncate(fd, 0);
#endif
}

#undef DEBUG_SOCKET_COUNTING
#ifdef DEBUG_SOCKET_COUNTING
/** A bitarray of all fds that should be passed to tor_socket_close(). Only
 * used if DEBUG_SOCKET_COUNTING is defined. */
static bitarray_t *open_sockets = NULL;
/** The size of <b>open_sockets</b>, in bits. */
static int max_socket = -1;
#endif /* defined(DEBUG_SOCKET_COUNTING) */

/** Count of number of sockets currently open.  (Undercounts sockets opened by
 * eventdns and libevent.) */
static int n_sockets_open = 0;

/** Mutex to protect open_sockets, max_socket, and n_sockets_open. */
static tor_mutex_t *socket_accounting_mutex = NULL;

/** Helper: acquire the socket accounting lock. */
static inline void
socket_accounting_lock(void)
{
  if (PREDICT_UNLIKELY(!socket_accounting_mutex))
    socket_accounting_mutex = tor_mutex_new();
  tor_mutex_acquire(socket_accounting_mutex);
}

/** Helper: release the socket accounting lock. */
static inline void
socket_accounting_unlock(void)
{
  tor_mutex_release(socket_accounting_mutex);
}

/** As close(), but guaranteed to work for sockets across platforms (including
 * Windows, where close()ing a socket doesn't work.  Returns 0 on success and
 * the socket error code on failure. */
int
tor_close_socket_simple(tor_socket_t s)
{
  int r = 0;

  /* On Windows, you have to call close() on fds returned by open(),
  * and closesocket() on fds returned by socket().  On Unix, everything
  * gets close()'d.  We abstract this difference by always using
  * tor_close_socket to close sockets, and always using close() on
  * files.
  */
  #if defined(_WIN32)
    r = closesocket(s);
  #else
    r = close(s);
  #endif

  if (r != 0) {
    int err = tor_socket_errno(-1);
    log_info(LD_NET, "Close returned an error: %s", tor_socket_strerror(err));
    return err;
  }

  return r;
}

/** As tor_close_socket_simple(), but keeps track of the number
 * of open sockets. Returns 0 on success, -1 on failure. */
MOCK_IMPL(int,
tor_close_socket,(tor_socket_t s))
{
  int r = tor_close_socket_simple(s);

  socket_accounting_lock();
#ifdef DEBUG_SOCKET_COUNTING
  if (s > max_socket || ! bitarray_is_set(open_sockets, s)) {
    log_warn(LD_BUG, "Closing a socket (%d) that wasn't returned by tor_open_"
             "socket(), or that was already closed or something.", s);
  } else {
    tor_assert(open_sockets && s <= max_socket);
    bitarray_clear(open_sockets, s);
  }
#endif /* defined(DEBUG_SOCKET_COUNTING) */
  if (r == 0) {
    --n_sockets_open;
  } else {
#ifdef _WIN32
    if (r != WSAENOTSOCK)
      --n_sockets_open;
#else
    if (r != EBADF)
      --n_sockets_open; // LCOV_EXCL_LINE -- EIO and EINTR too hard to force.
#endif /* defined(_WIN32) */
    r = -1;
  }

  tor_assert_nonfatal(n_sockets_open >= 0);
  socket_accounting_unlock();
  return r;
}

/** @{ */
#ifdef DEBUG_SOCKET_COUNTING
/** Helper: if DEBUG_SOCKET_COUNTING is enabled, remember that <b>s</b> is
 * now an open socket. */
static inline void
mark_socket_open(tor_socket_t s)
{
  /* XXXX This bitarray business will NOT work on windows: sockets aren't
     small ints there. */
  if (s > max_socket) {
    if (max_socket == -1) {
      open_sockets = bitarray_init_zero(s+128);
      max_socket = s+128;
    } else {
      open_sockets = bitarray_expand(open_sockets, max_socket, s+128);
      max_socket = s+128;
    }
  }
  if (bitarray_is_set(open_sockets, s)) {
    log_warn(LD_BUG, "I thought that %d was already open, but socket() just "
             "gave it to me!", s);
  }
  bitarray_set(open_sockets, s);
}
#else /* !(defined(DEBUG_SOCKET_COUNTING)) */
#define mark_socket_open(s) ((void) (s))
#endif /* defined(DEBUG_SOCKET_COUNTING) */
/** @} */

/** As socket(), but counts the number of open sockets. */
MOCK_IMPL(tor_socket_t,
tor_open_socket,(int domain, int type, int protocol))
{
  return tor_open_socket_with_extensions(domain, type, protocol, 1, 0);
}

/** Mockable wrapper for connect(). */
MOCK_IMPL(tor_socket_t,
tor_connect_socket,(tor_socket_t sock, const struct sockaddr *address,
                     socklen_t address_len))
{
  return connect(sock,address,address_len);
}

/** As socket(), but creates a nonblocking socket and
 * counts the number of open sockets. */
tor_socket_t
tor_open_socket_nonblocking(int domain, int type, int protocol)
{
  return tor_open_socket_with_extensions(domain, type, protocol, 1, 1);
}

/** As socket(), but counts the number of open sockets and handles
 * socket creation with either of SOCK_CLOEXEC and SOCK_NONBLOCK specified.
 * <b>cloexec</b> and <b>nonblock</b> should be either 0 or 1 to indicate
 * if the corresponding extension should be used.*/
tor_socket_t
tor_open_socket_with_extensions(int domain, int type, int protocol,
                                int cloexec, int nonblock)
{
  tor_socket_t s;

  /* We are about to create a new file descriptor so make sure we have
   * enough of them. */
  if (get_n_open_sockets() >= max_sockets - 1) {
#ifdef _WIN32
    WSASetLastError(WSAEMFILE);
#else
    errno = EMFILE;
#endif
    return TOR_INVALID_SOCKET;
  }

#if defined(SOCK_CLOEXEC) && defined(SOCK_NONBLOCK)
  int ext_flags = (cloexec ? SOCK_CLOEXEC : 0) |
                  (nonblock ? SOCK_NONBLOCK : 0);
  s = socket(domain, type|ext_flags, protocol);
  if (SOCKET_OK(s))
    goto socket_ok;
  /* If we got an error, see if it is EINVAL. EINVAL might indicate that,
   * even though we were built on a system with SOCK_CLOEXEC and SOCK_NONBLOCK
   * support, we are running on one without. */
  if (errno != EINVAL)
    return s;
#endif /* defined(SOCK_CLOEXEC) && defined(SOCK_NONBLOCK) */

  s = socket(domain, type, protocol);
  if (! SOCKET_OK(s))
    return s;

#if defined(FD_CLOEXEC)
  if (cloexec) {
    if (fcntl(s, F_SETFD, FD_CLOEXEC) == -1) {
      log_warn(LD_FS,"Couldn't set FD_CLOEXEC: %s", strerror(errno));
      tor_close_socket_simple(s);
      return TOR_INVALID_SOCKET;
    }
  }
#else /* !(defined(FD_CLOEXEC)) */
  (void)cloexec;
#endif /* defined(FD_CLOEXEC) */

  if (nonblock) {
    if (set_socket_nonblocking(s) == -1) {
      tor_close_socket_simple(s);
      return TOR_INVALID_SOCKET;
    }
  }

  goto socket_ok; /* So that socket_ok will not be unused. */

 socket_ok:
  tor_take_socket_ownership(s);
  return s;
}

/**
 * For socket accounting: remember that we are the owner of the socket
 * <b>s</b>. This will prevent us from overallocating sockets, and prevent us
 * from asserting later when we close the socket <b>s</b>.
 */
void
tor_take_socket_ownership(tor_socket_t s)
{
  socket_accounting_lock();
  ++n_sockets_open;
  mark_socket_open(s);
  socket_accounting_unlock();
}

/** As accept(), but counts the number of open sockets. */
tor_socket_t
tor_accept_socket(tor_socket_t sockfd, struct sockaddr *addr, socklen_t *len)
{
  return tor_accept_socket_with_extensions(sockfd, addr, len, 1, 0);
}

/** As accept(), but returns a nonblocking socket and
 * counts the number of open sockets. */
tor_socket_t
tor_accept_socket_nonblocking(tor_socket_t sockfd, struct sockaddr *addr,
                              socklen_t *len)
{
  return tor_accept_socket_with_extensions(sockfd, addr, len, 1, 1);
}

/** As accept(), but counts the number of open sockets and handles
 * socket creation with either of SOCK_CLOEXEC and SOCK_NONBLOCK specified.
 * <b>cloexec</b> and <b>nonblock</b> should be either 0 or 1 to indicate
 * if the corresponding extension should be used.*/
tor_socket_t
tor_accept_socket_with_extensions(tor_socket_t sockfd, struct sockaddr *addr,
                                 socklen_t *len, int cloexec, int nonblock)
{
  tor_socket_t s;

  /* We are about to create a new file descriptor so make sure we have
   * enough of them. */
  if (get_n_open_sockets() >= max_sockets - 1) {
#ifdef _WIN32
    WSASetLastError(WSAEMFILE);
#else
    errno = EMFILE;
#endif
    return TOR_INVALID_SOCKET;
  }

#if defined(HAVE_ACCEPT4) && defined(SOCK_CLOEXEC) \
  && defined(SOCK_NONBLOCK)
  int ext_flags = (cloexec ? SOCK_CLOEXEC : 0) |
                  (nonblock ? SOCK_NONBLOCK : 0);
  s = accept4(sockfd, addr, len, ext_flags);
  if (SOCKET_OK(s))
    goto socket_ok;
  /* If we got an error, see if it is ENOSYS. ENOSYS indicates that,
   * even though we were built on a system with accept4 support, we
   * are running on one without. Also, check for EINVAL, which indicates that
   * we are missing SOCK_CLOEXEC/SOCK_NONBLOCK support. */
  if (errno != EINVAL && errno != ENOSYS)
    return s;
#endif /* defined(HAVE_ACCEPT4) && defined(SOCK_CLOEXEC) ... */

  s = accept(sockfd, addr, len);
  if (!SOCKET_OK(s))
    return s;

#if defined(FD_CLOEXEC)
  if (cloexec) {
    if (fcntl(s, F_SETFD, FD_CLOEXEC) == -1) {
      log_warn(LD_NET, "Couldn't set FD_CLOEXEC: %s", strerror(errno));
      tor_close_socket_simple(s);
      return TOR_INVALID_SOCKET;
    }
  }
#else /* !(defined(FD_CLOEXEC)) */
  (void)cloexec;
#endif /* defined(FD_CLOEXEC) */

  if (nonblock) {
    if (set_socket_nonblocking(s) == -1) {
      tor_close_socket_simple(s);
      return TOR_INVALID_SOCKET;
    }
  }

  goto socket_ok; /* So that socket_ok will not be unused. */

 socket_ok:
  tor_take_socket_ownership(s);
  return s;
}

/** Return the number of sockets we currently have opened. */
int
get_n_open_sockets(void)
{
  int n;
  socket_accounting_lock();
  n = n_sockets_open;
  socket_accounting_unlock();
  return n;
}

/** Mockable wrapper for getsockname(). */
MOCK_IMPL(int,
tor_getsockname,(tor_socket_t sock, struct sockaddr *address,
                 socklen_t *address_len))
{
   return getsockname(sock, address, address_len);
}

/**
 * Find the local address associated with the socket <b>sock</b>, and
 * place it in *<b>addr_out</b>.  Return 0 on success, -1 on failure.
 *
 * (As tor_getsockname, but instead places the result in a tor_addr_t.) */
int
tor_addr_from_getsockname(tor_addr_t *addr_out, tor_socket_t sock)
{
  struct sockaddr_storage ss;
  socklen_t ss_len = sizeof(ss);
  memset(&ss, 0, sizeof(ss));

  if (tor_getsockname(sock, (struct sockaddr *) &ss, &ss_len) < 0)
    return -1;

  return tor_addr_from_sockaddr(addr_out, (struct sockaddr *)&ss, NULL);
}

/** Turn <b>socket</b> into a nonblocking socket. Return 0 on success, -1
 * on failure.
 */
int
set_socket_nonblocking(tor_socket_t sock)
{
#if defined(_WIN32)
  unsigned long nonblocking = 1;
  ioctlsocket(sock, FIONBIO, (unsigned long*) &nonblocking);
#else
  int flags;

  flags = fcntl(sock, F_GETFL, 0);
  if (flags == -1) {
    log_warn(LD_NET, "Couldn't get file status flags: %s", strerror(errno));
    return -1;
  }
  flags |= O_NONBLOCK;
  if (fcntl(sock, F_SETFL, flags) == -1) {
    log_warn(LD_NET, "Couldn't set file status flags: %s", strerror(errno));
    return -1;
  }
#endif /* defined(_WIN32) */

  return 0;
}

/**
 * Allocate a pair of connected sockets.  (Like socketpair(family,
 * type,protocol,fd), but works on systems that don't have
 * socketpair.)
 *
 * Currently, only (AF_UNIX, SOCK_STREAM, 0) sockets are supported.
 *
 * Note that on systems without socketpair, this call will fail if
 * localhost is inaccessible (for example, if the networking
 * stack is down). And even if it succeeds, the socket pair will not
 * be able to read while localhost is down later (the socket pair may
 * even close, depending on OS-specific timeouts).
 *
 * Returns 0 on success and -errno on failure; do not rely on the value
 * of errno or WSAGetLastError().
 **/
/* It would be nicer just to set errno, but that won't work for windows. */
int
tor_socketpair(int family, int type, int protocol, tor_socket_t fd[2])
{
//don't use win32 socketpairs (they are always bad)
#if defined(HAVE_SOCKETPAIR) && !defined(_WIN32)
  int r;

#ifdef SOCK_CLOEXEC
  r = socketpair(family, type|SOCK_CLOEXEC, protocol, fd);
  if (r == 0)
    goto sockets_ok;
  /* If we got an error, see if it is EINVAL. EINVAL might indicate that,
   * even though we were built on a system with SOCK_CLOEXEC support, we
   * are running on one without. */
  if (errno != EINVAL)
    return -errno;
#endif /* defined(SOCK_CLOEXEC) */

  r = socketpair(family, type, protocol, fd);
  if (r < 0)
    return -errno;

#if defined(FD_CLOEXEC)
  if (SOCKET_OK(fd[0])) {
    r = fcntl(fd[0], F_SETFD, FD_CLOEXEC);
    if (r == -1) {
      close(fd[0]);
      close(fd[1]);
      return -errno;
    }
  }
  if (SOCKET_OK(fd[1])) {
    r = fcntl(fd[1], F_SETFD, FD_CLOEXEC);
    if (r == -1) {
      close(fd[0]);
      close(fd[1]);
      return -errno;
    }
  }
#endif /* defined(FD_CLOEXEC) */
  goto sockets_ok; /* So that sockets_ok will not be unused. */

 sockets_ok:
  socket_accounting_lock();
  if (SOCKET_OK(fd[0])) {
    ++n_sockets_open;
    mark_socket_open(fd[0]);
  }
  if (SOCKET_OK(fd[1])) {
    ++n_sockets_open;
    mark_socket_open(fd[1]);
  }
  socket_accounting_unlock();

  return 0;
#else /* !(defined(HAVE_SOCKETPAIR) && !defined(_WIN32)) */
  return tor_ersatz_socketpair(family, type, protocol, fd);
#endif /* defined(HAVE_SOCKETPAIR) && !defined(_WIN32) */
}

#ifdef NEED_ERSATZ_SOCKETPAIR

static inline socklen_t
SIZEOF_SOCKADDR(int domain)
{
  switch (domain) {
    case AF_INET:
      return sizeof(struct sockaddr_in);
    case AF_INET6:
      return sizeof(struct sockaddr_in6);
    default:
      return 0;
  }
}

/**
 * Helper used to implement socketpair on systems that lack it, by
 * making a direct connection to localhost.
 */
STATIC int
tor_ersatz_socketpair(int family, int type, int protocol, tor_socket_t fd[2])
{
    /* This socketpair does not work when localhost is down. So
     * it's really not the same thing at all. But it's close enough
     * for now, and really, when localhost is down sometimes, we
     * have other problems too.
     */
    tor_socket_t listener = TOR_INVALID_SOCKET;
    tor_socket_t connector = TOR_INVALID_SOCKET;
    tor_socket_t acceptor = TOR_INVALID_SOCKET;
    tor_addr_t listen_tor_addr;
    struct sockaddr_storage connect_addr_ss, listen_addr_ss;
    struct sockaddr *listen_addr = (struct sockaddr *) &listen_addr_ss;
    uint16_t listen_port = 0;
    tor_addr_t connect_tor_addr;
    uint16_t connect_port = 0;
    struct sockaddr *connect_addr = (struct sockaddr *) &connect_addr_ss;
    socklen_t size;
    int saved_errno = -1;
    int ersatz_domain = AF_INET;

    memset(&connect_tor_addr, 0, sizeof(connect_tor_addr));
    memset(&connect_addr_ss, 0, sizeof(connect_addr_ss));
    memset(&listen_tor_addr, 0, sizeof(listen_tor_addr));
    memset(&listen_addr_ss, 0, sizeof(listen_addr_ss));

    if (protocol
#ifdef AF_UNIX
        || family != AF_UNIX
#endif
        ) {
#ifdef _WIN32
      return -WSAEAFNOSUPPORT;
#else
      return -EAFNOSUPPORT;
#endif
    }
    if (!fd) {
      return -EINVAL;
    }

    listener = tor_open_socket(ersatz_domain, type, 0);
    if (!SOCKET_OK(listener)) {
      int first_errno = tor_socket_errno(-1);
      if (first_errno == SOCK_ERRNO(EPROTONOSUPPORT)
          && ersatz_domain == AF_INET) {
        /* Assume we're on an IPv6-only system */
        ersatz_domain = AF_INET6;
        listener = tor_open_socket(ersatz_domain, type, 0);
        if (!SOCKET_OK(listener)) {
          /* Keep the previous behaviour, which was to return the IPv4 error.
           * (This may be less informative on IPv6-only systems.)
           * XX/teor - is there a better way to decide which errno to return?
           * (I doubt we care much either way, once there is an error.)
           */
          return -first_errno;
        }
      }
    }
    /* If there is no 127.0.0.1 or ::1, this will and must fail. Otherwise, we
     * risk exposing a socketpair on a routable IP address. (Some BSD jails
     * use a routable address for localhost. Fortunately, they have the real
     * AF_UNIX socketpair.) */
    if (ersatz_domain == AF_INET) {
      tor_addr_from_ipv4h(&listen_tor_addr, INADDR_LOOPBACK);
    } else {
      tor_addr_parse(&listen_tor_addr, "[::1]");
    }
    tor_assert(tor_addr_is_loopback(&listen_tor_addr));
    size = tor_addr_to_sockaddr(&listen_tor_addr,
                         0 /* kernel chooses port.  */,
                         listen_addr,
                         sizeof(listen_addr_ss));
    if (bind(listener, listen_addr, size) == -1)
      goto tidy_up_and_fail;
    if (listen(listener, 1) == -1)
      goto tidy_up_and_fail;

    connector = tor_open_socket(ersatz_domain, type, 0);
    if (!SOCKET_OK(connector))
      goto tidy_up_and_fail;
    /* We want to find out the port number to connect to.  */
    size = sizeof(connect_addr_ss);
    if (getsockname(listener, connect_addr, &size) == -1)
      goto tidy_up_and_fail;
    if (size != SIZEOF_SOCKADDR (connect_addr->sa_family))
      goto abort_tidy_up_and_fail;
    if (connect(connector, connect_addr, size) == -1)
      goto tidy_up_and_fail;

    size = sizeof(listen_addr_ss);
    acceptor = tor_accept_socket(listener, listen_addr, &size);
    if (!SOCKET_OK(acceptor))
      goto tidy_up_and_fail;
    if (size != SIZEOF_SOCKADDR(listen_addr->sa_family))
      goto abort_tidy_up_and_fail;
    /* Now check we are talking to ourself by matching port and host on the
       two sockets.  */
    if (getsockname(connector, connect_addr, &size) == -1)
      goto tidy_up_and_fail;
    /* Set *_tor_addr and *_port to the address and port that was used */
    tor_addr_from_sockaddr(&listen_tor_addr, listen_addr, &listen_port);
    tor_addr_from_sockaddr(&connect_tor_addr, connect_addr, &connect_port);
    if (size != SIZEOF_SOCKADDR (connect_addr->sa_family)
        || tor_addr_compare(&listen_tor_addr, &connect_tor_addr, CMP_SEMANTIC)
        || listen_port != connect_port) {
      goto abort_tidy_up_and_fail;
    }
    tor_close_socket(listener);
    fd[0] = connector;
    fd[1] = acceptor;

    return 0;

  abort_tidy_up_and_fail:
#ifdef _WIN32
    saved_errno = WSAECONNABORTED;
#else
    saved_errno = ECONNABORTED; /* I hope this is portable and appropriate.  */
#endif
  tidy_up_and_fail:
    if (saved_errno < 0)
      saved_errno = errno;
    if (SOCKET_OK(listener))
      tor_close_socket(listener);
    if (SOCKET_OK(connector))
      tor_close_socket(connector);
    if (SOCKET_OK(acceptor))
      tor_close_socket(acceptor);
    return -saved_errno;
}

#undef SIZEOF_SOCKADDR

#endif /* defined(NEED_ERSATZ_SOCKETPAIR) */

/* Return the maximum number of allowed sockets. */
int
get_max_sockets(void)
{
  return max_sockets;
}

/** Number of extra file descriptors to keep in reserve beyond those that we
 * tell Tor it's allowed to use. */
#define ULIMIT_BUFFER 32 /* keep 32 extra fd's beyond ConnLimit_ */

/** Learn the maximum allowed number of file descriptors, and tell the
 * system we want to use up to that number. (Some systems have a low soft
 * limit, and let us set it higher.)  We compute this by finding the largest
 * number that we can use.
 *
 * If the limit is below the reserved file descriptor value (ULIMIT_BUFFER),
 * return -1 and <b>max_out</b> is untouched.
 *
 * If we can't find a number greater than or equal to <b>limit</b>, then we
 * fail by returning -1 and <b>max_out</b> is untouched.
 *
 * If we are unable to set the limit value because of setrlimit() failing,
 * return 0 and <b>max_out</b> is set to the current maximum value returned
 * by getrlimit().
 *
 * Otherwise, return 0 and store the maximum we found inside <b>max_out</b>
 * and set <b>max_sockets</b> with that value as well.*/
int
set_max_file_descriptors(rlim_t limit, int *max_out)
{
  if (limit < ULIMIT_BUFFER) {
    log_warn(LD_CONFIG,
             "ConnLimit must be at least %d. Failing.", ULIMIT_BUFFER);
    return -1;
  }

  /* Define some maximum connections values for systems where we cannot
   * automatically determine a limit. Re Cygwin, see
   * http://archives.seul.org/or/talk/Aug-2006/msg00210.html
   * For an iPhone, 9999 should work. For Windows and all other unknown
   * systems we use 15000 as the default. */
#ifndef HAVE_GETRLIMIT
#if defined(CYGWIN) || defined(__CYGWIN__)
  const char *platform = "Cygwin";
  const unsigned long MAX_CONNECTIONS = 3200;
#elif defined(_WIN32)
  const char *platform = "Windows";
  const unsigned long MAX_CONNECTIONS = 15000;
#else
  const char *platform = "unknown platforms with no getrlimit()";
  const unsigned long MAX_CONNECTIONS = 15000;
#endif /* defined(CYGWIN) || defined(__CYGWIN__) || ... */
  log_fn(LOG_INFO, LD_NET,
         "This platform is missing getrlimit(). Proceeding.");
  if (limit > MAX_CONNECTIONS) {
    log_warn(LD_CONFIG,
             "We do not support more than %lu file descriptors "
             "on %s. Tried to raise to %lu.",
             (unsigned long)MAX_CONNECTIONS, platform, (unsigned long)limit);
    return -1;
  }
  limit = MAX_CONNECTIONS;
#else /* !(!defined(HAVE_GETRLIMIT)) */
  struct rlimit rlim;

  if (getrlimit(RLIMIT_NOFILE, &rlim) != 0) {
    log_warn(LD_NET, "Could not get maximum number of file descriptors: %s",
             strerror(errno));
    return -1;
  }
  if (rlim.rlim_max < limit) {
    log_warn(LD_CONFIG,"We need %lu file descriptors available, and we're "
             "limited to %lu. Please change your ulimit -n.",
             (unsigned long)limit, (unsigned long)rlim.rlim_max);
    return -1;
  }

  if (rlim.rlim_max > rlim.rlim_cur) {
    log_info(LD_NET,"Raising max file descriptors from %lu to %lu.",
             (unsigned long)rlim.rlim_cur, (unsigned long)rlim.rlim_max);
  }
  /* Set the current limit value so if the attempt to set the limit to the
   * max fails at least we'll have a valid value of maximum sockets. */
  *max_out = max_sockets = (int)rlim.rlim_cur - ULIMIT_BUFFER;
  rlim.rlim_cur = rlim.rlim_max;

  if (setrlimit(RLIMIT_NOFILE, &rlim) != 0) {
    int couldnt_set = 1;
    const int setrlimit_errno = errno;
#ifdef OPEN_MAX
    uint64_t try_limit = OPEN_MAX - ULIMIT_BUFFER;
    if (errno == EINVAL && try_limit < (uint64_t) rlim.rlim_cur) {
      /* On some platforms, OPEN_MAX is the real limit, and getrlimit() is
       * full of nasty lies.  I'm looking at you, OSX 10.5.... */
      rlim.rlim_cur = MIN((rlim_t) try_limit, rlim.rlim_cur);
      if (setrlimit(RLIMIT_NOFILE, &rlim) == 0) {
        if (rlim.rlim_cur < (rlim_t)limit) {
          log_warn(LD_CONFIG, "We are limited to %lu file descriptors by "
                   "OPEN_MAX (%lu), and ConnLimit is %lu.  Changing "
                   "ConnLimit; sorry.",
                   (unsigned long)try_limit, (unsigned long)OPEN_MAX,
                   (unsigned long)limit);
        } else {
          log_info(LD_CONFIG, "Dropped connection limit to %lu based on "
                   "OPEN_MAX (%lu); Apparently, %lu was too high and rlimit "
                   "lied to us.",
                   (unsigned long)try_limit, (unsigned long)OPEN_MAX,
                   (unsigned long)rlim.rlim_max);
        }
        couldnt_set = 0;
      }
    }
#endif /* defined(OPEN_MAX) */
    if (couldnt_set) {
      log_warn(LD_CONFIG,"Couldn't set maximum number of file descriptors: %s",
               strerror(setrlimit_errno));
    }
  }
  /* leave some overhead for logs, etc, */
  limit = rlim.rlim_cur;
#endif /* !defined(HAVE_GETRLIMIT) */

  if (limit > INT_MAX)
    limit = INT_MAX;
  tor_assert(max_out);
  *max_out = max_sockets = (int)limit - ULIMIT_BUFFER;
  return 0;
}

#ifndef _WIN32
/** Log details of current user and group credentials. Return 0 on
 * success. Logs and return -1 on failure.
 */
static int
log_credential_status(void)
{
/** Log level to use when describing non-error UID/GID status. */
#define CREDENTIAL_LOG_LEVEL LOG_INFO
  /* Real, effective and saved UIDs */
  uid_t ruid, euid, suid;
  /* Read, effective and saved GIDs */
  gid_t rgid, egid, sgid;
  /* Supplementary groups */
  gid_t *sup_gids = NULL;
  int sup_gids_size;
  /* Number of supplementary groups */
  int ngids;

  /* log UIDs */
#ifdef HAVE_GETRESUID
  if (getresuid(&ruid, &euid, &suid) != 0 ) {
    log_warn(LD_GENERAL, "Error getting changed UIDs: %s", strerror(errno));
    return -1;
  } else {
    log_fn(CREDENTIAL_LOG_LEVEL, LD_GENERAL,
           "UID is %u (real), %u (effective), %u (saved)",
           (unsigned)ruid, (unsigned)euid, (unsigned)suid);
  }
#else /* !(defined(HAVE_GETRESUID)) */
  /* getresuid is not present on MacOS X, so we can't get the saved (E)UID */
  ruid = getuid();
  euid = geteuid();
  (void)suid;

  log_fn(CREDENTIAL_LOG_LEVEL, LD_GENERAL,
         "UID is %u (real), %u (effective), unknown (saved)",
         (unsigned)ruid, (unsigned)euid);
#endif /* defined(HAVE_GETRESUID) */

  /* log GIDs */
#ifdef HAVE_GETRESGID
  if (getresgid(&rgid, &egid, &sgid) != 0 ) {
    log_warn(LD_GENERAL, "Error getting changed GIDs: %s", strerror(errno));
    return -1;
  } else {
    log_fn(CREDENTIAL_LOG_LEVEL, LD_GENERAL,
           "GID is %u (real), %u (effective), %u (saved)",
           (unsigned)rgid, (unsigned)egid, (unsigned)sgid);
  }
#else /* !(defined(HAVE_GETRESGID)) */
  /* getresgid is not present on MacOS X, so we can't get the saved (E)GID */
  rgid = getgid();
  egid = getegid();
  (void)sgid;
  log_fn(CREDENTIAL_LOG_LEVEL, LD_GENERAL,
         "GID is %u (real), %u (effective), unknown (saved)",
         (unsigned)rgid, (unsigned)egid);
#endif /* defined(HAVE_GETRESGID) */

  /* log supplementary groups */
  sup_gids_size = 64;
  sup_gids = tor_calloc(64, sizeof(gid_t));
  while ((ngids = getgroups(sup_gids_size, sup_gids)) < 0 &&
         errno == EINVAL &&
         sup_gids_size < NGROUPS_MAX) {
    sup_gids_size *= 2;
    sup_gids = tor_reallocarray(sup_gids, sizeof(gid_t), sup_gids_size);
  }

  if (ngids < 0) {
    log_warn(LD_GENERAL, "Error getting supplementary GIDs: %s",
             strerror(errno));
    tor_free(sup_gids);
    return -1;
  } else {
    int i, retval = 0;
    char *s = NULL;
    smartlist_t *elts = smartlist_new();

    for (i = 0; i<ngids; i++) {
      smartlist_add_asprintf(elts, "%u", (unsigned)sup_gids[i]);
    }

    s = smartlist_join_strings(elts, " ", 0, NULL);

    log_fn(CREDENTIAL_LOG_LEVEL, LD_GENERAL, "Supplementary groups are: %s",s);

    tor_free(s);
    SMARTLIST_FOREACH(elts, char *, cp, tor_free(cp));
    smartlist_free(elts);
    tor_free(sup_gids);

    return retval;
  }

  return 0;
}
#endif /* !defined(_WIN32) */

#ifndef _WIN32
/** Cached struct from the last getpwname() call we did successfully. */
static struct passwd *passwd_cached = NULL;

/** Helper: copy a struct passwd object.
 *
 * We only copy the fields pw_uid, pw_gid, pw_name, pw_dir.  Tor doesn't use
 * any others, and I don't want to run into incompatibilities.
 */
static struct passwd *
tor_passwd_dup(const struct passwd *pw)
{
  struct passwd *new_pw = tor_malloc_zero(sizeof(struct passwd));
  if (pw->pw_name)
    new_pw->pw_name = tor_strdup(pw->pw_name);
  if (pw->pw_dir)
    new_pw->pw_dir = tor_strdup(pw->pw_dir);
  new_pw->pw_uid = pw->pw_uid;
  new_pw->pw_gid = pw->pw_gid;

  return new_pw;
}

#define tor_passwd_free(pw) \
  FREE_AND_NULL(struct passwd, tor_passwd_free_, (pw))

/** Helper: free one of our cached 'struct passwd' values. */
static void
tor_passwd_free_(struct passwd *pw)
{
  if (!pw)
    return;

  tor_free(pw->pw_name);
  tor_free(pw->pw_dir);
  tor_free(pw);
}

/** Wrapper around getpwnam() that caches result. Used so that we don't need
 * to give the sandbox access to /etc/passwd.
 *
 * The following fields alone will definitely be copied in the output: pw_uid,
 * pw_gid, pw_name, pw_dir.  Other fields are not present in cached values.
 *
 * When called with a NULL argument, this function clears storage associated
 * with static variables it uses.
 **/
const struct passwd *
tor_getpwnam(const char *username)
{
  struct passwd *pw;

  if (username == NULL) {
    tor_passwd_free(passwd_cached);
    passwd_cached = NULL;
    return NULL;
  }

  if ((pw = getpwnam(username))) {
    tor_passwd_free(passwd_cached);
    passwd_cached = tor_passwd_dup(pw);
    log_info(LD_GENERAL, "Caching new entry %s for %s",
             passwd_cached->pw_name, username);
    return pw;
  }

  /* Lookup failed */
  if (! passwd_cached || ! passwd_cached->pw_name)
    return NULL;

  if (! strcmp(username, passwd_cached->pw_name))
    return passwd_cached; // LCOV_EXCL_LINE - would need to make getpwnam flaky

  return NULL;
}

/** Wrapper around getpwnam() that can use cached result from
 * tor_getpwnam(). Used so that we don't need to give the sandbox access to
 * /etc/passwd.
 *
 * The following fields alone will definitely be copied in the output: pw_uid,
 * pw_gid, pw_name, pw_dir.  Other fields are not present in cached values.
 */
const struct passwd *
tor_getpwuid(uid_t uid)
{
  struct passwd *pw;

  if ((pw = getpwuid(uid))) {
    return pw;
  }

  /* Lookup failed */
  if (! passwd_cached)
    return NULL;

  if (uid == passwd_cached->pw_uid)
    return passwd_cached; // LCOV_EXCL_LINE - would need to make getpwnam flaky

  return NULL;
}
#endif /* !defined(_WIN32) */

/** Return true iff we were compiled with capability support, and capabilities
 * seem to work. **/
int
have_capability_support(void)
{
#ifdef HAVE_LINUX_CAPABILITIES
  cap_t caps = cap_get_proc();
  if (caps == NULL)
    return 0;
  cap_free(caps);
  return 1;
#else /* !(defined(HAVE_LINUX_CAPABILITIES)) */
  return 0;
#endif /* defined(HAVE_LINUX_CAPABILITIES) */
}

#ifdef HAVE_LINUX_CAPABILITIES
/** Helper. Drop all capabilities but a small set, and set PR_KEEPCAPS as
 * appropriate.
 *
 * If pre_setuid, retain only CAP_NET_BIND_SERVICE, CAP_SETUID, and
 * CAP_SETGID, and use PR_KEEPCAPS to ensure that capabilities persist across
 * setuid().
 *
 * If not pre_setuid, retain only CAP_NET_BIND_SERVICE, and disable
 * PR_KEEPCAPS.
 *
 * Return 0 on success, and -1 on failure.
 */
static int
drop_capabilities(int pre_setuid)
{
  /* We keep these three capabilities, and these only, as we setuid.
   * After we setuid, we drop all but the first. */
  const cap_value_t caplist[] = {
    CAP_NET_BIND_SERVICE, CAP_SETUID, CAP_SETGID
  };
  const char *where = pre_setuid ? "pre-setuid" : "post-setuid";
  const int n_effective = pre_setuid ? 3 : 1;
  const int n_permitted = pre_setuid ? 3 : 1;
  const int n_inheritable = 1;
  const int keepcaps = pre_setuid ? 1 : 0;

  /* Sets whether we keep capabilities across a setuid. */
  if (prctl(PR_SET_KEEPCAPS, keepcaps) < 0) {
    log_warn(LD_CONFIG, "Unable to call prctl() %s: %s",
             where, strerror(errno));
    return -1;
  }

  cap_t caps = cap_get_proc();
  if (!caps) {
    log_warn(LD_CONFIG, "Unable to call cap_get_proc() %s: %s",
             where, strerror(errno));
    return -1;
  }
  cap_clear(caps);

  cap_set_flag(caps, CAP_EFFECTIVE, n_effective, caplist, CAP_SET);
  cap_set_flag(caps, CAP_PERMITTED, n_permitted, caplist, CAP_SET);
  cap_set_flag(caps, CAP_INHERITABLE, n_inheritable, caplist, CAP_SET);

  int r = cap_set_proc(caps);
  cap_free(caps);
  if (r < 0) {
    log_warn(LD_CONFIG, "No permission to set capabilities %s: %s",
             where, strerror(errno));
    return -1;
  }

  return 0;
}
#endif /* defined(HAVE_LINUX_CAPABILITIES) */

/** Call setuid and setgid to run as <b>user</b> and switch to their
 * primary group.  Return 0 on success.  On failure, log and return -1.
 *
 * If SWITCH_ID_KEEP_BINDLOW is set in 'flags', try to use the capability
 * system to retain the abilitity to bind low ports.
 *
 * If SWITCH_ID_WARN_IF_NO_CAPS is set in flags, also warn if we have
 * don't have capability support.
 */
int
switch_id(const char *user, const unsigned flags)
{
#ifndef _WIN32
  const struct passwd *pw = NULL;
  uid_t old_uid;
  gid_t old_gid;
  static int have_already_switched_id = 0;
  const int keep_bindlow = !!(flags & SWITCH_ID_KEEP_BINDLOW);
  const int warn_if_no_caps = !!(flags & SWITCH_ID_WARN_IF_NO_CAPS);

  tor_assert(user);

  if (have_already_switched_id)
    return 0;

  /* Log the initial credential state */
  if (log_credential_status())
    return -1;

  log_fn(CREDENTIAL_LOG_LEVEL, LD_GENERAL, "Changing user and groups");

  /* Get old UID/GID to check if we changed correctly */
  old_uid = getuid();
  old_gid = getgid();

  /* Lookup the user and group information, if we have a problem, bail out. */
  pw = tor_getpwnam(user);
  if (pw == NULL) {
    log_warn(LD_CONFIG, "Error setting configured user: %s not found", user);
    return -1;
  }

#ifdef HAVE_LINUX_CAPABILITIES
  (void) warn_if_no_caps;
  if (keep_bindlow) {
    if (drop_capabilities(1))
      return -1;
  }
#else /* !(defined(HAVE_LINUX_CAPABILITIES)) */
  (void) keep_bindlow;
  if (warn_if_no_caps) {
    log_warn(LD_CONFIG, "KeepBindCapabilities set, but no capability support "
             "on this system.");
  }
#endif /* defined(HAVE_LINUX_CAPABILITIES) */

  /* Properly switch egid,gid,euid,uid here or bail out */
  if (setgroups(1, &pw->pw_gid)) {
    log_warn(LD_GENERAL, "Error setting groups to gid %d: \"%s\".",
             (int)pw->pw_gid, strerror(errno));
    if (old_uid == pw->pw_uid) {
      log_warn(LD_GENERAL, "Tor is already running as %s.  You do not need "
               "the \"User\" option if you are already running as the user "
               "you want to be.  (If you did not set the User option in your "
               "torrc, check whether it was specified on the command line "
               "by a startup script.)", user);
    } else {
      log_warn(LD_GENERAL, "If you set the \"User\" option, you must start Tor"
               " as root.");
    }
    return -1;
  }

  if (setegid(pw->pw_gid)) {
    log_warn(LD_GENERAL, "Error setting egid to %d: %s",
             (int)pw->pw_gid, strerror(errno));
    return -1;
  }

  if (setgid(pw->pw_gid)) {
    log_warn(LD_GENERAL, "Error setting gid to %d: %s",
             (int)pw->pw_gid, strerror(errno));
    return -1;
  }

  if (setuid(pw->pw_uid)) {
    log_warn(LD_GENERAL, "Error setting configured uid to %s (%d): %s",
             user, (int)pw->pw_uid, strerror(errno));
    return -1;
  }

  if (seteuid(pw->pw_uid)) {
    log_warn(LD_GENERAL, "Error setting configured euid to %s (%d): %s",
             user, (int)pw->pw_uid, strerror(errno));
    return -1;
  }

  /* This is how OpenBSD rolls:
  if (setgroups(1, &pw->pw_gid) || setegid(pw->pw_gid) ||
      setgid(pw->pw_gid) || setuid(pw->pw_uid) || seteuid(pw->pw_uid)) {
      setgid(pw->pw_gid) || seteuid(pw->pw_uid) || setuid(pw->pw_uid)) {
    log_warn(LD_GENERAL, "Error setting configured UID/GID: %s",
    strerror(errno));
    return -1;
  }
  */

  /* We've properly switched egid, gid, euid, uid, and supplementary groups if
   * we're here. */
#ifdef HAVE_LINUX_CAPABILITIES
  if (keep_bindlow) {
    if (drop_capabilities(0))
      return -1;
  }
#endif /* defined(HAVE_LINUX_CAPABILITIES) */

#if !defined(CYGWIN) && !defined(__CYGWIN__)
  /* If we tried to drop privilege to a group/user other than root, attempt to
   * restore root (E)(U|G)ID, and abort if the operation succeeds */

  /* Only check for privilege dropping if we were asked to be non-root */
  if (pw->pw_uid) {
    /* Try changing GID/EGID */
    if (pw->pw_gid != old_gid &&
        (setgid(old_gid) != -1 || setegid(old_gid) != -1)) {
      log_warn(LD_GENERAL, "Was able to restore group credentials even after "
               "switching GID: this means that the setgid code didn't work.");
      return -1;
    }

    /* Try changing UID/EUID */
    if (pw->pw_uid != old_uid &&
        (setuid(old_uid) != -1 || seteuid(old_uid) != -1)) {
      log_warn(LD_GENERAL, "Was able to restore user credentials even after "
               "switching UID: this means that the setuid code didn't work.");
      return -1;
    }
  }
#endif /* !defined(CYGWIN) && !defined(__CYGWIN__) */

  /* Check what really happened */
  if (log_credential_status()) {
    return -1;
  }

  have_already_switched_id = 1; /* mark success so we never try again */

#if defined(__linux__) && defined(HAVE_SYS_PRCTL_H) && \
  defined(HAVE_PRCTL) && defined(PR_SET_DUMPABLE)
  if (pw->pw_uid) {
    /* Re-enable core dumps if we're not running as root. */
    log_info(LD_CONFIG, "Re-enabling coredumps");
    if (prctl(PR_SET_DUMPABLE, 1)) {
      log_warn(LD_CONFIG, "Unable to re-enable coredumps: %s",strerror(errno));
    }
  }
#endif /* defined(__linux__) && defined(HAVE_SYS_PRCTL_H) && ... */
  return 0;

#else /* !(!defined(_WIN32)) */
  (void)user;
  (void)flags;

  log_warn(LD_CONFIG, "Switching users is unsupported on your OS.");
  return -1;
#endif /* !defined(_WIN32) */
}

/* We only use the linux prctl for now. There is no Win32 support; this may
 * also work on various BSD systems and Mac OS X - send testing feedback!
 *
 * On recent Gnu/Linux kernels it is possible to create a system-wide policy
 * that will prevent non-root processes from attaching to other processes
 * unless they are the parent process; thus gdb can attach to programs that
 * they execute but they cannot attach to other processes running as the same
 * user. The system wide policy may be set with the sysctl
 * kernel.yama.ptrace_scope or by inspecting
 * /proc/sys/kernel/yama/ptrace_scope and it is 1 by default on Ubuntu 11.04.
 *
 * This ptrace scope will be ignored on Gnu/Linux for users with
 * CAP_SYS_PTRACE and so it is very likely that root will still be able to
 * attach to the Tor process.
 */
/** Attempt to disable debugger attachment: return 1 on success, -1 on
 * failure, and 0 if we don't know how to try on this platform. */
int
tor_disable_debugger_attach(void)
{
  int r = -1;
  log_debug(LD_CONFIG,
            "Attemping to disable debugger attachment to Tor for "
            "unprivileged users.");
#if defined(__linux__) && defined(HAVE_SYS_PRCTL_H) \
  && defined(HAVE_PRCTL) && defined(PR_SET_DUMPABLE)
#define TRIED_TO_DISABLE
  r = prctl(PR_SET_DUMPABLE, 0);
#elif defined(__APPLE__) && defined(PT_DENY_ATTACH)
#define TRIED_TO_ATTACH
  r = ptrace(PT_DENY_ATTACH, 0, 0, 0);
#endif /* defined(__linux__) && defined(HAVE_SYS_PRCTL_H) ... || ... */

  // XXX: TODO - Mac OS X has dtrace and this may be disabled.
  // XXX: TODO - Windows probably has something similar
#ifdef TRIED_TO_DISABLE
  if (r == 0) {
    log_debug(LD_CONFIG,"Debugger attachment disabled for "
              "unprivileged users.");
    return 1;
  } else {
    log_warn(LD_CONFIG, "Unable to disable debugger attaching: %s",
             strerror(errno));
  }
#endif /* defined(TRIED_TO_DISABLE) */
#undef TRIED_TO_DISABLE
  return r;
}

#ifdef HAVE_PWD_H
/** Allocate and return a string containing the home directory for the
 * user <b>username</b>. Only works on posix-like systems. */
char *
get_user_homedir(const char *username)
{
  const struct passwd *pw;
  tor_assert(username);

  if (!(pw = tor_getpwnam(username))) {
    log_err(LD_CONFIG,"User \"%s\" not found.", username);
    return NULL;
  }
  return tor_strdup(pw->pw_dir);
}
#endif /* defined(HAVE_PWD_H) */

/** Modify <b>fname</b> to contain the name of its parent directory.  Doesn't
 * actually examine the filesystem; does a purely syntactic modification.
 *
 * The parent of the root director is considered to be iteself.
 *
 * Path separators are the forward slash (/) everywhere and additionally
 * the backslash (\) on Win32.
 *
 * Cuts off any number of trailing path separators but otherwise ignores
 * them for purposes of finding the parent directory.
 *
 * Returns 0 if a parent directory was successfully found, -1 otherwise (fname
 * did not have any path separators or only had them at the end).
 * */
int
get_parent_directory(char *fname)
{
  char *cp;
  int at_end = 1;
  tor_assert(fname);
#ifdef _WIN32
  /* If we start with, say, c:, then don't consider that the start of the path
   */
  if (fname[0] && fname[1] == ':') {
    fname += 2;
  }
#endif /* defined(_WIN32) */
  /* Now we want to remove all path-separators at the end of the string,
   * and to remove the end of the string starting with the path separator
   * before the last non-path-separator.  In perl, this would be
   *   s#[/]*$##; s#/[^/]*$##;
   * on a unixy platform.
   */
  cp = fname + strlen(fname);
  at_end = 1;
  while (--cp >= fname) {
    int is_sep = (*cp == '/'
#ifdef _WIN32
                  || *cp == '\\'
#endif
                  );
    if (is_sep) {
      if (cp == fname) {
        /* This is the first separator in the file name; don't remove it! */
        cp[1] = '\0';
        return 0;
      }
      *cp = '\0';
      if (! at_end)
        return 0;
    } else {
      at_end = 0;
    }
  }
  return -1;
}

#ifndef _WIN32
/** Return a newly allocated string containing the output of getcwd(). Return
 * NULL on failure. (We can't just use getcwd() into a PATH_MAX buffer, since
 * Hurd hasn't got a PATH_MAX.)
 */
static char *
alloc_getcwd(void)
{
#ifdef HAVE_GET_CURRENT_DIR_NAME
  /* Glibc makes this nice and simple for us. */
  char *cwd = get_current_dir_name();
  char *result = NULL;
  if (cwd) {
    /* We make a copy here, in case tor_malloc() is not malloc(). */
    result = tor_strdup(cwd);
    raw_free(cwd); // alias for free to avoid tripping check-spaces.
  }
  return result;
#else /* !(defined(HAVE_GET_CURRENT_DIR_NAME)) */
  size_t size = 1024;
  char *buf = NULL;
  char *ptr = NULL;

  while (ptr == NULL) {
    buf = tor_realloc(buf, size);
    ptr = getcwd(buf, size);

    if (ptr == NULL && errno != ERANGE) {
      tor_free(buf);
      return NULL;
    }

    size *= 2;
  }
  return buf;
#endif /* defined(HAVE_GET_CURRENT_DIR_NAME) */
}
#endif /* !defined(_WIN32) */

/** Expand possibly relative path <b>fname</b> to an absolute path.
 * Return a newly allocated string, possibly equal to <b>fname</b>. */
char *
make_path_absolute(char *fname)
{
#ifdef _WIN32
  char *absfname_malloced = _fullpath(NULL, fname, 1);

  /* We don't want to assume that tor_free can free a string allocated
   * with malloc.  On failure, return fname (it's better than nothing). */
  char *absfname = tor_strdup(absfname_malloced ? absfname_malloced : fname);
  if (absfname_malloced) raw_free(absfname_malloced);

  return absfname;
#else /* !(defined(_WIN32)) */
  char *absfname = NULL, *path = NULL;

  tor_assert(fname);

  if (fname[0] == '/') {
    absfname = tor_strdup(fname);
  } else {
    path = alloc_getcwd();
    if (path) {
      tor_asprintf(&absfname, "%s/%s", path, fname);
      tor_free(path);
    } else {
      /* LCOV_EXCL_START Can't make getcwd fail. */
      /* If getcwd failed, the best we can do here is keep using the
       * relative path.  (Perhaps / isn't readable by this UID/GID.) */
      log_warn(LD_GENERAL, "Unable to find current working directory: %s",
               strerror(errno));
      absfname = tor_strdup(fname);
      /* LCOV_EXCL_STOP */
    }
  }
  return absfname;
#endif /* defined(_WIN32) */
}

#ifndef HAVE__NSGETENVIRON
#ifndef HAVE_EXTERN_ENVIRON_DECLARED
/* Some platforms declare environ under some circumstances, others don't. */
#ifndef RUNNING_DOXYGEN
extern char **environ;
#endif
#endif /* !defined(HAVE_EXTERN_ENVIRON_DECLARED) */
#endif /* !defined(HAVE__NSGETENVIRON) */

/** Return the current environment. This is a portable replacement for
 * 'environ'. */
char **
get_environment(void)
{
#ifdef HAVE__NSGETENVIRON
  /* This is for compatibility between OSX versions.  Otherwise (for example)
   * when we do a mostly-static build on OSX 10.7, the resulting binary won't
   * work on OSX 10.6. */
  return *_NSGetEnviron();
#else /* !(defined(HAVE__NSGETENVIRON)) */
  return environ;
#endif /* defined(HAVE__NSGETENVIRON) */
}

/** Get name of current host and write it to <b>name</b> array, whose
 * length is specified by <b>namelen</b> argument. Return 0 upon
 * successful completion; otherwise return return -1. (Currently,
 * this function is merely a mockable wrapper for POSIX gethostname().)
 */
MOCK_IMPL(int,
tor_gethostname,(char *name, size_t namelen))
{
   return gethostname(name,namelen);
}

/** Set *addr to the IP address (in dotted-quad notation) stored in *str.
 * Return 1 on success, 0 if *str is badly formatted.
 * (Like inet_aton(str,addr), but works on Windows and Solaris.)
 */
int
tor_inet_aton(const char *str, struct in_addr* addr)
{
  unsigned a,b,c,d;
  char more;
  if (tor_sscanf(str, "%3u.%3u.%3u.%3u%c", &a,&b,&c,&d,&more) != 4)
    return 0;
  if (a > 255) return 0;
  if (b > 255) return 0;
  if (c > 255) return 0;
  if (d > 255) return 0;
  addr->s_addr = htonl((a<<24) | (b<<16) | (c<<8) | d);
  return 1;
}

/** Given <b>af</b>==AF_INET and <b>src</b> a struct in_addr, or
 * <b>af</b>==AF_INET6 and <b>src</b> a struct in6_addr, try to format the
 * address and store it in the <b>len</b>-byte buffer <b>dst</b>.  Returns
 * <b>dst</b> on success, NULL on failure.
 *
 * (Like inet_ntop(af,src,dst,len), but works on platforms that don't have it:
 * Tor sometimes needs to format ipv6 addresses even on platforms without ipv6
 * support.) */
const char *
tor_inet_ntop(int af, const void *src, char *dst, size_t len)
{
  if (af == AF_INET) {
    if (tor_inet_ntoa(src, dst, len) < 0)
      return NULL;
    else
      return dst;
  } else if (af == AF_INET6) {
    const struct in6_addr *addr = src;
    char buf[64], *cp;
    int longestGapLen = 0, longestGapPos = -1, i,
      curGapPos = -1, curGapLen = 0;
    uint16_t words[8];
    for (i = 0; i < 8; ++i) {
      words[i] = (((uint16_t)addr->s6_addr[2*i])<<8) + addr->s6_addr[2*i+1];
    }
    if (words[0] == 0 && words[1] == 0 && words[2] == 0 && words[3] == 0 &&
        words[4] == 0 && ((words[5] == 0 && words[6] && words[7]) ||
                          (words[5] == 0xffff))) {
      /* This is an IPv4 address. */
      if (words[5] == 0) {
        tor_snprintf(buf, sizeof(buf), "::%d.%d.%d.%d",
                     addr->s6_addr[12], addr->s6_addr[13],
                     addr->s6_addr[14], addr->s6_addr[15]);
      } else {
        tor_snprintf(buf, sizeof(buf), "::%x:%d.%d.%d.%d", words[5],
                     addr->s6_addr[12], addr->s6_addr[13],
                     addr->s6_addr[14], addr->s6_addr[15]);
      }
      if ((strlen(buf) + 1) > len) /* +1 for \0 */
        return NULL;
      strlcpy(dst, buf, len);
      return dst;
    }
    i = 0;
    while (i < 8) {
      if (words[i] == 0) {
        curGapPos = i++;
        curGapLen = 1;
        while (i<8 && words[i] == 0) {
          ++i; ++curGapLen;
        }
        if (curGapLen > longestGapLen) {
          longestGapPos = curGapPos;
          longestGapLen = curGapLen;
        }
      } else {
        ++i;
      }
    }
    if (longestGapLen<=1)
      longestGapPos = -1;

    cp = buf;
    for (i = 0; i < 8; ++i) {
      if (words[i] == 0 && longestGapPos == i) {
        if (i == 0)
          *cp++ = ':';
        *cp++ = ':';
        while (i < 8 && words[i] == 0)
          ++i;
        --i; /* to compensate for loop increment. */
      } else {
        tor_snprintf(cp, sizeof(buf)-(cp-buf), "%x", (unsigned)words[i]);
        cp += strlen(cp);
        if (i != 7)
          *cp++ = ':';
      }
    }
    *cp = '\0';
    if ((strlen(buf) + 1) > len) /* +1 for \0 */
      return NULL;
    strlcpy(dst, buf, len);
    return dst;
  } else {
    return NULL;
  }
}

/** Given <b>af</b>==AF_INET or <b>af</b>==AF_INET6, and a string <b>src</b>
 * encoding an IPv4 address or IPv6 address correspondingly, try to parse the
 * address and store the result in <b>dst</b> (which must have space for a
 * struct in_addr or a struct in6_addr, as appropriate).  Return 1 on success,
 * 0 on a bad parse, and -1 on a bad <b>af</b>.
 *
 * (Like inet_pton(af,src,dst) but works on platforms that don't have it: Tor
 * sometimes needs to format ipv6 addresses even on platforms without ipv6
 * support.) */
int
tor_inet_pton(int af, const char *src, void *dst)
{
  if (af == AF_INET) {
    return tor_inet_aton(src, dst);
  } else if (af == AF_INET6) {
    struct in6_addr *out = dst;
    uint16_t words[8];
    int gapPos = -1, i, setWords=0;
    const char *dot = strchr(src, '.');
    const char *eow; /* end of words. */
    memset(words, 0xf8, sizeof(words));
    if (dot == src)
      return 0;
    else if (!dot)
      eow = src+strlen(src);
    else {
      unsigned byte1,byte2,byte3,byte4;
      char more;
      for (eow = dot-1; eow > src && TOR_ISDIGIT(*eow); --eow)
        ;
      if (*eow != ':')
        return 0;
      ++eow;

      /* We use "scanf" because some platform inet_aton()s are too lax
       * about IPv4 addresses of the form "1.2.3" */
      if (tor_sscanf(eow, "%3u.%3u.%3u.%3u%c",
                     &byte1,&byte2,&byte3,&byte4,&more) != 4)
        return 0;

      if (byte1 > 255 || byte2 > 255 || byte3 > 255 || byte4 > 255)
        return 0;

      words[6] = (byte1<<8) | byte2;
      words[7] = (byte3<<8) | byte4;
      setWords += 2;
    }

    i = 0;
    while (src < eow) {
      if (i > 7)
        return 0;
      if (TOR_ISXDIGIT(*src)) {
        char *next;
        ssize_t len;
        long r = strtol(src, &next, 16);
        if (next == NULL || next == src) {
          /* The 'next == src' error case can happen on versions of openbsd
           * which treat "0xfoo" as an error, rather than as "0" followed by
           * "xfoo". */
          return 0;
        }

        len = *next == '\0' ? eow - src : next - src;
        if (len > 4)
          return 0;
        if (len > 1 && !TOR_ISXDIGIT(src[1]))
          return 0; /* 0x is not valid */

        tor_assert(r >= 0);
        tor_assert(r < 65536);
        words[i++] = (uint16_t)r;
        setWords++;
        src = next;
        if (*src != ':' && src != eow)
          return 0;
        ++src;
      } else if (*src == ':' && i > 0 && gapPos == -1) {
        gapPos = i;
        ++src;
      } else if (*src == ':' && i == 0 && src+1 < eow && src[1] == ':' &&
                 gapPos == -1) {
        gapPos = i;
        src += 2;
      } else {
        return 0;
      }
    }

    if (setWords > 8 ||
        (setWords == 8 && gapPos != -1) ||
        (setWords < 8 && gapPos == -1))
      return 0;

    if (gapPos >= 0) {
      int nToMove = setWords - (dot ? 2 : 0) - gapPos;
      int gapLen = 8 - setWords;
      tor_assert(nToMove >= 0);
      memmove(&words[gapPos+gapLen], &words[gapPos],
              sizeof(uint16_t)*nToMove);
      memset(&words[gapPos], 0, sizeof(uint16_t)*gapLen);
    }
    for (i = 0; i < 8; ++i) {
      out->s6_addr[2*i  ] = words[i] >> 8;
      out->s6_addr[2*i+1] = words[i] & 0xff;
    }

    return 1;
  } else {
    return -1;
  }
}

/** Similar behavior to Unix gethostbyname: resolve <b>name</b>, and set
 * *<b>addr</b> to the proper IP address, in host byte order.  Returns 0
 * on success, -1 on failure; 1 on transient failure.
 *
 * (This function exists because standard windows gethostbyname
 * doesn't treat raw IP addresses properly.)
 */

MOCK_IMPL(int,
tor_lookup_hostname,(const char *name, uint32_t *addr))
{
  tor_addr_t myaddr;
  int ret;

  if ((ret = tor_addr_lookup(name, AF_INET, &myaddr)))
    return ret;

  if (tor_addr_family(&myaddr) == AF_INET) {
    *addr = tor_addr_to_ipv4h(&myaddr);
    return ret;
  }

  return -1;
}

/** Hold the result of our call to <b>uname</b>. */
static char uname_result[256];
/** True iff uname_result is set. */
static int uname_result_is_set = 0;

/** Return a pointer to a description of our platform.
 */
MOCK_IMPL(const char *,
get_uname,(void))
{
#ifdef HAVE_UNAME
  struct utsname u;
#endif
  if (!uname_result_is_set) {
#ifdef HAVE_UNAME
    if (uname(&u) != -1) {
      /* (Linux says 0 is success, Solaris says 1 is success) */
      strlcpy(uname_result, u.sysname, sizeof(uname_result));
    } else
#endif /* defined(HAVE_UNAME) */
      {
#ifdef _WIN32
        OSVERSIONINFOEX info;
        int i;
        int is_client = 0;
        int is_server = 0;
        const char *plat = NULL;
        static struct {
          unsigned major; unsigned minor;
          const char *client_version; const char *server_version;
        } win_version_table[] = {
    /* This table must be sorted in descending order.
     * Sources:
     *   https://en.wikipedia.org/wiki/List_of_Microsoft_Windows_versions
     *   https://docs.microsoft.com/en-us/windows/desktop/api/winnt/
     *     ns-winnt-_osversioninfoexa#remarks
     */
    /* Windows Server 2019 is indistinguishable from Windows Server 2016
     * using GetVersionEx().
    { 10,  0, NULL,                        "Windows Server 2019" }, */
    { 10,  0, "Windows 10",                "Windows Server 2016" },
    {  6,  3, "Windows 8.1",               "Windows Server 2012 R2" },
    {  6,  2, "Windows 8",                 "Windows Server 2012" },
    {  6,  1, "Windows 7",                 "Windows Server 2008 R2" },
    {  6,  0, "Windows Vista",             "Windows Server 2008" },
    {  5,  2, "Windows XP Professional",   "Windows Server 2003" },
    /* Windows XP did not have a server version, but we need something here */
    {  5,  1, "Windows XP",                "Windows XP Server" },
    {  5,  0, "Windows 2000 Professional", "Windows 2000 Server" },
    /* Earlier versions are not supported by GetVersionEx(). */
    {  0,  0, NULL,                        NULL }
        };
        memset(&info, 0, sizeof(info));
        info.dwOSVersionInfoSize = sizeof(info);
        if (! GetVersionEx((LPOSVERSIONINFO)&info)) {
          strlcpy(uname_result, "Bizarre version of Windows where GetVersionEx"
                  " doesn't work.", sizeof(uname_result));
          uname_result_is_set = 1;
          return uname_result;
        }
#ifdef VER_NT_SERVER
        if (info.wProductType == VER_NT_SERVER ||
            info.wProductType == VER_NT_DOMAIN_CONTROLLER) {
          is_server = 1;
        } else {
          is_client = 1;
        }
#endif
        /* Search the version table for a matching version */
        for (i=0; win_version_table[i].major>0; ++i) {
          if (win_version_table[i].major == info.dwMajorVersion &&
              win_version_table[i].minor == info.dwMinorVersion) {
            if (is_server) {
              plat = win_version_table[i].server_version;
            } else {
              /* Use client versions for clients, and when we don't know if it
              * is a client or a server. */
              plat = win_version_table[i].client_version;
            }
            break;
          }
        }
        if (plat) {
          strlcpy(uname_result, plat, sizeof(uname_result));
        } else {
          if (info.dwMajorVersion > win_version_table[0].major ||
              (info.dwMajorVersion == win_version_table[0].major &&
               info.dwMinorVersion > win_version_table[0].minor))
            tor_snprintf(uname_result, sizeof(uname_result),
                         "Very recent version of Windows [major=%d,minor=%d]",
                         (int)info.dwMajorVersion,(int)info.dwMinorVersion);
          else
            tor_snprintf(uname_result, sizeof(uname_result),
                         "Unrecognized version of Windows [major=%d,minor=%d]",
                         (int)info.dwMajorVersion,(int)info.dwMinorVersion);
        }
<<<<<<< HEAD
#ifdef VER_NT_SERVER
      if (info.wProductType == VER_NT_SERVER ||
          info.wProductType == VER_NT_DOMAIN_CONTROLLER) {
        strlcat(uname_result, " [server]", sizeof(uname_result));
      }
#endif /* defined(VER_NT_SERVER) */
#else /* !(defined(_WIN32)) */
=======
        /* Now append extra information to the name.
         *
         * Microsoft's API documentation says that on Windows 8.1 and later,
         * GetVersionEx returns Windows 8 (6.2) for applications without an
         * app compatibility manifest (including tor's default build).
         *
         * But in our testing, we have seen the actual Windows version on
         * Windows Server 2012 R2, even without a manifest. */
        if (info.dwMajorVersion > 6 ||
            (info.dwMajorVersion == 6 && info.dwMinorVersion >= 2)) {
          /* When GetVersionEx() returns Windows 8, the actual OS may be any
           * later version. */
          strlcat(uname_result, " [or later]", sizeof(uname_result));
        }
        /* When we don't know if the OS is a client or server version, we use
         * the client version, and this qualifier. */
        if (!is_server && !is_client) {
          strlcat(uname_result, " [client or server]", sizeof(uname_result));
        }
#else
>>>>>>> 2fbc58cf
        /* LCOV_EXCL_START -- can't provoke uname failure */
        strlcpy(uname_result, "Unknown platform", sizeof(uname_result));
        /* LCOV_EXCL_STOP */
#endif /* defined(_WIN32) */
      }
    uname_result_is_set = 1;
  }
  return uname_result;
}

/*
 *   Process control
 */

/** Implementation logic for compute_num_cpus(). */
static int
compute_num_cpus_impl(void)
{
#ifdef _WIN32
  SYSTEM_INFO info;
  memset(&info, 0, sizeof(info));
  GetSystemInfo(&info);
  if (info.dwNumberOfProcessors >= 1 && info.dwNumberOfProcessors < INT_MAX)
    return (int)info.dwNumberOfProcessors;
  else
    return -1;
#elif defined(HAVE_SYSCONF)
#ifdef _SC_NPROCESSORS_CONF
  long cpus_conf = sysconf(_SC_NPROCESSORS_CONF);
#else
  long cpus_conf = -1;
#endif
#ifdef _SC_NPROCESSORS_ONLN
  long cpus_onln = sysconf(_SC_NPROCESSORS_ONLN);
#else
  long cpus_onln = -1;
#endif
  long cpus = -1;

  if (cpus_conf > 0 && cpus_onln < 0) {
    cpus = cpus_conf;
  } else if (cpus_onln > 0 && cpus_conf < 0) {
    cpus = cpus_onln;
  } else if (cpus_onln > 0 && cpus_conf > 0) {
    if (cpus_onln < cpus_conf) {
      log_notice(LD_GENERAL, "I think we have %ld CPUS, but only %ld of them "
                 "are available. Telling Tor to only use %ld. You can over"
                 "ride this with the NumCPUs option",
                 cpus_conf, cpus_onln, cpus_onln);
    }
    cpus = cpus_onln;
  }

  if (cpus >= 1 && cpus < INT_MAX)
    return (int)cpus;
  else
    return -1;
#else
  return -1;
#endif /* defined(_WIN32) || ... */
}

#define MAX_DETECTABLE_CPUS 16

/** Return how many CPUs we are running with.  We assume that nobody is
 * using hot-swappable CPUs, so we don't recompute this after the first
 * time.  Return -1 if we don't know how to tell the number of CPUs on this
 * system.
 */
int
compute_num_cpus(void)
{
  static int num_cpus = -2;
  if (num_cpus == -2) {
    num_cpus = compute_num_cpus_impl();
    tor_assert(num_cpus != -2);
    if (num_cpus > MAX_DETECTABLE_CPUS) {
      /* LCOV_EXCL_START */
      log_notice(LD_GENERAL, "Wow!  I detected that you have %d CPUs. I "
                 "will not autodetect any more than %d, though.  If you "
                 "want to configure more, set NumCPUs in your torrc",
                 num_cpus, MAX_DETECTABLE_CPUS);
      num_cpus = MAX_DETECTABLE_CPUS;
      /* LCOV_EXCL_STOP */
    }
  }
  return num_cpus;
}

#if !defined(_WIN32)
/** Defined iff we need to add locks when defining fake versions of reentrant
 * versions of time-related functions. */
#define TIME_FNS_NEED_LOCKS
#endif

/** Helper: Deal with confused or out-of-bounds values from localtime_r and
 * friends.  (On some platforms, they can give out-of-bounds values or can
 * return NULL.)  If <b>islocal</b>, this is a localtime result; otherwise
 * it's from gmtime.  The function returns <b>r</b>, when given <b>timep</b>
 * as its input. If we need to store new results, store them in
 * <b>resultbuf</b>. */
static struct tm *
correct_tm(int islocal, const time_t *timep, struct tm *resultbuf,
           struct tm *r)
{
  const char *outcome;

  if (PREDICT_LIKELY(r)) {
    /* We can't strftime dates after 9999 CE, and we want to avoid dates
     * before 1 CE (avoiding the year 0 issue and negative years). */
    if (r->tm_year > 8099) {
      r->tm_year = 8099;
      r->tm_mon = 11;
      r->tm_mday = 31;
      r->tm_yday = 364;
      r->tm_wday = 6;
      r->tm_hour = 23;
      r->tm_min = 59;
      r->tm_sec = 59;
    } else if (r->tm_year < (1-1900)) {
      r->tm_year = (1-1900);
      r->tm_mon = 0;
      r->tm_mday = 1;
      r->tm_yday = 0;
      r->tm_wday = 0;
      r->tm_hour = 0;
      r->tm_min = 0;
      r->tm_sec = 0;
    }
    return r;
  }

  /* If we get here, gmtime or localtime returned NULL. It might have done
   * this because of overrun or underrun, or it might have done it because of
   * some other weird issue. */
  if (timep) {
    if (*timep < 0) {
      r = resultbuf;
      r->tm_year = 70; /* 1970 CE */
      r->tm_mon = 0;
      r->tm_mday = 1;
      r->tm_yday = 0;
      r->tm_wday = 0;
      r->tm_hour = 0;
      r->tm_min = 0 ;
      r->tm_sec = 0;
      outcome = "Rounding up to 1970";
      goto done;
    } else if (*timep >= INT32_MAX) {
      /* Rounding down to INT32_MAX isn't so great, but keep in mind that we
       * only do it if gmtime/localtime tells us NULL. */
      r = resultbuf;
      r->tm_year = 137; /* 2037 CE */
      r->tm_mon = 11;
      r->tm_mday = 31;
      r->tm_yday = 364;
      r->tm_wday = 6;
      r->tm_hour = 23;
      r->tm_min = 59;
      r->tm_sec = 59;
      outcome = "Rounding down to 2037";
      goto done;
    }
  }

  /* If we get here, then gmtime/localtime failed without getting an extreme
   * value for *timep */
  /* LCOV_EXCL_START */
  tor_fragile_assert();
  r = resultbuf;
  memset(resultbuf, 0, sizeof(struct tm));
  outcome="can't recover";
  /* LCOV_EXCL_STOP */
 done:
  log_warn(LD_BUG, "%s("I64_FORMAT") failed with error %s: %s",
           islocal?"localtime":"gmtime",
           timep?I64_PRINTF_ARG(*timep):0,
           strerror(errno),
           outcome);
  return r;
}

/** @{ */
/** As localtime_r, but defined for platforms that don't have it:
 *
 * Convert *<b>timep</b> to a struct tm in local time, and store the value in
 * *<b>result</b>.  Return the result on success, or NULL on failure.
 */
#ifdef HAVE_LOCALTIME_R
struct tm *
tor_localtime_r(const time_t *timep, struct tm *result)
{
  struct tm *r;
  r = localtime_r(timep, result);
  return correct_tm(1, timep, result, r);
}
#elif defined(TIME_FNS_NEED_LOCKS)
struct tm *
tor_localtime_r(const time_t *timep, struct tm *result)
{
  struct tm *r;
  static tor_mutex_t *m=NULL;
  if (!m) { m=tor_mutex_new(); }
  tor_assert(result);
  tor_mutex_acquire(m);
  r = localtime(timep);
  if (r)
    memcpy(result, r, sizeof(struct tm));
  tor_mutex_release(m);
  return correct_tm(1, timep, result, r);
}
#else
struct tm *
tor_localtime_r(const time_t *timep, struct tm *result)
{
  struct tm *r;
  tor_assert(result);
  r = localtime(timep);
  if (r)
    memcpy(result, r, sizeof(struct tm));
  return correct_tm(1, timep, result, r);
}
#endif /* defined(HAVE_LOCALTIME_R) || ... */
/** @} */

/** @{ */
/** As gmtime_r, but defined for platforms that don't have it:
 *
 * Convert *<b>timep</b> to a struct tm in UTC, and store the value in
 * *<b>result</b>.  Return the result on success, or NULL on failure.
 */
#ifdef HAVE_GMTIME_R
struct tm *
tor_gmtime_r(const time_t *timep, struct tm *result)
{
  struct tm *r;
  r = gmtime_r(timep, result);
  return correct_tm(0, timep, result, r);
}
#elif defined(TIME_FNS_NEED_LOCKS)
struct tm *
tor_gmtime_r(const time_t *timep, struct tm *result)
{
  struct tm *r;
  static tor_mutex_t *m=NULL;
  if (!m) { m=tor_mutex_new(); }
  tor_assert(result);
  tor_mutex_acquire(m);
  r = gmtime(timep);
  if (r)
    memcpy(result, r, sizeof(struct tm));
  tor_mutex_release(m);
  return correct_tm(0, timep, result, r);
}
#else
struct tm *
tor_gmtime_r(const time_t *timep, struct tm *result)
{
  struct tm *r;
  tor_assert(result);
  r = gmtime(timep);
  if (r)
    memcpy(result, r, sizeof(struct tm));
  return correct_tm(0, timep, result, r);
}
#endif /* defined(HAVE_GMTIME_R) || ... */

#if defined(HAVE_MLOCKALL) && HAVE_DECL_MLOCKALL && defined(RLIMIT_MEMLOCK)
#define HAVE_UNIX_MLOCKALL
#endif

#ifdef HAVE_UNIX_MLOCKALL
/** Attempt to raise the current and max rlimit to infinity for our process.
 * This only needs to be done once and can probably only be done when we have
 * not already dropped privileges.
 */
static int
tor_set_max_memlock(void)
{
  /* Future consideration for Windows is probably SetProcessWorkingSetSize
   * This is similar to setting the memory rlimit of RLIMIT_MEMLOCK
   * http://msdn.microsoft.com/en-us/library/ms686234(VS.85).aspx
   */

  struct rlimit limit;

  /* RLIM_INFINITY is -1 on some platforms. */
  limit.rlim_cur = RLIM_INFINITY;
  limit.rlim_max = RLIM_INFINITY;

  if (setrlimit(RLIMIT_MEMLOCK, &limit) == -1) {
    if (errno == EPERM) {
      log_warn(LD_GENERAL, "You appear to lack permissions to change memory "
                           "limits. Are you root?");
    }
    log_warn(LD_GENERAL, "Unable to raise RLIMIT_MEMLOCK: %s",
             strerror(errno));
    return -1;
  }

  return 0;
}
#endif /* defined(HAVE_UNIX_MLOCKALL) */

/** Attempt to lock all current and all future memory pages.
 * This should only be called once and while we're privileged.
 * Like mlockall() we return 0 when we're successful and -1 when we're not.
 * Unlike mlockall() we return 1 if we've already attempted to lock memory.
 */
int
tor_mlockall(void)
{
  static int memory_lock_attempted = 0;

  if (memory_lock_attempted) {
    return 1;
  }

  memory_lock_attempted = 1;

  /*
   * Future consideration for Windows may be VirtualLock
   * VirtualLock appears to implement mlock() but not mlockall()
   *
   * http://msdn.microsoft.com/en-us/library/aa366895(VS.85).aspx
   */

#ifdef HAVE_UNIX_MLOCKALL
  if (tor_set_max_memlock() == 0) {
    log_debug(LD_GENERAL, "RLIMIT_MEMLOCK is now set to RLIM_INFINITY.");
  }

  if (mlockall(MCL_CURRENT|MCL_FUTURE) == 0) {
    log_info(LD_GENERAL, "Insecure OS paging is effectively disabled.");
    return 0;
  } else {
    if (errno == ENOSYS) {
      /* Apple - it's 2009! I'm looking at you. Grrr. */
      log_notice(LD_GENERAL, "It appears that mlockall() is not available on "
                             "your platform.");
    } else if (errno == EPERM) {
      log_notice(LD_GENERAL, "It appears that you lack the permissions to "
                             "lock memory. Are you root?");
    }
    log_notice(LD_GENERAL, "Unable to lock all current and future memory "
                           "pages: %s", strerror(errno));
    return -1;
  }
#else /* !(defined(HAVE_UNIX_MLOCKALL)) */
  log_warn(LD_GENERAL, "Unable to lock memory pages. mlockall() unsupported?");
  return -1;
#endif /* defined(HAVE_UNIX_MLOCKALL) */
}

/**
 * On Windows, WSAEWOULDBLOCK is not always correct: when you see it,
 * you need to ask the socket for its actual errno.  Also, you need to
 * get your errors from WSAGetLastError, not errno.  (If you supply a
 * socket of -1, we check WSAGetLastError, but don't correct
 * WSAEWOULDBLOCKs.)
 *
 * The upshot of all of this is that when a socket call fails, you
 * should call tor_socket_errno <em>at most once</em> on the failing
 * socket to get the error.
 */
#if defined(_WIN32)
int
tor_socket_errno(tor_socket_t sock)
{
  int optval, optvallen=sizeof(optval);
  int err = WSAGetLastError();
  if (err == WSAEWOULDBLOCK && SOCKET_OK(sock)) {
    if (getsockopt(sock, SOL_SOCKET, SO_ERROR, (void*)&optval, &optvallen))
      return err;
    if (optval)
      return optval;
  }
  return err;
}
#endif /* defined(_WIN32) */

#if defined(_WIN32)
#define E(code, s) { code, (s " [" #code " ]") }
struct { int code; const char *msg; } windows_socket_errors[] = {
  E(WSAEINTR, "Interrupted function call"),
  E(WSAEACCES, "Permission denied"),
  E(WSAEFAULT, "Bad address"),
  E(WSAEINVAL, "Invalid argument"),
  E(WSAEMFILE, "Too many open files"),
  E(WSAEWOULDBLOCK,  "Resource temporarily unavailable"),
  E(WSAEINPROGRESS, "Operation now in progress"),
  E(WSAEALREADY, "Operation already in progress"),
  E(WSAENOTSOCK, "Socket operation on nonsocket"),
  E(WSAEDESTADDRREQ, "Destination address required"),
  E(WSAEMSGSIZE, "Message too long"),
  E(WSAEPROTOTYPE, "Protocol wrong for socket"),
  E(WSAENOPROTOOPT, "Bad protocol option"),
  E(WSAEPROTONOSUPPORT, "Protocol not supported"),
  E(WSAESOCKTNOSUPPORT, "Socket type not supported"),
  /* What's the difference between NOTSUPP and NOSUPPORT? :) */
  E(WSAEOPNOTSUPP, "Operation not supported"),
  E(WSAEPFNOSUPPORT,  "Protocol family not supported"),
  E(WSAEAFNOSUPPORT, "Address family not supported by protocol family"),
  E(WSAEADDRINUSE, "Address already in use"),
  E(WSAEADDRNOTAVAIL, "Cannot assign requested address"),
  E(WSAENETDOWN, "Network is down"),
  E(WSAENETUNREACH, "Network is unreachable"),
  E(WSAENETRESET, "Network dropped connection on reset"),
  E(WSAECONNABORTED, "Software caused connection abort"),
  E(WSAECONNRESET, "Connection reset by peer"),
  E(WSAENOBUFS, "No buffer space available"),
  E(WSAEISCONN, "Socket is already connected"),
  E(WSAENOTCONN, "Socket is not connected"),
  E(WSAESHUTDOWN, "Cannot send after socket shutdown"),
  E(WSAETIMEDOUT, "Connection timed out"),
  E(WSAECONNREFUSED, "Connection refused"),
  E(WSAEHOSTDOWN, "Host is down"),
  E(WSAEHOSTUNREACH, "No route to host"),
  E(WSAEPROCLIM, "Too many processes"),
  /* Yes, some of these start with WSA, not WSAE. No, I don't know why. */
  E(WSASYSNOTREADY, "Network subsystem is unavailable"),
  E(WSAVERNOTSUPPORTED, "Winsock.dll out of range"),
  E(WSANOTINITIALISED, "Successful WSAStartup not yet performed"),
  E(WSAEDISCON, "Graceful shutdown now in progress"),
#ifdef WSATYPE_NOT_FOUND
  E(WSATYPE_NOT_FOUND, "Class type not found"),
#endif
  E(WSAHOST_NOT_FOUND, "Host not found"),
  E(WSATRY_AGAIN, "Nonauthoritative host not found"),
  E(WSANO_RECOVERY, "This is a nonrecoverable error"),
  E(WSANO_DATA, "Valid name, no data record of requested type)"),

  /* There are some more error codes whose numeric values are marked
   * <b>OS dependent</b>. They start with WSA_, apparently for the same
   * reason that practitioners of some craft traditions deliberately
   * introduce imperfections into their baskets and rugs "to allow the
   * evil spirits to escape."  If we catch them, then our binaries
   * might not report consistent results across versions of Windows.
   * Thus, I'm going to let them all fall through.
   */
  { -1, NULL },
};
/** There does not seem to be a strerror equivalent for Winsock errors.
 * Naturally, we have to roll our own.
 */
const char *
tor_socket_strerror(int e)
{
  int i;
  for (i=0; windows_socket_errors[i].code >= 0; ++i) {
    if (e == windows_socket_errors[i].code)
      return windows_socket_errors[i].msg;
  }
  return strerror(e);
}
#endif /* defined(_WIN32) */

/** Called before we make any calls to network-related functions.
 * (Some operating systems require their network libraries to be
 * initialized.) */
int
network_init(void)
{
#ifdef _WIN32
  /* This silly exercise is necessary before windows will allow
   * gethostbyname to work. */
  WSADATA WSAData;
  int r;
  r = WSAStartup(0x101,&WSAData);
  if (r) {
    log_warn(LD_NET,"Error initializing windows network layer: code was %d",r);
    return -1;
  }
  if (sizeof(SOCKET) != sizeof(tor_socket_t)) {
    log_warn(LD_BUG,"The tor_socket_t type does not match SOCKET in size; Tor "
             "might not work. (Sizes are %d and %d respectively.)",
             (int)sizeof(tor_socket_t), (int)sizeof(SOCKET));
  }
  /* WSAData.iMaxSockets might show the max sockets we're allowed to use.
   * We might use it to complain if we're trying to be a server but have
   * too few sockets available. */
#endif /* defined(_WIN32) */
  return 0;
}

#ifdef _WIN32
/** Return a newly allocated string describing the windows system error code
 * <b>err</b>.  Note that error codes are different from errno.  Error codes
 * come from GetLastError() when a winapi call fails.  errno is set only when
 * ANSI functions fail.  Whee. */
char *
format_win32_error(DWORD err)
{
  TCHAR *str = NULL;
  char *result;
  DWORD n;

  /* Somebody once decided that this interface was better than strerror(). */
  n = FormatMessage(FORMAT_MESSAGE_ALLOCATE_BUFFER |
                 FORMAT_MESSAGE_FROM_SYSTEM |
                 FORMAT_MESSAGE_IGNORE_INSERTS,
                 NULL, err,
                 MAKELANGID(LANG_ENGLISH, SUBLANG_DEFAULT),
                 (LPVOID)&str,
                 0, NULL);

  if (str && n) {
#ifdef UNICODE
    size_t len;
    if (n > 128*1024)
      len = (128 * 1024) * 2 + 1; /* This shouldn't be possible, but let's
                                   * make sure. */
    else
      len = n * 2 + 1;
    result = tor_malloc(len);
    wcstombs(result,str,len);
    result[len-1] = '\0';
#else /* !(defined(UNICODE)) */
    result = tor_strdup(str);
#endif /* defined(UNICODE) */
  } else {
    result = tor_strdup("<unformattable error>");
  }
  if (str) {
    LocalFree(str); /* LocalFree != free() */
  }
  return result;
}
#endif /* defined(_WIN32) */

#if defined(HW_PHYSMEM64)
/* This appears to be an OpenBSD thing */
#define INT64_HW_MEM HW_PHYSMEM64
#elif defined(HW_MEMSIZE)
/* OSX defines this one */
#define INT64_HW_MEM HW_MEMSIZE
#endif /* defined(HW_PHYSMEM64) || ... */

/**
 * Helper: try to detect the total system memory, and return it. On failure,
 * return 0.
 */
static uint64_t
get_total_system_memory_impl(void)
{
#if defined(__linux__)
  /* On linux, sysctl is deprecated. Because proc is so awesome that you
   * shouldn't _want_ to write portable code, I guess? */
  unsigned long long result=0;
  int fd = -1;
  char *s = NULL;
  const char *cp;
  size_t file_size=0;
  if (-1 == (fd = tor_open_cloexec("/proc/meminfo",O_RDONLY,0)))
    return 0;
  s = read_file_to_str_until_eof(fd, 65536, &file_size);
  if (!s)
    goto err;
  cp = strstr(s, "MemTotal:");
  if (!cp)
    goto err;
  /* Use the system sscanf so that space will match a wider number of space */
  if (sscanf(cp, "MemTotal: %llu kB\n", &result) != 1)
    goto err;

  close(fd);
  tor_free(s);
  return result * 1024;

  /* LCOV_EXCL_START Can't reach this unless proc is broken. */
 err:
  tor_free(s);
  close(fd);
  return 0;
  /* LCOV_EXCL_STOP */
#elif defined (_WIN32)
  /* Windows has MEMORYSTATUSEX; pretty straightforward. */
  MEMORYSTATUSEX ms;
  memset(&ms, 0, sizeof(ms));
  ms.dwLength = sizeof(ms);
  if (! GlobalMemoryStatusEx(&ms))
    return 0;

  return ms.ullTotalPhys;

#elif defined(HAVE_SYSCTL) && defined(INT64_HW_MEM)
  /* On many systems, HW_PYHSMEM is clipped to 32 bits; let's use a better
   * variant if we know about it. */
  uint64_t memsize = 0;
  size_t len = sizeof(memsize);
  int mib[2] = {CTL_HW, INT64_HW_MEM};
  if (sysctl(mib,2,&memsize,&len,NULL,0))
    return 0;

  return memsize;

#elif defined(HAVE_SYSCTL) && defined(HW_PHYSMEM)
  /* On some systems (like FreeBSD I hope) you can use a size_t with
   * HW_PHYSMEM. */
  size_t memsize=0;
  size_t len = sizeof(memsize);
  int mib[2] = {CTL_HW, HW_USERMEM};
  if (sysctl(mib,2,&memsize,&len,NULL,0))
    return 0;

  return memsize;

#else
  /* I have no clue. */
  return 0;
#endif /* defined(__linux__) || ... */
}

/**
 * Try to find out how much physical memory the system has. On success,
 * return 0 and set *<b>mem_out</b> to that value. On failure, return -1.
 */
MOCK_IMPL(int,
get_total_system_memory, (size_t *mem_out))
{
  static size_t mem_cached=0;
  uint64_t m = get_total_system_memory_impl();
  if (0 == m) {
    /* LCOV_EXCL_START -- can't make this happen without mocking. */
    /* We couldn't find our memory total */
    if (0 == mem_cached) {
      /* We have no cached value either */
      *mem_out = 0;
      return -1;
    }

    *mem_out = mem_cached;
    return 0;
    /* LCOV_EXCL_STOP */
  }

#if SIZE_MAX != UINT64_MAX
  if (m > SIZE_MAX) {
    /* I think this could happen if we're a 32-bit Tor running on a 64-bit
     * system: we could have more system memory than would fit in a
     * size_t. */
    m = SIZE_MAX;
  }
#endif /* SIZE_MAX != UINT64_MAX */

  *mem_out = mem_cached = (size_t) m;

  return 0;
}

/** Emit the password prompt <b>prompt</b>, then read up to <b>buflen</b>
 * bytes of passphrase into <b>output</b>. Return the number of bytes in
 * the passphrase, excluding terminating NUL.
 */
ssize_t
tor_getpass(const char *prompt, char *output, size_t buflen)
{
  tor_assert(buflen <= SSIZE_MAX);
  tor_assert(buflen >= 1);
#if defined(HAVE_READPASSPHRASE)
  char *pwd = readpassphrase(prompt, output, buflen, RPP_ECHO_OFF);
  if (pwd == NULL)
    return -1;
  return strlen(pwd);
#elif defined(_WIN32)
  int r = -1;
  while (*prompt) {
    _putch(*prompt++);
  }

  tor_assert(buflen <= INT_MAX);
  wchar_t *buf = tor_calloc(buflen, sizeof(wchar_t));

  wchar_t *ptr = buf, *lastch = buf + buflen - 1;
  while (ptr < lastch) {
    wint_t ch = _getwch();
    switch (ch) {
      case '\r':
      case '\n':
      case WEOF:
        goto done_reading;
      case 3:
        goto done; /* Can't actually read ctrl-c this way. */
      case '\b':
        if (ptr > buf)
          --ptr;
        continue;
      case 0:
      case 0xe0:
        ch = _getwch(); /* Ignore; this is a function or arrow key */
        break;
      default:
        *ptr++ = ch;
        break;
    }
  }
 done_reading:
  ;

#ifndef WC_ERR_INVALID_CHARS
#define WC_ERR_INVALID_CHARS 0x80
#endif

  /* Now convert it to UTF-8 */
  r = WideCharToMultiByte(CP_UTF8,
                          WC_NO_BEST_FIT_CHARS|WC_ERR_INVALID_CHARS,
                          buf, (int)(ptr-buf),
                          output, (int)(buflen-1),
                          NULL, NULL);
  if (r <= 0) {
    r = -1;
    goto done;
  }

  tor_assert(r < (int)buflen);

  output[r] = 0;

 done:
  SecureZeroMemory(buf, sizeof(wchar_t)*buflen);
  tor_free(buf);
  return r;
#else
#error "No implementation for tor_getpass found!"
#endif /* defined(HAVE_READPASSPHRASE) || ... */
}

/** Return the amount of free disk space we have permission to use, in
 * bytes. Return -1 if the amount of free space can't be determined. */
int64_t
tor_get_avail_disk_space(const char *path)
{
#ifdef HAVE_STATVFS
  struct statvfs st;
  int r;
  memset(&st, 0, sizeof(st));

  r = statvfs(path, &st);
  if (r < 0)
    return -1;

  int64_t result = st.f_bavail;
  if (st.f_frsize) {
    result *= st.f_frsize;
  } else if (st.f_bsize) {
    result *= st.f_bsize;
  } else {
    return -1;
  }

  return result;
#elif defined(_WIN32)
  ULARGE_INTEGER freeBytesAvail;
  BOOL ok;

  ok = GetDiskFreeSpaceEx(path, &freeBytesAvail, NULL, NULL);
  if (!ok) {
    return -1;
  }
  return (int64_t)freeBytesAvail.QuadPart;
#else
  (void)path;
  errno = ENOSYS;
  return -1;
#endif /* defined(HAVE_STATVFS) || ... */
}
<|MERGE_RESOLUTION|>--- conflicted
+++ resolved
@@ -2775,15 +2775,6 @@
                          "Unrecognized version of Windows [major=%d,minor=%d]",
                          (int)info.dwMajorVersion,(int)info.dwMinorVersion);
         }
-<<<<<<< HEAD
-#ifdef VER_NT_SERVER
-      if (info.wProductType == VER_NT_SERVER ||
-          info.wProductType == VER_NT_DOMAIN_CONTROLLER) {
-        strlcat(uname_result, " [server]", sizeof(uname_result));
-      }
-#endif /* defined(VER_NT_SERVER) */
-#else /* !(defined(_WIN32)) */
-=======
         /* Now append extra information to the name.
          *
          * Microsoft's API documentation says that on Windows 8.1 and later,
@@ -2803,8 +2794,7 @@
         if (!is_server && !is_client) {
           strlcat(uname_result, " [client or server]", sizeof(uname_result));
         }
-#else
->>>>>>> 2fbc58cf
+#else /* !(defined(_WIN32)) */
         /* LCOV_EXCL_START -- can't provoke uname failure */
         strlcpy(uname_result, "Unknown platform", sizeof(uname_result));
         /* LCOV_EXCL_STOP */
