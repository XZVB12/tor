/* Copyright (c) 2001 Matej Pfajfar.
 * Copyright (c) 2001-2004, Roger Dingledine.
 * Copyright (c) 2004-2006, Roger Dingledine, Nick Mathewson.
 * Copyright (c) 2007-2016, The Tor Project, Inc. */
/* See LICENSE for licensing information */

/**
 * \file or.h
 * \brief Master header file for Tor-specific functionality.
 **/

#ifndef TOR_OR_H
#define TOR_OR_H

#include "orconfig.h"

#ifdef HAVE_UNISTD_H
#include <unistd.h>
#endif
#ifdef HAVE_SIGNAL_H
#include <signal.h>
#endif
#ifdef HAVE_NETDB_H
#include <netdb.h>
#endif
#ifdef HAVE_SYS_PARAM_H
#include <sys/param.h> /* FreeBSD needs this to know what version it is */
#endif
#include "torint.h"
#ifdef HAVE_SYS_FCNTL_H
#include <sys/fcntl.h>
#endif
#ifdef HAVE_FCNTL_H
#include <fcntl.h>
#endif
#ifdef HAVE_SYS_IOCTL_H
#include <sys/ioctl.h>
#endif
#ifdef HAVE_SYS_UN_H
#include <sys/un.h>
#endif
#ifdef HAVE_SYS_STAT_H
#include <sys/stat.h>
#endif
#ifdef HAVE_NETINET_IN_H
#include <netinet/in.h>
#endif
#ifdef HAVE_ARPA_INET_H
#include <arpa/inet.h>
#endif
#ifdef HAVE_ERRNO_H
#include <errno.h>
#endif
#ifdef HAVE_ASSERT_H
#include <assert.h>
#endif
#ifdef HAVE_TIME_H
#include <time.h>
#endif

#ifdef _WIN32
#include <winsock2.h>
#include <io.h>
#include <process.h>
#include <direct.h>
#include <windows.h>
#endif

#ifdef USE_BUFFEREVENTS
#include <event2/bufferevent.h>
#include <event2/buffer.h>
#include <event2/util.h>
#endif

#include "crypto.h"
#include "crypto_format.h"
#include "tortls.h"
#include "torlog.h"
#include "container.h"
#include "torgzip.h"
#include "address.h"
#include "compat_libevent.h"
#include "ht.h"
#include "replaycache.h"
#include "crypto_curve25519.h"
#include "crypto_ed25519.h"
#include "tor_queue.h"
#include "util_format.h"

/* These signals are defined to help handle_control_signal work.
 */
#ifndef SIGHUP
#define SIGHUP 1
#endif
#ifndef SIGINT
#define SIGINT 2
#endif
#ifndef SIGUSR1
#define SIGUSR1 10
#endif
#ifndef SIGUSR2
#define SIGUSR2 12
#endif
#ifndef SIGTERM
#define SIGTERM 15
#endif
/* Controller signals start at a high number so we don't
 * conflict with system-defined signals. */
#define SIGNEWNYM 129
#define SIGCLEARDNSCACHE 130
#define SIGHEARTBEAT 131

#if (SIZEOF_CELL_T != 0)
/* On Irix, stdlib.h defines a cell_t type, so we need to make sure
 * that our stuff always calls cell_t something different. */
#define cell_t tor_cell_t
#endif

#ifdef ENABLE_TOR2WEB_MODE
#define NON_ANONYMOUS_MODE_ENABLED 1
#endif

/** Length of longest allowable configured nickname. */
#define MAX_NICKNAME_LEN 19
/** Length of a router identity encoded as a hexadecimal digest, plus
 * possible dollar sign. */
#define MAX_HEX_NICKNAME_LEN (HEX_DIGEST_LEN+1)
/** Maximum length of verbose router identifier: dollar sign, hex ID digest,
 * equal sign or tilde, nickname. */
#define MAX_VERBOSE_NICKNAME_LEN (1+HEX_DIGEST_LEN+1+MAX_NICKNAME_LEN)

/** Maximum size, in bytes, for resized buffers. */
#define MAX_BUF_SIZE ((1<<24)-1) /* 16MB-1 */
/** Maximum size, in bytes, for any directory object that we've downloaded. */
#define MAX_DIR_DL_SIZE MAX_BUF_SIZE

/** For HTTP parsing: Maximum number of bytes we'll accept in the headers
 * of an HTTP request or response. */
#define MAX_HEADERS_SIZE 50000
/** Maximum size, in bytes, for any directory object that we're accepting
 * as an upload. */
#define MAX_DIR_UL_SIZE MAX_BUF_SIZE

/** Maximum size, in bytes, of a single router descriptor uploaded to us
 * as a directory authority. Caches and clients fetch whatever descriptors
 * the authorities tell them to fetch, and don't care about size. */
#define MAX_DESCRIPTOR_UPLOAD_SIZE 20000

/** Maximum size of a single extrainfo document, as above. */
#define MAX_EXTRAINFO_UPLOAD_SIZE 50000

/** How long do we keep DNS cache entries before purging them (regardless of
 * their TTL)? */
#define MAX_DNS_ENTRY_AGE (30*60)
/** How long do we cache/tell clients to cache DNS records when no TTL is
 * known? */
#define DEFAULT_DNS_TTL (30*60)
/** How long can a TTL be before we stop believing it? */
#define MAX_DNS_TTL (3*60*60)
/** How small can a TTL be before we stop believing it?  Provides rudimentary
 * pinning. */
#define MIN_DNS_TTL 60

/** How often do we rotate onion keys? */
#define MIN_ONION_KEY_LIFETIME (7*24*60*60)
/** How often do we rotate TLS contexts? */
#define MAX_SSL_KEY_LIFETIME_INTERNAL (2*60*60)

/** How old do we allow a router to get before removing it
 * from the router list? In seconds. */
#define ROUTER_MAX_AGE (60*60*48)
/** How old can a router get before we (as a server) will no longer
 * consider it live? In seconds. */
#define ROUTER_MAX_AGE_TO_PUBLISH (60*60*24)
/** How old do we let a saved descriptor get before force-removing it? */
#define OLD_ROUTER_DESC_MAX_AGE (60*60*24*5)

/** Possible rules for generating circuit IDs on an OR connection. */
typedef enum {
  CIRC_ID_TYPE_LOWER=0, /**< Pick from 0..1<<15-1. */
  CIRC_ID_TYPE_HIGHER=1, /**< Pick from 1<<15..1<<16-1. */
  /** The other side of a connection is an OP: never create circuits to it,
   * and let it use any circuit ID it wants. */
  CIRC_ID_TYPE_NEITHER=2
} circ_id_type_t;
#define circ_id_type_bitfield_t ENUM_BF(circ_id_type_t)

#define CONN_TYPE_MIN_ 3
/** Type for sockets listening for OR connections. */
#define CONN_TYPE_OR_LISTENER 3
/** A bidirectional TLS connection transmitting a sequence of cells.
 * May be from an OR to an OR, or from an OP to an OR. */
#define CONN_TYPE_OR 4
/** A TCP connection from an onion router to a stream's destination. */
#define CONN_TYPE_EXIT 5
/** Type for sockets listening for SOCKS connections. */
#define CONN_TYPE_AP_LISTENER 6
/** A SOCKS proxy connection from the user application to the onion
 * proxy. */
#define CONN_TYPE_AP 7
/** Type for sockets listening for HTTP connections to the directory server. */
#define CONN_TYPE_DIR_LISTENER 8
/** Type for HTTP connections to the directory server. */
#define CONN_TYPE_DIR 9
/* Type 10 is unused. */
/** Type for listening for connections from user interface process. */
#define CONN_TYPE_CONTROL_LISTENER 11
/** Type for connections from user interface process. */
#define CONN_TYPE_CONTROL 12
/** Type for sockets listening for transparent connections redirected by pf or
 * netfilter. */
#define CONN_TYPE_AP_TRANS_LISTENER 13
/** Type for sockets listening for transparent connections redirected by
 * natd. */
#define CONN_TYPE_AP_NATD_LISTENER 14
/** Type for sockets listening for DNS requests. */
#define CONN_TYPE_AP_DNS_LISTENER 15

/** Type for connections from the Extended ORPort. */
#define CONN_TYPE_EXT_OR 16
/** Type for sockets listening for Extended ORPort connections. */
#define CONN_TYPE_EXT_OR_LISTENER 17

#define CONN_TYPE_MAX_ 17
/* !!!! If _CONN_TYPE_MAX is ever over 31, we must grow the type field in
 * connection_t. */

/* Proxy client types */
#define PROXY_NONE 0
#define PROXY_CONNECT 1
#define PROXY_SOCKS4 2
#define PROXY_SOCKS5 3
/* !!!! If there is ever a PROXY_* type over 3, we must grow the proxy_type
 * field in or_connection_t */

/* Pluggable transport proxy type. Don't use this in or_connection_t,
 * instead use the actual underlying proxy type (see above).  */
#define PROXY_PLUGGABLE 4

/* Proxy client handshake states */
/* We use a proxy but we haven't even connected to it yet. */
#define PROXY_INFANT 1
/* We use an HTTP proxy and we've sent the CONNECT command. */
#define PROXY_HTTPS_WANT_CONNECT_OK 2
/* We use a SOCKS4 proxy and we've sent the CONNECT command. */
#define PROXY_SOCKS4_WANT_CONNECT_OK 3
/* We use a SOCKS5 proxy and we try to negotiate without
   any authentication . */
#define PROXY_SOCKS5_WANT_AUTH_METHOD_NONE 4
/* We use a SOCKS5 proxy and we try to negotiate with
   Username/Password authentication . */
#define PROXY_SOCKS5_WANT_AUTH_METHOD_RFC1929 5
/* We use a SOCKS5 proxy and we just sent our credentials. */
#define PROXY_SOCKS5_WANT_AUTH_RFC1929_OK 6
/* We use a SOCKS5 proxy and we just sent our CONNECT command. */
#define PROXY_SOCKS5_WANT_CONNECT_OK 7
/* We use a proxy and we CONNECTed successfully!. */
#define PROXY_CONNECTED 8

/** True iff <b>x</b> is an edge connection. */
#define CONN_IS_EDGE(x) \
  ((x)->type == CONN_TYPE_EXIT || (x)->type == CONN_TYPE_AP)

/** State for any listener connection. */
#define LISTENER_STATE_READY 0

#define OR_CONN_STATE_MIN_ 1
/** State for a connection to an OR: waiting for connect() to finish. */
#define OR_CONN_STATE_CONNECTING 1
/** State for a connection to an OR: waiting for proxy handshake to complete */
#define OR_CONN_STATE_PROXY_HANDSHAKING 2
/** State for an OR connection client: SSL is handshaking, not done
 * yet. */
#define OR_CONN_STATE_TLS_HANDSHAKING 3
/** State for a connection to an OR: We're doing a second SSL handshake for
 * renegotiation purposes. (V2 handshake only.) */
#define OR_CONN_STATE_TLS_CLIENT_RENEGOTIATING 4
/** State for a connection at an OR: We're waiting for the client to
 * renegotiate (to indicate a v2 handshake) or send a versions cell (to
 * indicate a v3 handshake) */
#define OR_CONN_STATE_TLS_SERVER_RENEGOTIATING 5
/** State for an OR connection: We're done with our SSL handshake, we've done
 * renegotiation, but we haven't yet negotiated link protocol versions and
 * sent a netinfo cell. */
#define OR_CONN_STATE_OR_HANDSHAKING_V2 6
/** State for an OR connection: We're done with our SSL handshake, but we
 * haven't yet negotiated link protocol versions, done a V3 handshake, and
 * sent a netinfo cell. */
#define OR_CONN_STATE_OR_HANDSHAKING_V3 7
/** State for an OR connection: Ready to send/receive cells. */
#define OR_CONN_STATE_OPEN 8
#define OR_CONN_STATE_MAX_ 8

/** States of the Extended ORPort protocol. Be careful before changing
 *  the numbers: they matter. */
#define EXT_OR_CONN_STATE_MIN_ 1
/** Extended ORPort authentication is waiting for the authentication
 *  type selected by the client. */
#define EXT_OR_CONN_STATE_AUTH_WAIT_AUTH_TYPE 1
/** Extended ORPort authentication is waiting for the client nonce. */
#define EXT_OR_CONN_STATE_AUTH_WAIT_CLIENT_NONCE 2
/** Extended ORPort authentication is waiting for the client hash. */
#define EXT_OR_CONN_STATE_AUTH_WAIT_CLIENT_HASH 3
#define EXT_OR_CONN_STATE_AUTH_MAX 3
/** Authentication finished and the Extended ORPort is now accepting
 *  traffic. */
#define EXT_OR_CONN_STATE_OPEN 4
/** Extended ORPort is flushing its last messages and preparing to
 *  start accepting OR connections. */
#define EXT_OR_CONN_STATE_FLUSHING 5
#define EXT_OR_CONN_STATE_MAX_ 5

#define EXIT_CONN_STATE_MIN_ 1
/** State for an exit connection: waiting for response from DNS farm. */
#define EXIT_CONN_STATE_RESOLVING 1
/** State for an exit connection: waiting for connect() to finish. */
#define EXIT_CONN_STATE_CONNECTING 2
/** State for an exit connection: open and ready to transmit data. */
#define EXIT_CONN_STATE_OPEN 3
/** State for an exit connection: waiting to be removed. */
#define EXIT_CONN_STATE_RESOLVEFAILED 4
#define EXIT_CONN_STATE_MAX_ 4

/* The AP state values must be disjoint from the EXIT state values. */
#define AP_CONN_STATE_MIN_ 5
/** State for a SOCKS connection: waiting for SOCKS request. */
#define AP_CONN_STATE_SOCKS_WAIT 5
/** State for a SOCKS connection: got a y.onion URL; waiting to receive
 * rendezvous descriptor. */
#define AP_CONN_STATE_RENDDESC_WAIT 6
/** The controller will attach this connection to a circuit; it isn't our
 * job to do so. */
#define AP_CONN_STATE_CONTROLLER_WAIT 7
/** State for a SOCKS connection: waiting for a completed circuit. */
#define AP_CONN_STATE_CIRCUIT_WAIT 8
/** State for a SOCKS connection: sent BEGIN, waiting for CONNECTED. */
#define AP_CONN_STATE_CONNECT_WAIT 9
/** State for a SOCKS connection: sent RESOLVE, waiting for RESOLVED. */
#define AP_CONN_STATE_RESOLVE_WAIT 10
/** State for a SOCKS connection: ready to send and receive. */
#define AP_CONN_STATE_OPEN 11
/** State for a transparent natd connection: waiting for original
 * destination. */
#define AP_CONN_STATE_NATD_WAIT 12
#define AP_CONN_STATE_MAX_ 12

/** True iff the AP_CONN_STATE_* value <b>s</b> means that the corresponding
 * edge connection is not attached to any circuit. */
#define AP_CONN_STATE_IS_UNATTACHED(s) \
  ((s) <= AP_CONN_STATE_CIRCUIT_WAIT || (s) == AP_CONN_STATE_NATD_WAIT)

#define DIR_CONN_STATE_MIN_ 1
/** State for connection to directory server: waiting for connect(). */
#define DIR_CONN_STATE_CONNECTING 1
/** State for connection to directory server: sending HTTP request. */
#define DIR_CONN_STATE_CLIENT_SENDING 2
/** State for connection to directory server: reading HTTP response. */
#define DIR_CONN_STATE_CLIENT_READING 3
/** State for connection to directory server: happy and finished. */
#define DIR_CONN_STATE_CLIENT_FINISHED 4
/** State for connection at directory server: waiting for HTTP request. */
#define DIR_CONN_STATE_SERVER_COMMAND_WAIT 5
/** State for connection at directory server: sending HTTP response. */
#define DIR_CONN_STATE_SERVER_WRITING 6
#define DIR_CONN_STATE_MAX_ 6

/** True iff the purpose of <b>conn</b> means that it's a server-side
 * directory connection. */
#define DIR_CONN_IS_SERVER(conn) ((conn)->purpose == DIR_PURPOSE_SERVER)

#define CONTROL_CONN_STATE_MIN_ 1
/** State for a control connection: Authenticated and accepting v1 commands. */
#define CONTROL_CONN_STATE_OPEN 1
/** State for a control connection: Waiting for authentication; speaking
 * protocol v1. */
#define CONTROL_CONN_STATE_NEEDAUTH 2
#define CONTROL_CONN_STATE_MAX_ 2

#define DIR_PURPOSE_MIN_ 4
/** A connection to a directory server: set after a v2 rendezvous
 * descriptor is downloaded. */
#define DIR_PURPOSE_HAS_FETCHED_RENDDESC_V2 4
/** A connection to a directory server: download one or more server
 * descriptors. */
#define DIR_PURPOSE_FETCH_SERVERDESC 6
/** A connection to a directory server: download one or more extra-info
 * documents. */
#define DIR_PURPOSE_FETCH_EXTRAINFO 7
/** A connection to a directory server: upload a server descriptor. */
#define DIR_PURPOSE_UPLOAD_DIR 8
/** A connection to a directory server: upload a v3 networkstatus vote. */
#define DIR_PURPOSE_UPLOAD_VOTE 10
/** A connection to a directory server: upload a v3 consensus signature */
#define DIR_PURPOSE_UPLOAD_SIGNATURES 11
/** A connection to a directory server: download one or more v3 networkstatus
 * votes. */
#define DIR_PURPOSE_FETCH_STATUS_VOTE 12
/** A connection to a directory server: download a v3 detached signatures
 * object for a consensus. */
#define DIR_PURPOSE_FETCH_DETACHED_SIGNATURES 13
/** A connection to a directory server: download a v3 networkstatus
 * consensus. */
#define DIR_PURPOSE_FETCH_CONSENSUS 14
/** A connection to a directory server: download one or more directory
 * authority certificates. */
#define DIR_PURPOSE_FETCH_CERTIFICATE 15

/** Purpose for connection at a directory server. */
#define DIR_PURPOSE_SERVER 16
/** A connection to a hidden service directory server: upload a v2 rendezvous
 * descriptor. */
#define DIR_PURPOSE_UPLOAD_RENDDESC_V2 17
/** A connection to a hidden service directory server: download a v2 rendezvous
 * descriptor. */
#define DIR_PURPOSE_FETCH_RENDDESC_V2 18
/** A connection to a directory server: download a microdescriptor. */
#define DIR_PURPOSE_FETCH_MICRODESC 19
#define DIR_PURPOSE_MAX_ 19

/** True iff <b>p</b> is a purpose corresponding to uploading data to a
 * directory server. */
#define DIR_PURPOSE_IS_UPLOAD(p)                \
  ((p)==DIR_PURPOSE_UPLOAD_DIR ||               \
   (p)==DIR_PURPOSE_UPLOAD_VOTE ||              \
   (p)==DIR_PURPOSE_UPLOAD_SIGNATURES)

#define EXIT_PURPOSE_MIN_ 1
/** This exit stream wants to do an ordinary connect. */
#define EXIT_PURPOSE_CONNECT 1
/** This exit stream wants to do a resolve (either normal or reverse). */
#define EXIT_PURPOSE_RESOLVE 2
#define EXIT_PURPOSE_MAX_ 2

/* !!!! If any connection purpose is ever over 31, we must grow the type
 * field in connection_t. */

/** Circuit state: I'm the origin, still haven't done all my handshakes. */
#define CIRCUIT_STATE_BUILDING 0
/** Circuit state: Waiting to process the onionskin. */
#define CIRCUIT_STATE_ONIONSKIN_PENDING 1
/** Circuit state: I'd like to deliver a create, but my n_chan is still
 * connecting. */
#define CIRCUIT_STATE_CHAN_WAIT 2
/** Circuit state: onionskin(s) processed, ready to send/receive cells. */
#define CIRCUIT_STATE_OPEN 3

#define CIRCUIT_PURPOSE_MIN_ 1

/* these circuits were initiated elsewhere */
#define CIRCUIT_PURPOSE_OR_MIN_ 1
/** OR-side circuit purpose: normal circuit, at OR. */
#define CIRCUIT_PURPOSE_OR 1
/** OR-side circuit purpose: At OR, from the service, waiting for intro from
 * clients. */
#define CIRCUIT_PURPOSE_INTRO_POINT 2
/** OR-side circuit purpose: At OR, from the client, waiting for the service.
 */
#define CIRCUIT_PURPOSE_REND_POINT_WAITING 3
/** OR-side circuit purpose: At OR, both circuits have this purpose. */
#define CIRCUIT_PURPOSE_REND_ESTABLISHED 4
#define CIRCUIT_PURPOSE_OR_MAX_ 4

/* these circuits originate at this node */

/* here's how circ client-side purposes work:
 *   normal circuits are C_GENERAL.
 *   circuits that are c_introducing are either on their way to
 *     becoming open, or they are open and waiting for a
 *     suitable rendcirc before they send the intro.
 *   circuits that are c_introduce_ack_wait have sent the intro,
 *     but haven't gotten a response yet.
 *   circuits that are c_establish_rend are either on their way
 *     to becoming open, or they are open and have sent the
 *     establish_rendezvous cell but haven't received an ack.
 *   circuits that are c_rend_ready are open and have received a
 *     rend ack, but haven't heard from the service yet. if they have a
 *     buildstate->pending_final_cpath then they're expecting a
 *     cell from the service, else they're not.
 *   circuits that are c_rend_ready_intro_acked are open, and
 *     some intro circ has sent its intro and received an ack.
 *   circuits that are c_rend_joined are open, have heard from
 *     the service, and are talking to it.
 */
/** Client-side circuit purpose: Normal circuit, with cpath. */
#define CIRCUIT_PURPOSE_C_GENERAL 5
/** Client-side circuit purpose: at the client, connecting to intro point. */
#define CIRCUIT_PURPOSE_C_INTRODUCING 6
/** Client-side circuit purpose: at the client, sent INTRODUCE1 to intro point,
 * waiting for ACK/NAK. */
#define CIRCUIT_PURPOSE_C_INTRODUCE_ACK_WAIT 7
/** Client-side circuit purpose: at the client, introduced and acked, closing.
 */
#define CIRCUIT_PURPOSE_C_INTRODUCE_ACKED 8
/** Client-side circuit purpose: at the client, waiting for ack. */
#define CIRCUIT_PURPOSE_C_ESTABLISH_REND 9
/** Client-side circuit purpose: at the client, waiting for the service. */
#define CIRCUIT_PURPOSE_C_REND_READY 10
/** Client-side circuit purpose: at the client, waiting for the service,
 * INTRODUCE has been acknowledged. */
#define CIRCUIT_PURPOSE_C_REND_READY_INTRO_ACKED 11
/** Client-side circuit purpose: at the client, rendezvous established. */
#define CIRCUIT_PURPOSE_C_REND_JOINED 12
/** This circuit is used for build time measurement only */
#define CIRCUIT_PURPOSE_C_MEASURE_TIMEOUT 13
#define CIRCUIT_PURPOSE_C_MAX_ 13
/** Hidden-service-side circuit purpose: at the service, waiting for
 * introductions. */
#define CIRCUIT_PURPOSE_S_ESTABLISH_INTRO 14
/** Hidden-service-side circuit purpose: at the service, successfully
 * established intro. */
#define CIRCUIT_PURPOSE_S_INTRO 15
/** Hidden-service-side circuit purpose: at the service, connecting to rend
 * point. */
#define CIRCUIT_PURPOSE_S_CONNECT_REND 16
/** Hidden-service-side circuit purpose: at the service, rendezvous
 * established. */
#define CIRCUIT_PURPOSE_S_REND_JOINED 17
/** A testing circuit; not meant to be used for actual traffic. */
#define CIRCUIT_PURPOSE_TESTING 18
/** A controller made this circuit and Tor should not use it. */
#define CIRCUIT_PURPOSE_CONTROLLER 19
/** This circuit is used for path bias probing only */
#define CIRCUIT_PURPOSE_PATH_BIAS_TESTING 20
#define CIRCUIT_PURPOSE_MAX_ 20
/** A catch-all for unrecognized purposes. Currently we don't expect
 * to make or see any circuits with this purpose. */
#define CIRCUIT_PURPOSE_UNKNOWN 255

/** True iff the circuit purpose <b>p</b> is for a circuit that
 * originated at this node. */
#define CIRCUIT_PURPOSE_IS_ORIGIN(p) ((p)>CIRCUIT_PURPOSE_OR_MAX_)
/** True iff the circuit purpose <b>p</b> is for a circuit that originated
 * here to serve as a client.  (Hidden services don't count here.) */
#define CIRCUIT_PURPOSE_IS_CLIENT(p)  \
  ((p)> CIRCUIT_PURPOSE_OR_MAX_ &&    \
   (p)<=CIRCUIT_PURPOSE_C_MAX_)
/** True iff the circuit_t <b>c</b> is actually an origin_circuit_t. */
#define CIRCUIT_IS_ORIGIN(c) (CIRCUIT_PURPOSE_IS_ORIGIN((c)->purpose))
/** True iff the circuit purpose <b>p</b> is for an established rendezvous
 * circuit. */
#define CIRCUIT_PURPOSE_IS_ESTABLISHED_REND(p) \
  ((p) == CIRCUIT_PURPOSE_C_REND_JOINED ||     \
   (p) == CIRCUIT_PURPOSE_S_REND_JOINED)
/** True iff the circuit_t c is actually an or_circuit_t */
#define CIRCUIT_IS_ORCIRC(c) (((circuit_t *)(c))->magic == OR_CIRCUIT_MAGIC)

/** How many circuits do we want simultaneously in-progress to handle
 * a given stream? */
#define MIN_CIRCUITS_HANDLING_STREAM 2

/* These RELAY_COMMAND constants define values for relay cell commands, and
* must match those defined in tor-spec.txt. */
#define RELAY_COMMAND_BEGIN 1
#define RELAY_COMMAND_DATA 2
#define RELAY_COMMAND_END 3
#define RELAY_COMMAND_CONNECTED 4
#define RELAY_COMMAND_SENDME 5
#define RELAY_COMMAND_EXTEND 6
#define RELAY_COMMAND_EXTENDED 7
#define RELAY_COMMAND_TRUNCATE 8
#define RELAY_COMMAND_TRUNCATED 9
#define RELAY_COMMAND_DROP 10
#define RELAY_COMMAND_RESOLVE 11
#define RELAY_COMMAND_RESOLVED 12
#define RELAY_COMMAND_BEGIN_DIR 13
#define RELAY_COMMAND_EXTEND2 14
#define RELAY_COMMAND_EXTENDED2 15

#define RELAY_COMMAND_ESTABLISH_INTRO 32
#define RELAY_COMMAND_ESTABLISH_RENDEZVOUS 33
#define RELAY_COMMAND_INTRODUCE1 34
#define RELAY_COMMAND_INTRODUCE2 35
#define RELAY_COMMAND_RENDEZVOUS1 36
#define RELAY_COMMAND_RENDEZVOUS2 37
#define RELAY_COMMAND_INTRO_ESTABLISHED 38
#define RELAY_COMMAND_RENDEZVOUS_ESTABLISHED 39
#define RELAY_COMMAND_INTRODUCE_ACK 40

/* Reasons why an OR connection is closed. */
#define END_OR_CONN_REASON_DONE           1
#define END_OR_CONN_REASON_REFUSED        2 /* connection refused */
#define END_OR_CONN_REASON_OR_IDENTITY    3
#define END_OR_CONN_REASON_CONNRESET      4 /* connection reset by peer */
#define END_OR_CONN_REASON_TIMEOUT        5
#define END_OR_CONN_REASON_NO_ROUTE       6 /* no route to host/net */
#define END_OR_CONN_REASON_IO_ERROR       7 /* read/write error */
#define END_OR_CONN_REASON_RESOURCE_LIMIT 8 /* sockets, buffers, etc */
#define END_OR_CONN_REASON_PT_MISSING     9 /* PT failed or not available */
#define END_OR_CONN_REASON_MISC           10

/* Reasons why we (or a remote OR) might close a stream. See tor-spec.txt for
 * documentation of these.  The values must match. */
#define END_STREAM_REASON_MISC 1
#define END_STREAM_REASON_RESOLVEFAILED 2
#define END_STREAM_REASON_CONNECTREFUSED 3
#define END_STREAM_REASON_EXITPOLICY 4
#define END_STREAM_REASON_DESTROY 5
#define END_STREAM_REASON_DONE 6
#define END_STREAM_REASON_TIMEOUT 7
#define END_STREAM_REASON_NOROUTE 8
#define END_STREAM_REASON_HIBERNATING 9
#define END_STREAM_REASON_INTERNAL 10
#define END_STREAM_REASON_RESOURCELIMIT 11
#define END_STREAM_REASON_CONNRESET 12
#define END_STREAM_REASON_TORPROTOCOL 13
#define END_STREAM_REASON_NOTDIRECTORY 14
#define END_STREAM_REASON_ENTRYPOLICY 15

/* These high-numbered end reasons are not part of the official spec,
 * and are not intended to be put in relay end cells. They are here
 * to be more informative when sending back socks replies to the
 * application. */
/* XXXX 256 is no longer used; feel free to reuse it. */
/** We were unable to attach the connection to any circuit at all. */
/* XXXX the ways we use this one don't make a lot of sense. */
#define END_STREAM_REASON_CANT_ATTACH 257
/** We can't connect to any directories at all, so we killed our streams
 * before they can time out. */
#define END_STREAM_REASON_NET_UNREACHABLE 258
/** This is a SOCKS connection, and the client used (or misused) the SOCKS
 * protocol in a way we couldn't handle. */
#define END_STREAM_REASON_SOCKSPROTOCOL 259
/** This is a transparent proxy connection, but we can't extract the original
 * target address:port. */
#define END_STREAM_REASON_CANT_FETCH_ORIG_DEST 260
/** This is a connection on the NATD port, and the destination IP:Port was
 * either ill-formed or out-of-range. */
#define END_STREAM_REASON_INVALID_NATD_DEST 261
/** The target address is in a private network (like 127.0.0.1 or 10.0.0.1);
 * you don't want to do that over a randomly chosen exit */
#define END_STREAM_REASON_PRIVATE_ADDR 262

/** Bitwise-and this value with endreason to mask out all flags. */
#define END_STREAM_REASON_MASK 511

/** Bitwise-or this with the argument to control_event_stream_status
 * to indicate that the reason came from an END cell. */
#define END_STREAM_REASON_FLAG_REMOTE 512
/** Bitwise-or this with the argument to control_event_stream_status
 * to indicate that we already sent a CLOSED stream event. */
#define END_STREAM_REASON_FLAG_ALREADY_SENT_CLOSED 1024
/** Bitwise-or this with endreason to indicate that we already sent
 * a socks reply, and no further reply needs to be sent from
 * connection_mark_unattached_ap(). */
#define END_STREAM_REASON_FLAG_ALREADY_SOCKS_REPLIED 2048

/** Reason for remapping an AP connection's address: we have a cached
 * answer. */
#define REMAP_STREAM_SOURCE_CACHE 1
/** Reason for remapping an AP connection's address: the exit node told us an
 * answer. */
#define REMAP_STREAM_SOURCE_EXIT 2

/* 'type' values to use in RESOLVED cells.  Specified in tor-spec.txt. */
#define RESOLVED_TYPE_HOSTNAME 0
#define RESOLVED_TYPE_IPV4 4
#define RESOLVED_TYPE_IPV6 6
#define RESOLVED_TYPE_ERROR_TRANSIENT 0xF0
#define RESOLVED_TYPE_ERROR 0xF1

/* Negative reasons are internal: we never send them in a DESTROY or TRUNCATE
 * call; they only go to the controller for tracking  */

/* Closing introduction point that were opened in parallel. */
#define END_CIRC_REASON_IP_NOW_REDUNDANT -4

/** Our post-timeout circuit time measurement period expired.
 * We must give up now */
#define END_CIRC_REASON_MEASUREMENT_EXPIRED -3

/** We couldn't build a path for this circuit. */
#define END_CIRC_REASON_NOPATH          -2
/** Catch-all "other" reason for closing origin circuits. */
#define END_CIRC_AT_ORIGIN              -1

/* Reasons why we (or a remote OR) might close a circuit. See tor-spec.txt for
 * documentation of these. */
#define END_CIRC_REASON_MIN_            0
#define END_CIRC_REASON_NONE            0
#define END_CIRC_REASON_TORPROTOCOL     1
#define END_CIRC_REASON_INTERNAL        2
#define END_CIRC_REASON_REQUESTED       3
#define END_CIRC_REASON_HIBERNATING     4
#define END_CIRC_REASON_RESOURCELIMIT   5
#define END_CIRC_REASON_CONNECTFAILED   6
#define END_CIRC_REASON_OR_IDENTITY     7
#define END_CIRC_REASON_CHANNEL_CLOSED  8
#define END_CIRC_REASON_FINISHED        9
#define END_CIRC_REASON_TIMEOUT         10
#define END_CIRC_REASON_DESTROYED       11
#define END_CIRC_REASON_NOSUCHSERVICE   12
#define END_CIRC_REASON_MAX_            12

/** Bitwise-OR this with the argument to circuit_mark_for_close() or
 * control_event_circuit_status() to indicate that the reason was
 * passed through from a destroy or truncate cell. */
#define END_CIRC_REASON_FLAG_REMOTE     512

/** Length of 'y' portion of 'y.onion' URL. */
#define REND_SERVICE_ID_LEN_BASE32 16

/** Length of 'y.onion' including '.onion' URL. */
#define REND_SERVICE_ADDRESS_LEN (16+1+5)

/** Length of a binary-encoded rendezvous service ID. */
#define REND_SERVICE_ID_LEN 10

/** Time period for which a v2 descriptor will be valid. */
#define REND_TIME_PERIOD_V2_DESC_VALIDITY (24*60*60)

/** Time period within which two sets of v2 descriptors will be uploaded in
 * parallel. */
#define REND_TIME_PERIOD_OVERLAPPING_V2_DESCS (60*60)

/** Number of non-consecutive replicas (i.e. distributed somewhere
 * in the ring) for a descriptor. */
#define REND_NUMBER_OF_NON_CONSECUTIVE_REPLICAS 2

/** Number of consecutive replicas for a descriptor. */
#define REND_NUMBER_OF_CONSECUTIVE_REPLICAS 3

/** Length of v2 descriptor ID (32 base32 chars = 160 bits). */
#define REND_DESC_ID_V2_LEN_BASE32 32

/** Length of the base32-encoded secret ID part of versioned hidden service
 * descriptors. */
#define REND_SECRET_ID_PART_LEN_BASE32 32

/** Length of the base32-encoded hash of an introduction point's
 * identity key. */
#define REND_INTRO_POINT_ID_LEN_BASE32 32

/** Length of the descriptor cookie that is used for client authorization
 * to hidden services. */
#define REND_DESC_COOKIE_LEN 16

/** Length of the base64-encoded descriptor cookie that is used for
 * exchanging client authorization between hidden service and client. */
#define REND_DESC_COOKIE_LEN_BASE64 22

/** Length of client identifier in encrypted introduction points for hidden
 * service authorization type 'basic'. */
#define REND_BASIC_AUTH_CLIENT_ID_LEN 4

/** Multiple of the number of clients to which the real number of clients
 * is padded with fake clients for hidden service authorization type
 * 'basic'. */
#define REND_BASIC_AUTH_CLIENT_MULTIPLE 16

/** Length of client entry consisting of client identifier and encrypted
 * session key for hidden service authorization type 'basic'. */
#define REND_BASIC_AUTH_CLIENT_ENTRY_LEN (REND_BASIC_AUTH_CLIENT_ID_LEN \
                                          + CIPHER_KEY_LEN)

/** Maximum size of v2 hidden service descriptors. */
#define REND_DESC_MAX_SIZE (20 * 1024)

/** Legal characters for use in authorized client names for a hidden
 * service. */
#define REND_LEGAL_CLIENTNAME_CHARACTERS \
  "abcdefghijklmnopqrstuvwxyzABCDEFGHIJKLMNOPQRSTUVWXYZ0123456789+-_"

/** Maximum length of authorized client names for a hidden service. */
#define REND_CLIENTNAME_MAX_LEN 16

/** Length of the rendezvous cookie that is used to connect circuits at the
 * rendezvous point. */
#define REND_COOKIE_LEN DIGEST_LEN

/** Client authorization type that a hidden service performs. */
typedef enum rend_auth_type_t {
  REND_NO_AUTH      = 0,
  REND_BASIC_AUTH   = 1,
  REND_STEALTH_AUTH = 2,
} rend_auth_type_t;

/** Client-side configuration of authorization for a hidden service. */
typedef struct rend_service_authorization_t {
  uint8_t descriptor_cookie[REND_DESC_COOKIE_LEN];
  char onion_address[REND_SERVICE_ADDRESS_LEN+1];
  rend_auth_type_t auth_type;
} rend_service_authorization_t;

/** Client- and server-side data that is used for hidden service connection
 * establishment. Not all fields contain data depending on where this struct
 * is used. */
typedef struct rend_data_t {
  /** Onion address (without the .onion part) that a client requests. */
  char onion_address[REND_SERVICE_ID_LEN_BASE32+1];

  /** Descriptor ID for each replicas computed from the onion address. If
   * the onion address is empty, this array MUST be empty. We keep them so
   * we know when to purge our entry in the last hsdir request table. */
  char descriptor_id[REND_NUMBER_OF_NON_CONSECUTIVE_REPLICAS][DIGEST_LEN];

  /** (Optional) descriptor cookie that is used by a client. */
  char descriptor_cookie[REND_DESC_COOKIE_LEN];

  /** Authorization type for accessing a service used by a client. */
  rend_auth_type_t auth_type;

  /** Descriptor ID for a client request. The control port command HSFETCH
   * uses this. It's set if the descriptor query should only use this
   * descriptor ID. */
  char desc_id_fetch[DIGEST_LEN];

  /** Hash of the hidden service's PK used by a service. */
  char rend_pk_digest[DIGEST_LEN];

  /** Rendezvous cookie used by both, client and service. */
  char rend_cookie[REND_COOKIE_LEN];

  /** List of HSDir fingerprints on which this request has been sent to.
   * This contains binary identity digest of the directory. */
  smartlist_t *hsdirs_fp;

  /** Number of streams associated with this rendezvous circuit. */
  int nr_streams;
} rend_data_t;

/** Time interval for tracking replays of DH public keys received in
 * INTRODUCE2 cells.  Used only to avoid launching multiple
 * simultaneous attempts to connect to the same rendezvous point. */
#define REND_REPLAY_TIME_INTERVAL (5 * 60)

/** Used to indicate which way a cell is going on a circuit. */
typedef enum {
  CELL_DIRECTION_IN=1, /**< The cell is moving towards the origin. */
  CELL_DIRECTION_OUT=2, /**< The cell is moving away from the origin. */
} cell_direction_t;

/** Initial value for both sides of a circuit transmission window when the
 * circuit is initialized.  Measured in cells. */
#define CIRCWINDOW_START 1000
#define CIRCWINDOW_START_MIN 100
#define CIRCWINDOW_START_MAX 1000
/** Amount to increment a circuit window when we get a circuit SENDME. */
#define CIRCWINDOW_INCREMENT 100
/** Initial value on both sides of a stream transmission window when the
 * stream is initialized.  Measured in cells. */
#define STREAMWINDOW_START 500
/** Amount to increment a stream window when we get a stream SENDME. */
#define STREAMWINDOW_INCREMENT 50

/** Maximum number of queued cells on a circuit for which we are the
 * midpoint before we give up and kill it.  This must be >= circwindow
 * to avoid killing innocent circuits, and >= circwindow*2 to give
 * leaky-pipe a chance of working someday. The ORCIRC_MAX_MIDDLE_KILL_THRESH
 * ratio controls the margin of error between emitting a warning and
 * killing the circuit.
 */
#define ORCIRC_MAX_MIDDLE_CELLS (CIRCWINDOW_START_MAX*2)
/** Ratio of hard (circuit kill) to soft (warning) thresholds for the
 * ORCIRC_MAX_MIDDLE_CELLS tests.
 */
#define ORCIRC_MAX_MIDDLE_KILL_THRESH (1.1f)

/* Cell commands.  These values are defined in tor-spec.txt. */
#define CELL_PADDING 0
#define CELL_CREATE 1
#define CELL_CREATED 2
#define CELL_RELAY 3
#define CELL_DESTROY 4
#define CELL_CREATE_FAST 5
#define CELL_CREATED_FAST 6
#define CELL_VERSIONS 7
#define CELL_NETINFO 8
#define CELL_RELAY_EARLY 9
#define CELL_CREATE2 10
#define CELL_CREATED2 11

#define CELL_VPADDING 128
#define CELL_CERTS 129
#define CELL_AUTH_CHALLENGE 130
#define CELL_AUTHENTICATE 131
#define CELL_AUTHORIZE 132
#define CELL_COMMAND_MAX_ 132

/** How long to test reachability before complaining to the user. */
#define TIMEOUT_UNTIL_UNREACHABILITY_COMPLAINT (20*60)

/** Legal characters in a nickname. */
#define LEGAL_NICKNAME_CHARACTERS \
  "abcdefghijklmnopqrstuvwxyzABCDEFGHIJKLMNOPQRSTUVWXYZ0123456789"

/** Name to use in client TLS certificates if no nickname is given. Once
 * Tor 0.1.2.x is obsolete, we can remove this. */
#define DEFAULT_CLIENT_NICKNAME "client"

/** Name chosen by routers that don't configure nicknames */
#define UNNAMED_ROUTER_NICKNAME "Unnamed"

/** Number of bytes in a SOCKS4 header. */
#define SOCKS4_NETWORK_LEN 8

/*
 * Relay payload:
 *         Relay command           [1 byte]
 *         Recognized              [2 bytes]
 *         Stream ID               [2 bytes]
 *         Partial SHA-1           [4 bytes]
 *         Length                  [2 bytes]
 *         Relay payload           [498 bytes]
 */

/** Number of bytes in a cell, minus cell header. */
#define CELL_PAYLOAD_SIZE 509
/** Number of bytes in a cell transmitted over the network, in the longest
 * form */
#define CELL_MAX_NETWORK_SIZE 514

/** Maximum length of a header on a variable-length cell. */
#define VAR_CELL_MAX_HEADER_SIZE 7

static int get_cell_network_size(int wide_circ_ids);
static inline int get_cell_network_size(int wide_circ_ids)
{
  return wide_circ_ids ? CELL_MAX_NETWORK_SIZE : CELL_MAX_NETWORK_SIZE - 2;
}
static int get_var_cell_header_size(int wide_circ_ids);
static inline int get_var_cell_header_size(int wide_circ_ids)
{
  return wide_circ_ids ? VAR_CELL_MAX_HEADER_SIZE :
    VAR_CELL_MAX_HEADER_SIZE - 2;
}
static int get_circ_id_size(int wide_circ_ids);
static inline int get_circ_id_size(int wide_circ_ids)
{
  return wide_circ_ids ? 4 : 2;
}

/** Number of bytes in a relay cell's header (not including general cell
 * header). */
#define RELAY_HEADER_SIZE (1+2+2+4+2)
/** Largest number of bytes that can fit in a relay cell payload. */
#define RELAY_PAYLOAD_SIZE (CELL_PAYLOAD_SIZE-RELAY_HEADER_SIZE)

/** Identifies a circuit on an or_connection */
typedef uint32_t circid_t;
/** Identifies a stream on a circuit */
typedef uint16_t streamid_t;

/* channel_t typedef; struct channel_s is in channel.h */

typedef struct channel_s channel_t;

/* channel_listener_t typedef; struct channel_listener_s is in channel.h */

typedef struct channel_listener_s channel_listener_t;

/* channel states for channel_t */

typedef enum {
  /*
   * Closed state - channel is inactive
   *
   * Permitted transitions from:
   *   - CHANNEL_STATE_CLOSING
   * Permitted transitions to:
   *   - CHANNEL_STATE_OPENING
   */
  CHANNEL_STATE_CLOSED = 0,
  /*
   * Opening state - channel is trying to connect
   *
   * Permitted transitions from:
   *   - CHANNEL_STATE_CLOSED
   * Permitted transitions to:
   *   - CHANNEL_STATE_CLOSING
   *   - CHANNEL_STATE_ERROR
   *   - CHANNEL_STATE_OPEN
   */
  CHANNEL_STATE_OPENING,
  /*
   * Open state - channel is active and ready for use
   *
   * Permitted transitions from:
   *   - CHANNEL_STATE_MAINT
   *   - CHANNEL_STATE_OPENING
   * Permitted transitions to:
   *   - CHANNEL_STATE_CLOSING
   *   - CHANNEL_STATE_ERROR
   *   - CHANNEL_STATE_MAINT
   */
  CHANNEL_STATE_OPEN,
  /*
   * Maintenance state - channel is temporarily offline for subclass specific
   *   maintenance activities such as TLS renegotiation.
   *
   * Permitted transitions from:
   *   - CHANNEL_STATE_OPEN
   * Permitted transitions to:
   *   - CHANNEL_STATE_CLOSING
   *   - CHANNEL_STATE_ERROR
   *   - CHANNEL_STATE_OPEN
   */
  CHANNEL_STATE_MAINT,
  /*
   * Closing state - channel is shutting down
   *
   * Permitted transitions from:
   *   - CHANNEL_STATE_MAINT
   *   - CHANNEL_STATE_OPEN
   * Permitted transitions to:
   *   - CHANNEL_STATE_CLOSED,
   *   - CHANNEL_STATE_ERROR
   */
  CHANNEL_STATE_CLOSING,
  /*
   * Error state - channel has experienced a permanent error
   *
   * Permitted transitions from:
   *   - CHANNEL_STATE_CLOSING
   *   - CHANNEL_STATE_MAINT
   *   - CHANNEL_STATE_OPENING
   *   - CHANNEL_STATE_OPEN
   * Permitted transitions to:
   *   - None
   */
  CHANNEL_STATE_ERROR,
  /*
   * Placeholder for maximum state value
   */
  CHANNEL_STATE_LAST
} channel_state_t;

/* channel listener states for channel_listener_t */

typedef enum {
  /*
   * Closed state - channel listener is inactive
   *
   * Permitted transitions from:
   *   - CHANNEL_LISTENER_STATE_CLOSING
   * Permitted transitions to:
   *   - CHANNEL_LISTENER_STATE_LISTENING
   */
  CHANNEL_LISTENER_STATE_CLOSED = 0,
  /*
   * Listening state - channel listener is listening for incoming
   * connections
   *
   * Permitted transitions from:
   *   - CHANNEL_LISTENER_STATE_CLOSED
   * Permitted transitions to:
   *   - CHANNEL_LISTENER_STATE_CLOSING
   *   - CHANNEL_LISTENER_STATE_ERROR
   */
  CHANNEL_LISTENER_STATE_LISTENING,
  /*
   * Closing state - channel listener is shutting down
   *
   * Permitted transitions from:
   *   - CHANNEL_LISTENER_STATE_LISTENING
   * Permitted transitions to:
   *   - CHANNEL_LISTENER_STATE_CLOSED,
   *   - CHANNEL_LISTENER_STATE_ERROR
   */
  CHANNEL_LISTENER_STATE_CLOSING,
  /*
   * Error state - channel listener has experienced a permanent error
   *
   * Permitted transitions from:
   *   - CHANNEL_STATE_CLOSING
   *   - CHANNEL_STATE_LISTENING
   * Permitted transitions to:
   *   - None
   */
  CHANNEL_LISTENER_STATE_ERROR,
  /*
   * Placeholder for maximum state value
   */
  CHANNEL_LISTENER_STATE_LAST
} channel_listener_state_t;

/* TLS channel stuff */

typedef struct channel_tls_s channel_tls_t;

/* circuitmux_t typedef; struct circuitmux_s is in circuitmux.h */

typedef struct circuitmux_s circuitmux_t;

/** Parsed onion routing cell.  All communication between nodes
 * is via cells. */
typedef struct cell_t {
  circid_t circ_id; /**< Circuit which received the cell. */
  uint8_t command; /**< Type of the cell: one of CELL_PADDING, CELL_CREATE,
                    * CELL_DESTROY, etc */
  uint8_t payload[CELL_PAYLOAD_SIZE]; /**< Cell body. */
} cell_t;

/** Parsed variable-length onion routing cell. */
typedef struct var_cell_t {
  /** Type of the cell: CELL_VERSIONS, etc. */
  uint8_t command;
  /** Circuit thich received the cell */
  circid_t circ_id;
  /** Number of bytes actually stored in <b>payload</b> */
  uint16_t payload_len;
  /** Payload of this cell */
  uint8_t payload[FLEXIBLE_ARRAY_MEMBER];
} var_cell_t;

/** A parsed Extended ORPort message. */
typedef struct ext_or_cmd_t {
  uint16_t cmd; /** Command type */
  uint16_t len; /** Body length */
  char body[FLEXIBLE_ARRAY_MEMBER]; /** Message body */
} ext_or_cmd_t;

/** A cell as packed for writing to the network. */
typedef struct packed_cell_t {
  /** Next cell queued on this circuit. */
  TOR_SIMPLEQ_ENTRY(packed_cell_t) next;
  char body[CELL_MAX_NETWORK_SIZE]; /**< Cell as packed for network. */
  uint32_t inserted_time; /**< Time (in milliseconds since epoch, with high
                           * bits truncated) when this cell was inserted. */
} packed_cell_t;

/** A queue of cells on a circuit, waiting to be added to the
 * or_connection_t's outbuf. */
typedef struct cell_queue_t {
  /** Linked list of packed_cell_t*/
  TOR_SIMPLEQ_HEAD(cell_simpleq, packed_cell_t) head;
  int n; /**< The number of cells in the queue. */
} cell_queue_t;

/** Beginning of a RELAY cell payload. */
typedef struct {
  uint8_t command; /**< The end-to-end relay command. */
  uint16_t recognized; /**< Used to tell whether cell is for us. */
  streamid_t stream_id; /**< Which stream is this cell associated with? */
  char integrity[4]; /**< Used to tell whether cell is corrupted. */
  uint16_t length; /**< How long is the payload body? */
} relay_header_t;

typedef struct buf_t buf_t;
typedef struct socks_request_t socks_request_t;
#ifdef USE_BUFFEREVENTS
#define generic_buffer_t struct evbuffer
#else
#define generic_buffer_t buf_t
#endif

typedef struct entry_port_cfg_t {
  /* Client port types (socks, dns, trans, natd) only: */
  uint8_t isolation_flags; /**< Zero or more isolation flags */
  int session_group; /**< A session group, or -1 if this port is not in a
                      * session group. */

  /* Socks only: */
  /** When both no-auth and user/pass are advertised by a SOCKS client, select
   * no-auth. */
  unsigned int socks_prefer_no_auth : 1;
  /** When ISO_SOCKSAUTH is in use, Keep-Alive circuits indefinitely. */
  unsigned int socks_iso_keep_alive : 1;

  /* Client port types only: */
  unsigned int ipv4_traffic : 1;
  unsigned int ipv6_traffic : 1;
  unsigned int prefer_ipv6 : 1;

  /** For a socks listener: should we cache IPv4/IPv6 DNS information that
   * exit nodes tell us?
   *
   * @{ */
  unsigned int cache_ipv4_answers : 1;
  unsigned int cache_ipv6_answers : 1;
  /** @} */
  /** For a socks listeners: if we find an answer in our client-side DNS cache,
   * should we use it?
   *
   * @{ */
  unsigned int use_cached_ipv4_answers : 1;
  unsigned int use_cached_ipv6_answers : 1;
  /** @} */
  /** For socks listeners: When we can automap an address to IPv4 or IPv6,
   * do we prefer IPv6? */
  unsigned int prefer_ipv6_virtaddr : 1;

} entry_port_cfg_t;

typedef struct server_port_cfg_t {
  /* Server port types (or, dir) only: */
  unsigned int no_advertise : 1;
  unsigned int no_listen : 1;
  unsigned int all_addrs : 1;
  unsigned int bind_ipv4_only : 1;
  unsigned int bind_ipv6_only : 1;
} server_port_cfg_t;

/* Values for connection_t.magic: used to make sure that downcasts (casts from
* connection_t to foo_connection_t) are safe. */
#define BASE_CONNECTION_MAGIC 0x7C3C304Eu
#define OR_CONNECTION_MAGIC 0x7D31FF03u
#define EDGE_CONNECTION_MAGIC 0xF0374013u
#define ENTRY_CONNECTION_MAGIC 0xbb4a5703
#define DIR_CONNECTION_MAGIC 0x9988ffeeu
#define CONTROL_CONNECTION_MAGIC 0x8abc765du
#define LISTENER_CONNECTION_MAGIC 0x1a1ac741u

/** Description of a connection to another host or process, and associated
 * data.
 *
 * A connection is named based on what it's connected to -- an "OR
 * connection" has a Tor node on the other end, an "exit
 * connection" has a website or other server on the other end, and an
 * "AP connection" has an application proxy (and thus a user) on the
 * other end.
 *
 * Every connection has a type and a state.  Connections never change
 * their type, but can go through many state changes in their lifetime.
 *
 * Every connection has two associated input and output buffers.
 * Listeners don't use them.  For non-listener connections, incoming
 * data is appended to conn->inbuf, and outgoing data is taken from
 * conn->outbuf.  Connections differ primarily in the functions called
 * to fill and drain these buffers.
 */
typedef struct connection_t {
  uint32_t magic; /**< For memory debugging: must equal one of
                   * *_CONNECTION_MAGIC. */

  uint8_t state; /**< Current state of this connection. */
  unsigned int type:5; /**< What kind of connection is this? */
  unsigned int purpose:5; /**< Only used for DIR and EXIT types currently. */

  /* The next fields are all one-bit booleans. Some are only applicable to
   * connection subtypes, but we hold them here anyway, to save space.
   */
  unsigned int read_blocked_on_bw:1; /**< Boolean: should we start reading
                            * again once the bandwidth throttler allows it? */
  unsigned int write_blocked_on_bw:1; /**< Boolean: should we start writing
                             * again once the bandwidth throttler allows
                             * writes? */
  unsigned int hold_open_until_flushed:1; /**< Despite this connection's being
                                      * marked for close, do we flush it
                                      * before closing it? */
  unsigned int inbuf_reached_eof:1; /**< Boolean: did read() return 0 on this
                                     * conn? */
  /** Set to 1 when we're inside connection_flushed_some to keep us from
   * calling connection_handle_write() recursively. */
  unsigned int in_flushed_some:1;
  /** True if connection_handle_write is currently running on this connection.
   */
  unsigned int in_connection_handle_write:1;

  /* For linked connections:
   */
  unsigned int linked:1; /**< True if there is, or has been, a linked_conn. */
  /** True iff we'd like to be notified about read events from the
   * linked conn. */
  unsigned int reading_from_linked_conn:1;
  /** True iff we're willing to write to the linked conn. */
  unsigned int writing_to_linked_conn:1;
  /** True iff we're currently able to read on the linked conn, and our
   * read_event should be made active with libevent. */
  unsigned int active_on_link:1;
  /** True iff we've called connection_close_immediate() on this linked
   * connection. */
  unsigned int linked_conn_is_closed:1;

  /** CONNECT/SOCKS proxy client handshake state (for outgoing connections). */
  unsigned int proxy_state:4;

  /** Our socket; set to TOR_INVALID_SOCKET if this connection is closed,
   * or has no socket. */
  tor_socket_t s;
  int conn_array_index; /**< Index into the global connection array. */

  struct event *read_event; /**< Libevent event structure. */
  struct event *write_event; /**< Libevent event structure. */
  buf_t *inbuf; /**< Buffer holding data read over this connection. */
  buf_t *outbuf; /**< Buffer holding data to write over this connection. */
  size_t outbuf_flushlen; /**< How much data should we try to flush from the
                           * outbuf? */
  time_t timestamp_lastread; /**< When was the last time libevent said we could
                              * read? */
  time_t timestamp_lastwritten; /**< When was the last time libevent said we
                                 * could write? */

#ifdef USE_BUFFEREVENTS
  struct bufferevent *bufev; /**< A Libevent buffered IO structure. */
#endif

  time_t timestamp_created; /**< When was this connection_t created? */

  int socket_family; /**< Address family of this connection's socket.  Usually
                      * AF_INET, but it can also be AF_UNIX, or AF_INET6 */
  tor_addr_t addr; /**< IP that socket "s" is directly connected to;
                    * may be the IP address for a proxy or pluggable transport,
                    * see "address" for the address of the final destination.
                    */
  uint16_t port; /**< If non-zero, port that socket "s" is directly connected
                  * to; may be the port for a proxy or pluggable transport,
                  * see "address" for the port at the final destination. */
  uint16_t marked_for_close; /**< Should we close this conn on the next
                              * iteration of the main loop? (If true, holds
                              * the line number where this connection was
                              * marked.) */
  const char *marked_for_close_file; /**< For debugging: in which file were
                                      * we marked for close? */
  char *address; /**< FQDN (or IP) and port of the final destination for this
                  * connection; this is always the remote address, it is
                  * passed to a proxy or pluggable transport if one in use.
                  * See "addr" and "port" for the address that socket "s" is
                  * directly connected to.
                  * strdup into this, because free_connection() frees it. */
  /** Another connection that's connected to this one in lieu of a socket. */
  struct connection_t *linked_conn;

  /** Unique identifier for this connection on this Tor instance. */
  uint64_t global_identifier;

  /** Bytes read since last call to control_event_conn_bandwidth_used().
   * Only used if we're configured to emit CONN_BW events. */
  uint32_t n_read_conn_bw;

  /** Bytes written since last call to control_event_conn_bandwidth_used().
   * Only used if we're configured to emit CONN_BW events. */
  uint32_t n_written_conn_bw;
} connection_t;

/** Subtype of connection_t; used for a listener socket. */
typedef struct listener_connection_t {
  connection_t base_;

  /** If the connection is a CONN_TYPE_AP_DNS_LISTENER, this field points
   * to the evdns_server_port it uses to listen to and answer connections. */
  struct evdns_server_port *dns_server_port;

  entry_port_cfg_t entry_cfg;

} listener_connection_t;

/** Minimum length of the random part of an AUTH_CHALLENGE cell. */
#define OR_AUTH_CHALLENGE_LEN 32

/**
 * @name Certificate types for CERTS cells.
 *
 * These values are defined by the protocol, and affect how an X509
 * certificate in a CERTS cell is interpreted and used.
 *
 * @{ */
/** A certificate that authenticates a TLS link key.  The subject key
 * must match the key used in the TLS handshake; it must be signed by
 * the identity key. */
#define OR_CERT_TYPE_TLS_LINK 1
/** A self-signed identity certificate. The subject key must be a
 * 1024-bit RSA key. */
#define OR_CERT_TYPE_ID_1024 2
/** A certificate that authenticates a key used in an AUTHENTICATE cell
 * in the v3 handshake.  The subject key must be a 1024-bit RSA key; it
 * must be signed by the identity key */
#define OR_CERT_TYPE_AUTH_1024 3
/* DOCDOC */
#define OR_CERT_TYPE_RSA_ED_CROSSCERT 7
/**@}*/

/** The one currently supported type of AUTHENTICATE cell.  It contains
 * a bunch of structures signed with an RSA1024 key.  The signed
 * structures include a HMAC using negotiated TLS secrets, and a digest
 * of all cells sent or received before the AUTHENTICATE cell (including
 * the random server-generated AUTH_CHALLENGE cell).
 */
#define AUTHTYPE_RSA_SHA256_TLSSECRET 1

/** The length of the part of the AUTHENTICATE cell body that the client and
 * server can generate independently (when using RSA_SHA256_TLSSECRET). It
 * contains everything except the client's timestamp, the client's randomly
 * generated nonce, and the signature. */
#define V3_AUTH_FIXED_PART_LEN (8+(32*6))
/** The length of the part of the AUTHENTICATE cell body that the client
 * signs. */
#define V3_AUTH_BODY_LEN (V3_AUTH_FIXED_PART_LEN + 8 + 16)

/** Stores flags and information related to the portion of a v2/v3 Tor OR
 * connection handshake that happens after the TLS handshake is finished.
 */
typedef struct or_handshake_state_t {
  /** When was the VERSIONS cell sent on this connection?  Used to get
   * an estimate of the skew in the returning NETINFO reply. */
  time_t sent_versions_at;
  /** True iff we originated this connection */
  unsigned int started_here : 1;
  /** True iff we have received and processed a VERSIONS cell. */
  unsigned int received_versions : 1;
  /** True iff we have received and processed an AUTH_CHALLENGE cell */
  unsigned int received_auth_challenge : 1;
  /** True iff we have received and processed a CERTS cell. */
  unsigned int received_certs_cell : 1;
  /** True iff we have received and processed an AUTHENTICATE cell */
  unsigned int received_authenticate : 1;

  /* True iff we've received valid authentication to some identity. */
  unsigned int authenticated : 1;

  /* True iff we have sent a netinfo cell */
  unsigned int sent_netinfo : 1;

  /** True iff we should feed outgoing cells into digest_sent and
   * digest_received respectively.
   *
   * From the server's side of the v3 handshake, we want to capture everything
   * from the VERSIONS cell through and including the AUTH_CHALLENGE cell.
   * From the client's, we want to capture everything from the VERSIONS cell
   * through but *not* including the AUTHENTICATE cell.
   *
   * @{ */
  unsigned int digest_sent_data : 1;
  unsigned int digest_received_data : 1;
  /**@}*/

  /** Identity digest that we have received and authenticated for our peer
   * on this connection. */
  uint8_t authenticated_peer_id[DIGEST_LEN];

  /** Digests of the cells that we have sent or received as part of a V3
   * handshake.  Used for making and checking AUTHENTICATE cells.
   *
   * @{
   */
  crypto_digest_t *digest_sent;
  crypto_digest_t *digest_received;
  /** @} */

  /** Certificates that a connection initiator sent us in a CERTS cell; we're
   * holding on to them until we get an AUTHENTICATE cell.
   *
   * @{
   */
  /** The cert for the key that's supposed to sign the AUTHENTICATE cell */
  tor_x509_cert_t *auth_cert;
  /** A self-signed identity certificate */
  tor_x509_cert_t *id_cert;
  /**@}*/
} or_handshake_state_t;

/** Length of Extended ORPort connection identifier. */
#define EXT_OR_CONN_ID_LEN DIGEST_LEN /* 20 */
/*
 * OR_CONN_HIGHWATER and OR_CONN_LOWWATER moved from connection_or.c so
 * channeltls.c can see them too.
 */

/** When adding cells to an OR connection's outbuf, keep adding until the
 * outbuf is at least this long, or we run out of cells. */
#define OR_CONN_HIGHWATER (32*1024)

/** Add cells to an OR connection's outbuf whenever the outbuf's data length
 * drops below this size. */
#define OR_CONN_LOWWATER (16*1024)

/** Subtype of connection_t for an "OR connection" -- that is, one that speaks
 * cells over TLS. */
typedef struct or_connection_t {
  connection_t base_;

  /** Hash of the public RSA key for the other side's identity key, or zeroes
   * if the other side hasn't shown us a valid identity key. */
  char identity_digest[DIGEST_LEN];

  /** Extended ORPort connection identifier. */
  char *ext_or_conn_id;
  /** This is the ClientHash value we expect to receive from the
   *  client during the Extended ORPort authentication protocol. We
   *  compute it upon receiving the ClientNoce from the client, and we
   *  compare it with the acual ClientHash value sent by the
   *  client. */
  char *ext_or_auth_correct_client_hash;
  /** String carrying the name of the pluggable transport
   *  (e.g. "obfs2") that is obfuscating this connection. If no
   *  pluggable transports are used, it's NULL. */
  char *ext_or_transport;

  char *nickname; /**< Nickname of OR on other side (if any). */

  tor_tls_t *tls; /**< TLS connection state. */
  int tls_error; /**< Last tor_tls error code. */
  /** When we last used this conn for any client traffic. If not
   * recent, we can rate limit it further. */

  /* Channel using this connection */
  channel_tls_t *chan;

  tor_addr_t real_addr; /**< The actual address that this connection came from
                       * or went to.  The <b>addr</b> field is prone to
                       * getting overridden by the address from the router
                       * descriptor matching <b>identity_digest</b>. */

  /** Should this connection be used for extending circuits to the server
   * matching the <b>identity_digest</b> field?  Set to true if we're pretty
   * sure we aren't getting MITMed, either because we're connected to an
   * address listed in a server descriptor, or because an authenticated
   * NETINFO cell listed the address we're connected to as recognized. */
  unsigned int is_canonical:1;

  /** True iff we have decided that the other end of this connection
   * is a client.  Connections with this flag set should never be used
   * to satisfy an EXTEND request.  */
  unsigned int is_connection_with_client:1;
  /** True iff this is an outgoing connection. */
  unsigned int is_outgoing:1;
  unsigned int proxy_type:2; /**< One of PROXY_NONE...PROXY_SOCKS5 */
  unsigned int wide_circ_ids:1;
  /** True iff this connection has had its bootstrap failure logged with
   * control_event_bootstrap_problem. */
  unsigned int have_noted_bootstrap_problem:1;

  uint16_t link_proto; /**< What protocol version are we using? 0 for
                        * "none negotiated yet." */
  uint16_t idle_timeout; /**< How long can this connection sit with no
                          * circuits on it before we close it? Based on
                          * IDLE_CIRCUIT_TIMEOUT_{NON,}CANONICAL and
                          * on is_canonical, randomized. */
  or_handshake_state_t *handshake_state; /**< If we are setting this connection
                                          * up, state information to do so. */

  time_t timestamp_lastempty; /**< When was the outbuf last completely empty?*/

  /* bandwidth* and *_bucket only used by ORs in OPEN state: */
  int bandwidthrate; /**< Bytes/s added to the bucket. (OPEN ORs only.) */
  int bandwidthburst; /**< Max bucket size for this conn. (OPEN ORs only.) */
#ifndef USE_BUFFEREVENTS
  int read_bucket; /**< When this hits 0, stop receiving. Every second we
                    * add 'bandwidthrate' to this, capping it at
                    * bandwidthburst. (OPEN ORs only) */
  int write_bucket; /**< When this hits 0, stop writing. Like read_bucket. */
#else
  /** A rate-limiting configuration object to determine how this connection
   * set its read- and write- limits. */
  /* XXXX we could share this among all connections. */
  struct ev_token_bucket_cfg *bucket_cfg;
#endif

  struct or_connection_t *next_with_same_id; /**< Next connection with same
                                              * identity digest as this one. */
  /** Last emptied read token bucket in msec since midnight; only used if
   * TB_EMPTY events are enabled. */
  uint32_t read_emptied_time;
  /** Last emptied write token bucket in msec since midnight; only used if
   * TB_EMPTY events are enabled. */
  uint32_t write_emptied_time;

  /*
   * Count the number of bytes flushed out on this orconn, and the number of
   * bytes TLS actually sent - used for overhead estimation for scheduling.
   */
  uint64_t bytes_xmitted, bytes_xmitted_by_tls;
} or_connection_t;

/** Subtype of connection_t for an "edge connection" -- that is, an entry (ap)
 * connection, or an exit. */
typedef struct edge_connection_t {
  connection_t base_;

  struct edge_connection_t *next_stream; /**< Points to the next stream at this
                                          * edge, if any */
  int package_window; /**< How many more relay cells can I send into the
                       * circuit? */
  int deliver_window; /**< How many more relay cells can end at me? */

  struct circuit_t *on_circuit; /**< The circuit (if any) that this edge
                                 * connection is using. */

  /** A pointer to which node in the circ this conn exits at.  Set for AP
   * connections and for hidden service exit connections. */
  struct crypt_path_t *cpath_layer;
  /** What rendezvous service are we querying for (if an AP) or providing (if
   * an exit)? */
  rend_data_t *rend_data;

  uint32_t address_ttl; /**< TTL for address-to-addr mapping on exit
                         * connection.  Exit connections only. */
  uint32_t begincell_flags; /** Flags sent or received in the BEGIN cell
                             * for this connection */

  streamid_t stream_id; /**< The stream ID used for this edge connection on its
                         * circuit */

  /** The reason why this connection is closing; passed to the controller. */
  uint16_t end_reason;

  /** Bytes read since last call to control_event_stream_bandwidth_used() */
  uint32_t n_read;

  /** Bytes written since last call to control_event_stream_bandwidth_used() */
  uint32_t n_written;

  /** True iff this connection is for a DNS request only. */
  unsigned int is_dns_request:1;
  /** True iff this connection is for a PTR DNS request. (exit only) */
  unsigned int is_reverse_dns_lookup:1;

  unsigned int edge_has_sent_end:1; /**< For debugging; only used on edge
                         * connections.  Set once we've set the stream end,
                         * and check in connection_about_to_close_connection().
                         */
  /** True iff we've blocked reading until the circuit has fewer queued
   * cells. */
  unsigned int edge_blocked_on_circ:1;

  /** Unique ID for directory requests; this used to be in connection_t, but
   * that's going away and being used on channels instead.  We still tag
   * edge connections with dirreq_id from circuits, so it's copied here. */
  uint64_t dirreq_id;
} edge_connection_t;

/** Subtype of edge_connection_t for an "entry connection" -- that is, a SOCKS
 * connection, a DNS request, a TransPort connection or a NATD connection */
typedef struct entry_connection_t {
  edge_connection_t edge_;

  /** Nickname of planned exit node -- used with .exit support. */
  char *chosen_exit_name;

  socks_request_t *socks_request; /**< SOCKS structure describing request (AP
                                   * only.) */

  /* === Isolation related, AP only. === */
  entry_port_cfg_t entry_cfg;
  /** AP only: The newnym epoch in which we created this connection. */
  unsigned nym_epoch;

  /** AP only: The original requested address before we rewrote it. */
  char *original_dest_address;
  /* Other fields to isolate on already exist.  The ClientAddr is addr.  The
     ClientProtocol is a combination of type and socks_request->
     socks_version.  SocksAuth is socks_request->username/password.
     DestAddr is in socks_request->address. */

  /** Number of times we've reassigned this application connection to
   * a new circuit. We keep track because the timeout is longer if we've
   * already retried several times. */
  uint8_t num_socks_retries;

  /** For AP connections only: buffer for data that we have sent
   * optimistically, which we might need to re-send if we have to
   * retry this connection. */
  generic_buffer_t *pending_optimistic_data;
  /* For AP connections only: buffer for data that we previously sent
  * optimistically which we are currently re-sending as we retry this
  * connection. */
  generic_buffer_t *sending_optimistic_data;

  /** If this is a DNSPort connection, this field holds the pending DNS
   * request that we're going to try to answer.  */
  struct evdns_server_request *dns_server_request;

#define DEBUGGING_17659

#ifdef DEBUGGING_17659
  uint16_t marked_pending_circ_line;
  const char *marked_pending_circ_file;
#endif

#define NUM_CIRCUITS_LAUNCHED_THRESHOLD 10
  /** Number of times we've launched a circuit to handle this stream. If
    * it gets too high, that could indicate an inconsistency between our
    * "launch a circuit to handle this stream" logic and our "attach our
    * stream to one of the available circuits" logic. */
  unsigned int num_circuits_launched:4;

  /** True iff this stream must attach to a one-hop circuit (e.g. for
   * begin_dir). */
  unsigned int want_onehop:1;
  /** True iff this stream should use a BEGIN_DIR relay command to establish
   * itself rather than BEGIN (either via onehop or via a whole circuit). */
  unsigned int use_begindir:1;

  /** For AP connections only. If 1, and we fail to reach the chosen exit,
   * stop requiring it. */
  unsigned int chosen_exit_optional:1;
  /** For AP connections only. If non-zero, this exit node was picked as
   * a result of the TrackHostExit, and the value decrements every time
   * we fail to complete a circuit to our chosen exit -- if it reaches
   * zero, abandon the associated mapaddress. */
  unsigned int chosen_exit_retries:3;

  /** True iff this is an AP connection that came from a transparent or
   * NATd connection */
  unsigned int is_transparent_ap:1;

  /** For AP connections only: Set if this connection's target exit node
   * allows optimistic data (that is, data sent on this stream before
   * the exit has sent a CONNECTED cell) and we have chosen to use it.
   */
  unsigned int may_use_optimistic_data : 1;

  /** Are we a socks SocksSocket listener? */
  unsigned int is_socks_socket:1;
} entry_connection_t;

typedef enum {
    DIR_SPOOL_NONE=0, DIR_SPOOL_SERVER_BY_DIGEST, DIR_SPOOL_SERVER_BY_FP,
    DIR_SPOOL_EXTRA_BY_DIGEST, DIR_SPOOL_EXTRA_BY_FP,
    DIR_SPOOL_CACHED_DIR, DIR_SPOOL_NETWORKSTATUS,
    DIR_SPOOL_MICRODESC, /* NOTE: if we add another entry, add another bit. */
} dir_spool_source_t;
#define dir_spool_source_bitfield_t ENUM_BF(dir_spool_source_t)

/** Subtype of connection_t for an "directory connection" -- that is, an HTTP
 * connection to retrieve or serve directory material. */
typedef struct dir_connection_t {
  connection_t base_;

 /** Which 'resource' did we ask the directory for? This is typically the part
  * of the URL string that defines, relative to the directory conn purpose,
  * what thing we want.  For example, in router descriptor downloads by
  * descriptor digest, it contains "d/", then one ore more +-separated
  * fingerprints.
  **/
  char *requested_resource;
  unsigned int dirconn_direct:1; /**< Is this dirconn direct, or via Tor? */

  /* Used only for server sides of some dir connections, to implement
   * "spooling" of directory material to the outbuf.  Otherwise, we'd have
   * to append everything to the outbuf in one enormous chunk. */
  /** What exactly are we spooling right now? */
  dir_spool_source_bitfield_t  dir_spool_src : 3;

  /** If we're fetching descriptors, what router purpose shall we assign
   * to them? */
  uint8_t router_purpose;
  /** List of fingerprints for networkstatuses or descriptors to be spooled. */
  smartlist_t *fingerprint_stack;
  /** A cached_dir_t object that we're currently spooling out */
  struct cached_dir_t *cached_dir;
  /** The current offset into cached_dir. */
  off_t cached_dir_offset;
  /** The zlib object doing on-the-fly compression for spooled data. */
  tor_zlib_state_t *zlib_state;

  /** What rendezvous service are we querying for? */
  rend_data_t *rend_data;

  char identity_digest[DIGEST_LEN]; /**< Hash of the public RSA key for
                                     * the directory server's signing key. */

  /** Unique ID for directory requests; this used to be in connection_t, but
   * that's going away and being used on channels instead.  The dirserver still
   * needs this for the incoming side, so it's moved here. */
  uint64_t dirreq_id;
} dir_connection_t;

/** Subtype of connection_t for an connection to a controller. */
typedef struct control_connection_t {
  connection_t base_;

  uint64_t event_mask; /**< Bitfield: which events does this controller
                        * care about?
                        * EVENT_MAX_ is >31, so we need a 64 bit mask */

  /** True if we have sent a protocolinfo reply on this connection. */
  unsigned int have_sent_protocolinfo:1;
  /** True if we have received a takeownership command on this
   * connection. */
  unsigned int is_owning_control_connection:1;

  /** List of ephemeral onion services belonging to this connection. */
  smartlist_t *ephemeral_onion_services;

  /** If we have sent an AUTHCHALLENGE reply on this connection and
   * have not received a successful AUTHENTICATE command, points to
   * the value which the client must send to authenticate itself;
   * otherwise, NULL. */
  char *safecookie_client_hash;

  /** Amount of space allocated in incoming_cmd. */
  uint32_t incoming_cmd_len;
  /** Number of bytes currently stored in incoming_cmd. */
  uint32_t incoming_cmd_cur_len;
  /** A control command that we're reading from the inbuf, but which has not
   * yet arrived completely. */
  char *incoming_cmd;
} control_connection_t;

/** Cast a connection_t subtype pointer to a connection_t **/
#define TO_CONN(c) (&(((c)->base_)))
/** Helper macro: Given a pointer to to.base_, of type from*, return &to. */
#define DOWNCAST(to, ptr) ((to*)SUBTYPE_P(ptr, to, base_))

/** Cast a entry_connection_t subtype pointer to a edge_connection_t **/
#define ENTRY_TO_EDGE_CONN(c) (&(((c))->edge_))
/** Cast a entry_connection_t subtype pointer to a connection_t **/
#define ENTRY_TO_CONN(c) (TO_CONN(ENTRY_TO_EDGE_CONN(c)))

/** Convert a connection_t* to an or_connection_t*; assert if the cast is
 * invalid. */
static or_connection_t *TO_OR_CONN(connection_t *);
/** Convert a connection_t* to a dir_connection_t*; assert if the cast is
 * invalid. */
static dir_connection_t *TO_DIR_CONN(connection_t *);
/** Convert a connection_t* to an edge_connection_t*; assert if the cast is
 * invalid. */
static edge_connection_t *TO_EDGE_CONN(connection_t *);
/** Convert a connection_t* to an entry_connection_t*; assert if the cast is
 * invalid. */
static entry_connection_t *TO_ENTRY_CONN(connection_t *);
/** Convert a edge_connection_t* to an entry_connection_t*; assert if the cast
 * is invalid. */
static entry_connection_t *EDGE_TO_ENTRY_CONN(edge_connection_t *);
/** Convert a connection_t* to an control_connection_t*; assert if the cast is
 * invalid. */
static control_connection_t *TO_CONTROL_CONN(connection_t *);
/** Convert a connection_t* to an listener_connection_t*; assert if the cast is
 * invalid. */
static listener_connection_t *TO_LISTENER_CONN(connection_t *);

static inline or_connection_t *TO_OR_CONN(connection_t *c)
{
  tor_assert(c->magic == OR_CONNECTION_MAGIC);
  return DOWNCAST(or_connection_t, c);
}
static inline dir_connection_t *TO_DIR_CONN(connection_t *c)
{
  tor_assert(c->magic == DIR_CONNECTION_MAGIC);
  return DOWNCAST(dir_connection_t, c);
}
static inline edge_connection_t *TO_EDGE_CONN(connection_t *c)
{
  tor_assert(c->magic == EDGE_CONNECTION_MAGIC ||
             c->magic == ENTRY_CONNECTION_MAGIC);
  return DOWNCAST(edge_connection_t, c);
}
static inline entry_connection_t *TO_ENTRY_CONN(connection_t *c)
{
  tor_assert(c->magic == ENTRY_CONNECTION_MAGIC);
  return (entry_connection_t*) SUBTYPE_P(c, entry_connection_t, edge_.base_);
}
static inline entry_connection_t *EDGE_TO_ENTRY_CONN(edge_connection_t *c)
{
  tor_assert(c->base_.magic == ENTRY_CONNECTION_MAGIC);
  return (entry_connection_t*) SUBTYPE_P(c, entry_connection_t, edge_);
}
static inline control_connection_t *TO_CONTROL_CONN(connection_t *c)
{
  tor_assert(c->magic == CONTROL_CONNECTION_MAGIC);
  return DOWNCAST(control_connection_t, c);
}
static inline listener_connection_t *TO_LISTENER_CONN(connection_t *c)
{
  tor_assert(c->magic == LISTENER_CONNECTION_MAGIC);
  return DOWNCAST(listener_connection_t, c);
}

/* Conditional macros to help write code that works whether bufferevents are
   disabled or not.

   We can't just write:
      if (conn->bufev) {
        do bufferevent stuff;
      } else {
        do other stuff;
      }
   because the bufferevent stuff won't even compile unless we have a fairly
   new version of Libevent.  Instead, we say:
      IF_HAS_BUFFEREVENT(conn, { do_bufferevent_stuff } );
   or:
      IF_HAS_BUFFEREVENT(conn, {
        do bufferevent stuff;
      }) ELSE_IF_NO_BUFFEREVENT {
        do non-bufferevent stuff;
      }
   If we're compiling with bufferevent support, then the macros expand more or
   less to:
      if (conn->bufev) {
        do_bufferevent_stuff;
      } else {
        do non-bufferevent stuff;
      }
   and if we aren't using bufferevents, they expand more or less to:
      { do non-bufferevent stuff; }
*/
#ifdef USE_BUFFEREVENTS
#define HAS_BUFFEREVENT(c) (((c)->bufev) != NULL)
#define IF_HAS_BUFFEREVENT(c, stmt)                \
  if ((c)->bufev) do {                             \
      stmt ;                                       \
  } while (0)
#define ELSE_IF_NO_BUFFEREVENT ; else
#define IF_HAS_NO_BUFFEREVENT(c)                   \
  if (NULL == (c)->bufev)
#else
#define HAS_BUFFEREVENT(c) (0)
#define IF_HAS_BUFFEREVENT(c, stmt) (void)0
#define ELSE_IF_NO_BUFFEREVENT ;
#define IF_HAS_NO_BUFFEREVENT(c)                \
  if (1)
#endif

/** What action type does an address policy indicate: accept or reject? */
typedef enum {
  ADDR_POLICY_ACCEPT=1,
  ADDR_POLICY_REJECT=2,
} addr_policy_action_t;
#define addr_policy_action_bitfield_t ENUM_BF(addr_policy_action_t)

/** A reference-counted address policy rule. */
typedef struct addr_policy_t {
  int refcnt; /**< Reference count */
  /** What to do when the policy matches.*/
  addr_policy_action_bitfield_t policy_type:2;
  unsigned int is_private:1; /**< True iff this is the pseudo-address,
                              * "private". */
  unsigned int is_canonical:1; /**< True iff this policy is the canonical
                                * copy (stored in a hash table to avoid
                                * duplication of common policies) */
  maskbits_t maskbits; /**< Accept/reject all addresses <b>a</b> such that the
                 * first <b>maskbits</b> bits of <b>a</b> match
                 * <b>addr</b>. */
  /** Base address to accept or reject.
   *
   * Note that wildcards are treated
   * differntly depending on address family. An AF_UNSPEC address means
   * "All addresses, IPv4 or IPv6." An AF_INET address with maskbits==0 means
   * "All IPv4 addresses" and an AF_INET6 address with maskbits == 0 means
   * "All IPv6 addresses".
  **/
  tor_addr_t addr;
  uint16_t prt_min; /**< Lowest port number to accept/reject. */
  uint16_t prt_max; /**< Highest port number to accept/reject. */
} addr_policy_t;

/** A cached_dir_t represents a cacheable directory object, along with its
 * compressed form. */
typedef struct cached_dir_t {
  char *dir; /**< Contents of this object, NUL-terminated. */
  char *dir_z; /**< Compressed contents of this object. */
  size_t dir_len; /**< Length of <b>dir</b> (not counting its NUL). */
  size_t dir_z_len; /**< Length of <b>dir_z</b>. */
  time_t published; /**< When was this object published. */
  common_digests_t digests; /**< Digests of this object (networkstatus only) */
  int refcnt; /**< Reference count for this cached_dir_t. */
} cached_dir_t;

/** Enum used to remember where a signed_descriptor_t is stored and how to
 * manage the memory for signed_descriptor_body.  */
typedef enum {
  /** The descriptor isn't stored on disk at all: the copy in memory is
   * canonical; the saved_offset field is meaningless. */
  SAVED_NOWHERE=0,
  /** The descriptor is stored in the cached_routers file: the
   * signed_descriptor_body is meaningless; the signed_descriptor_len and
   * saved_offset are used to index into the mmaped cache file. */
  SAVED_IN_CACHE,
  /** The descriptor is stored in the cached_routers.new file: the
   * signed_descriptor_body and saved_offset fields are both set. */
  /* FFFF (We could also mmap the file and grow the mmap as needed, or
   * lazy-load the descriptor text by using seek and read.  We don't, for
   * now.)
   */
  SAVED_IN_JOURNAL
} saved_location_t;
#define saved_location_bitfield_t ENUM_BF(saved_location_t)

/** Enumeration: what directory object is being downloaded?
 * This determines which schedule is selected to perform the download. */
typedef enum {
  DL_SCHED_GENERIC = 0,
  DL_SCHED_CONSENSUS = 1,
  DL_SCHED_BRIDGE = 2,
} download_schedule_t;
#define download_schedule_bitfield_t ENUM_BF(download_schedule_t)

/** Enumeration: is the download schedule for downloading from an authority,
 * or from any available directory mirror?
 * During bootstrap, "any" means a fallback (or an authority, if there
 * are no fallbacks).
 * When we have a valid consensus, "any" means any directory server. */
typedef enum {
  DL_WANT_ANY_DIRSERVER = 0,
  DL_WANT_AUTHORITY = 1,
} download_want_authority_t;
#define download_want_authority_bitfield_t \
                                        ENUM_BF(download_want_authority_t)

/** Enumeration: do we want to increment the schedule position each time a
 * connection is attempted (these attempts can be concurrent), or do we want
 * to increment the schedule position after a connection fails? */
typedef enum {
  DL_SCHED_INCREMENT_FAILURE = 0,
  DL_SCHED_INCREMENT_ATTEMPT = 1,
} download_schedule_increment_t;
#define download_schedule_increment_bitfield_t \
                                        ENUM_BF(download_schedule_increment_t)

/** Enumeration: do we want to use the random exponential backoff
 * mechanism? */
typedef enum {
  DL_SCHED_DETERMINISTIC = 0,
  DL_SCHED_RANDOM_EXPONENTIAL = 1,
} download_schedule_backoff_t;
#define download_schedule_backoff_bitfield_t \
                                        ENUM_BF(download_schedule_backoff_t)

/** Information about our plans for retrying downloads for a downloadable
 * directory object.
 * Each type of downloadable directory object has a corresponding retry
 * <b>schedule</b>, which can be different depending on whether the object is
 * being downloaded from an authority or a mirror (<b>want_authority</b>).
 * <b>next_attempt_at</b> contains the next time we will attempt to download
 * the object.
 * For schedules that <b>increment_on</b> failure, <b>n_download_failures</b>
 * is used to determine the position in the schedule. (Each schedule is a
 * smartlist of integer delays, parsed from a CSV option.) Every time a
 * connection attempt fails, <b>n_download_failures</b> is incremented,
 * the new delay value is looked up from the schedule, and
 * <b>next_attempt_at</b> is set delay seconds from the time the previous
 * connection failed. Therefore, at most one failure-based connection can be
 * in progress for each download_status_t.
 * For schedules that <b>increment_on</b> attempt, <b>n_download_attempts</b>
 * is used to determine the position in the schedule. Every time a
 * connection attempt is made, <b>n_download_attempts</b> is incremented,
 * the new delay value is looked up from the schedule, and
 * <b>next_attempt_at</b> is set delay seconds from the time the previous
 * connection was attempted. Therefore, multiple concurrent attempted-based
 * connections can be in progress for each download_status_t.
 * After an object is successfully downloaded, any other concurrent connections
 * are terminated. A new schedule which starts at position 0 is used for
 * subsequent downloads of the same object.
 */
typedef struct download_status_t {
  time_t next_attempt_at; /**< When should we try downloading this object
                           * again? */
  uint8_t n_download_failures; /**< Number of failed downloads of the most
                                * recent object, since the last success. */
  uint8_t n_download_attempts; /**< Number of (potentially concurrent) attempts
                                * to download the most recent object, since
                                * the last success. */
  download_schedule_bitfield_t schedule : 8; /**< What kind of object is being
                                              * downloaded? This determines the
                                              * schedule used for the download.
                                              */
  download_want_authority_bitfield_t want_authority : 1; /**< Is the download
                                              * happening from an authority
                                              * or a mirror? This determines
                                              * the schedule used for the
                                              * download. */
  download_schedule_increment_bitfield_t increment_on : 1; /**< does this
                                        * schedule increment on each attempt,
                                        * or after each failure? */
  download_schedule_backoff_bitfield_t backoff : 1; /**< do we use the
                                        * deterministic schedule, or random
                                        * exponential backoffs? */
  uint8_t last_backoff_position; /**< number of attempts/failures, depending
                                  * on increment_on, when we last recalculated
                                  * the delay.  Only updated if backoff
                                  * == 1. */
  int last_delay_used; /**< last delay used for random exponential backoff;
                        * only updated if backoff == 1 */
} download_status_t;

/** If n_download_failures is this high, the download can never happen. */
#define IMPOSSIBLE_TO_DOWNLOAD 255

/** The max size we expect router descriptor annotations we create to
 * be. We'll accept larger ones if we see them on disk, but we won't
 * create any that are larger than this. */
#define ROUTER_ANNOTATION_BUF_LEN 256

/** Information need to cache an onion router's descriptor. */
typedef struct signed_descriptor_t {
  /** Pointer to the raw server descriptor, preceded by annotations.  Not
   * necessarily NUL-terminated.  If saved_location is SAVED_IN_CACHE, this
   * pointer is null. */
  char *signed_descriptor_body;
  /** Length of the annotations preceding the server descriptor. */
  size_t annotations_len;
  /** Length of the server descriptor. */
  size_t signed_descriptor_len;
  /** Digest of the server descriptor, computed as specified in
   * dir-spec.txt. */
  char signed_descriptor_digest[DIGEST_LEN];
  /** Identity digest of the router. */
  char identity_digest[DIGEST_LEN];
  /** Declared publication time of the descriptor. */
  time_t published_on;
  /** For routerdescs only: digest of the corresponding extrainfo. */
  char extra_info_digest[DIGEST_LEN];
  /** For routerdescs only: A SHA256-digest of the extrainfo (if any) */
  char extra_info_digest256[DIGEST256_LEN];
  /** Certificate for ed25519 signing key. */
  struct tor_cert_st *signing_key_cert;
  /** For routerdescs only: Status of downloading the corresponding
   * extrainfo. */
  download_status_t ei_dl_status;
  /** Where is the descriptor saved? */
  saved_location_t saved_location;
  /** If saved_location is SAVED_IN_CACHE or SAVED_IN_JOURNAL, the offset of
   * this descriptor in the corresponding file. */
  off_t saved_offset;
  /** What position is this descriptor within routerlist->routers or
   * routerlist->old_routers? -1 for none. */
  int routerlist_index;
  /** The valid-until time of the most recent consensus that listed this
   * descriptor.  0 for "never listed in a consensus, so far as we know." */
  time_t last_listed_as_valid_until;
  /* If true, we do not ever try to save this object in the cache. */
  unsigned int do_not_cache : 1;
  /* If true, this item is meant to represent an extrainfo. */
  unsigned int is_extrainfo : 1;
  /* If true, we got an extrainfo for this item, and the digest was right,
   * but it was incompatible. */
  unsigned int extrainfo_is_bogus : 1;
  /* If true, we are willing to transmit this item unencrypted. */
  unsigned int send_unencrypted : 1;
} signed_descriptor_t;

/** A signed integer representing a country code. */
typedef int16_t country_t;

/** Information about another onion router in the network. */
typedef struct {
  signed_descriptor_t cache_info;
  char *nickname; /**< Human-readable OR name. */

  uint32_t addr; /**< IPv4 address of OR, in host order. */
  uint16_t or_port; /**< Port for TLS connections. */
  uint16_t dir_port; /**< Port for HTTP directory connections. */

  /** A router's IPv6 address, if it has one. */
  /* XXXXX187 Actually these should probably be part of a list of addresses,
   * not just a special case.  Use abstractions to access these; don't do it
   * directly. */
  tor_addr_t ipv6_addr;
  uint16_t ipv6_orport;

  crypto_pk_t *onion_pkey; /**< Public RSA key for onions. */
  crypto_pk_t *identity_pkey;  /**< Public RSA key for signing. */
  /** Public curve25519 key for onions */
  curve25519_public_key_t *onion_curve25519_pkey;
  /** What's the earliest expiration time on all the certs in this
   * routerinfo? */
  time_t cert_expiration_time;

  char *platform; /**< What software/operating system is this OR using? */

  /* link info */
  uint32_t bandwidthrate; /**< How many bytes does this OR add to its token
                           * bucket per second? */
  uint32_t bandwidthburst; /**< How large is this OR's token bucket? */
  /** How many bytes/s is this router known to handle? */
  uint32_t bandwidthcapacity;
  smartlist_t *exit_policy; /**< What streams will this OR permit
                             * to exit on IPv4?  NULL for 'reject *:*'. */
  /** What streams will this OR permit to exit on IPv6?
   * NULL for 'reject *:*' */
  struct short_policy_t *ipv6_exit_policy;
  long uptime; /**< How many seconds the router claims to have been up */
  smartlist_t *declared_family; /**< Nicknames of router which this router
                                 * claims are its family. */
  char *contact_info; /**< Declared contact info for this router. */
  unsigned int is_hibernating:1; /**< Whether the router claims to be
                                  * hibernating */
  unsigned int caches_extra_info:1; /**< Whether the router says it caches and
                                     * serves extrainfo documents. */
  unsigned int allow_single_hop_exits:1;  /**< Whether the router says
                                           * it allows single hop exits. */

  unsigned int wants_to_be_hs_dir:1; /**< True iff this router claims to be
                                      * a hidden service directory. */
  unsigned int policy_is_reject_star:1; /**< True iff the exit policy for this
                                         * router rejects everything. */
  /** True if, after we have added this router, we should re-launch
   * tests for it. */
  unsigned int needs_retest_if_added:1;

  /** True iff this router included "tunnelled-dir-server" in its descriptor,
   * implying it accepts tunnelled directory requests, or it advertised
   * dir_port > 0. */
  unsigned int supports_tunnelled_dir_requests:1;

  /** Used during voting to indicate that we should not include an entry for
   * this routerinfo. Used only during voting. */
  unsigned int omit_from_vote:1;

/** Tor can use this router for general positions in circuits; we got it
 * from a directory server as usual, or we're an authority and a server
 * uploaded it. */
#define ROUTER_PURPOSE_GENERAL 0
/** Tor should avoid using this router for circuit-building: we got it
 * from a crontroller.  If the controller wants to use it, it'll have to
 * ask for it by identity. */
#define ROUTER_PURPOSE_CONTROLLER 1
/** Tor should use this router only for bridge positions in circuits: we got
 * it via a directory request from the bridge itself, or a bridge
 * authority. x*/
#define ROUTER_PURPOSE_BRIDGE 2
/** Tor should not use this router; it was marked in cached-descriptors with
 * a purpose we didn't recognize. */
#define ROUTER_PURPOSE_UNKNOWN 255

  /* In what way did we find out about this router?  One of ROUTER_PURPOSE_*.
   * Routers of different purposes are kept segregated and used for different
   * things; see notes on ROUTER_PURPOSE_* macros above.
   */
  uint8_t purpose;
} routerinfo_t;

/** Information needed to keep and cache a signed extra-info document. */
typedef struct extrainfo_t {
  signed_descriptor_t cache_info;
  /** SHA256 digest of this document */
  uint8_t digest256[DIGEST256_LEN];
  /** The router's nickname. */
  char nickname[MAX_NICKNAME_LEN+1];
  /** True iff we found the right key for this extra-info, verified the
   * signature, and found it to be bad. */
  unsigned int bad_sig : 1;
  /** If present, we didn't have the right key to verify this extra-info,
   * so this is a copy of the signature in the document. */
  char *pending_sig;
  /** Length of pending_sig. */
  size_t pending_sig_len;
} extrainfo_t;

/** Contents of a single router entry in a network status object.
 */
typedef struct routerstatus_t {
  time_t published_on; /**< When was this router published? */
  char nickname[MAX_NICKNAME_LEN+1]; /**< The nickname this router says it
                                      * has. */
  char identity_digest[DIGEST_LEN]; /**< Digest of the router's identity
                                     * key. */
  /** Digest of the router's most recent descriptor or microdescriptor.
   * If it's a descriptor, we only use the first DIGEST_LEN bytes. */
  char descriptor_digest[DIGEST256_LEN];
  uint32_t addr; /**< IPv4 address for this router, in host order. */
  uint16_t or_port; /**< OR port for this router. */
  uint16_t dir_port; /**< Directory port for this router. */
  tor_addr_t ipv6_addr; /**< IPv6 address for this router. */
  uint16_t ipv6_orport; /**<IPV6 OR port for this router. */
  unsigned int is_authority:1; /**< True iff this router is an authority. */
  unsigned int is_exit:1; /**< True iff this router is a good exit. */
  unsigned int is_stable:1; /**< True iff this router stays up a long time. */
  unsigned int is_fast:1; /**< True iff this router has good bandwidth. */
  /** True iff this router is called 'running' in the consensus. We give it
   * this funny name so that we don't accidentally use this bit as a view of
   * whether we think the router is *currently* running.  If that's what you
   * want to know, look at is_running in node_t. */
  unsigned int is_flagged_running:1;
  unsigned int is_named:1; /**< True iff "nickname" belongs to this router. */
  unsigned int is_unnamed:1; /**< True iff "nickname" belongs to another
                              * router. */
  unsigned int is_valid:1; /**< True iff this router isn't invalid. */
  unsigned int is_possible_guard:1; /**< True iff this router would be a good
                                     * choice as an entry guard. */
  unsigned int is_bad_exit:1; /**< True iff this node is a bad choice for
                               * an exit node. */
  unsigned int is_hs_dir:1; /**< True iff this router is a v2-or-later hidden
                             * service directory. */
  unsigned int is_v2_dir:1; /** True iff this router publishes an open DirPort
                             * or it claims to accept tunnelled dir requests.
                             */
  /** True iff we know version info for this router. (i.e., a "v" entry was
   * included.)  We'll replace all these with a big tor_version_t or a char[]
   * if the number of traits we care about ever becomes incredibly big. */
  unsigned int version_known:1;

  /** True iff this router has a version that allows it to accept EXTEND2
   * cells */
  unsigned int version_supports_extend2_cells:1;

  unsigned int has_bandwidth:1; /**< The vote/consensus had bw info */
  unsigned int has_exitsummary:1; /**< The vote/consensus had exit summaries */
  unsigned int bw_is_unmeasured:1; /**< This is a consensus entry, with
                                    * the Unmeasured flag set. */

  uint32_t bandwidth_kb; /**< Bandwidth (capacity) of the router as reported in
                       * the vote/consensus, in kilobytes/sec. */

  /** The consensus has guardfraction information for this router. */
  unsigned int has_guardfraction:1;
  /** The guardfraction value of this router. */
  uint32_t guardfraction_percentage;

  char *exitsummary; /**< exit policy summary -
                      * XXX weasel: this probably should not stay a string. */

  /* ---- The fields below aren't derived from the networkstatus; they
   * hold local information only. */

  time_t last_dir_503_at; /**< When did this router last tell us that it
                           * was too busy to serve directory info? */
  download_status_t dl_status;

} routerstatus_t;

/** A single entry in a parsed policy summary, describing a range of ports. */
typedef struct short_policy_entry_t {
  uint16_t min_port, max_port;
} short_policy_entry_t;

/** A short_poliy_t is the parsed version of a policy summary. */
typedef struct short_policy_t {
  /** True if the members of 'entries' are port ranges to accept; false if
   * they are port ranges to reject */
  unsigned int is_accept : 1;
  /** The actual number of values in 'entries'. */
  unsigned int n_entries : 31;
  /** An array of 0 or more short_policy_entry_t values, each describing a
   * range of ports that this policy accepts or rejects (depending on the
   * value of is_accept).
   */
  short_policy_entry_t entries[FLEXIBLE_ARRAY_MEMBER];
} short_policy_t;

/** A microdescriptor is the smallest amount of information needed to build a
 * circuit through a router.  They are generated by the directory authorities,
 * using information from the uploaded routerinfo documents.  They are not
 * self-signed, but are rather authenticated by having their hash in a signed
 * networkstatus document. */
typedef struct microdesc_t {
  /** Hashtable node, used to look up the microdesc by its digest. */
  HT_ENTRY(microdesc_t) node;

  /* Cache information */

  /**  When was this microdescriptor last listed in a consensus document?
   * Once a microdesc has been unlisted long enough, we can drop it.
   */
  time_t last_listed;
  /** Where is this microdescriptor currently stored? */
  saved_location_bitfield_t saved_location : 3;
  /** If true, do not attempt to cache this microdescriptor on disk. */
  unsigned int no_save : 1;
  /** If true, this microdesc has an entry in the microdesc_map */
  unsigned int held_in_map : 1;
  /** Reference count: how many node_ts have a reference to this microdesc? */
  unsigned int held_by_nodes;

  /** If saved_location == SAVED_IN_CACHE, this field holds the offset of the
   * microdescriptor in the cache. */
  off_t off;

  /* The string containing the microdesc. */

  /** A pointer to the encoded body of the microdescriptor.  If the
   * saved_location is SAVED_IN_CACHE, then the body is a pointer into an
   * mmap'd region.  Otherwise, it is a malloc'd string.  The string might not
   * be NUL-terminated; take the length from <b>bodylen</b>. */
  char *body;
  /** The length of the microdescriptor in <b>body</b>. */
  size_t bodylen;
  /** A SHA256-digest of the microdescriptor. */
  char digest[DIGEST256_LEN];

  /* Fields in the microdescriptor. */

  /** As routerinfo_t.onion_pkey */
  crypto_pk_t *onion_pkey;
  /** As routerinfo_t.onion_curve25519_pkey */
  curve25519_public_key_t *onion_curve25519_pkey;
  /** Ed25519 identity key, if included. */
  ed25519_public_key_t *ed25519_identity_pkey;
  /** As routerinfo_t.ipv6_addr */
  tor_addr_t ipv6_addr;
  /** As routerinfo_t.ipv6_orport */
  uint16_t ipv6_orport;
  /** As routerinfo_t.family */
  smartlist_t *family;
  /** IPv4 exit policy summary */
  short_policy_t *exit_policy;
  /** IPv6 exit policy summary */
  short_policy_t *ipv6_exit_policy;

} microdesc_t;

/** A node_t represents a Tor router.
 *
 * Specifically, a node_t is a Tor router as we are using it: a router that
 * we are considering for circuits, connections, and so on.  A node_t is a
 * thin wrapper around the routerstatus, routerinfo, and microdesc for a
 * single router, and provides a consistent interface for all of them.
 *
 * Also, a node_t has mutable state.  While a routerinfo, a routerstatus,
 * and a microdesc have[*] only the information read from a router
 * descriptor, a consensus entry, and a microdescriptor (respectively)...
 * a node_t has flags based on *our own current opinion* of the node.
 *
 * [*] Actually, there is some leftover information in each that is mutable.
 *  We should try to excise that.
 */
typedef struct node_t {
  /* Indexing information */

  /** Used to look up the node_t by its identity digest. */
  HT_ENTRY(node_t) ht_ent;
  /** Position of the node within the list of nodes */
  int nodelist_idx;

  /** The identity digest of this node_t.  No more than one node_t per
   * identity may exist at a time. */
  char identity[DIGEST_LEN];

  microdesc_t *md;
  routerinfo_t *ri;
  routerstatus_t *rs;

  /* local info: copied from routerstatus, then possibly frobbed based
   * on experience.  Authorities set this stuff directly.  Note that
   * these reflect knowledge of the primary (IPv4) OR port only.  */

  unsigned int is_running:1; /**< As far as we know, is this OR currently
                              * running? */
  unsigned int is_valid:1; /**< Has a trusted dirserver validated this OR?
                            *  (For Authdir: Have we validated this OR?) */
  unsigned int is_fast:1; /** Do we think this is a fast OR? */
  unsigned int is_stable:1; /** Do we think this is a stable OR? */
  unsigned int is_possible_guard:1; /**< Do we think this is an OK guard? */
  unsigned int is_exit:1; /**< Do we think this is an OK exit? */
  unsigned int is_bad_exit:1; /**< Do we think this exit is censored, borked,
                               * or otherwise nasty? */
  unsigned int is_hs_dir:1; /**< True iff this router is a hidden service
                             * directory according to the authorities. */

  /* Local info: warning state. */

  unsigned int name_lookup_warned:1; /**< Have we warned the user for referring
                                      * to this (unnamed) router by nickname?
                                      */

  /** Local info: we treat this node as if it rejects everything */
  unsigned int rejects_all:1;

  /** Local info: this node is in our list of guards */
  unsigned int using_as_guard:1;

  /* Local info: derived. */

  /** True if the IPv6 OR port is preferred over the IPv4 OR port.
   * XX/teor - can this become out of date if the torrc changes? */
  unsigned int ipv6_preferred:1;

  /** According to the geoip db what country is this router in? */
  /* XXXprop186 what is this suppose to mean with multiple OR ports? */
  country_t country;

  /* The below items are used only by authdirservers for
   * reachability testing. */

  /** When was the last time we could reach this OR? */
  time_t last_reachable;        /* IPv4. */
  time_t last_reachable6;       /* IPv6. */

} node_t;

/** Linked list of microdesc hash lines for a single router in a directory
 * vote.
 */
typedef struct vote_microdesc_hash_t {
  /** Next element in the list, or NULL. */
  struct vote_microdesc_hash_t *next;
  /** The raw contents of the microdesc hash line, from the "m" through the
   * newline. */
  char *microdesc_hash_line;
} vote_microdesc_hash_t;

/** The claim about a single router, made in a vote. */
typedef struct vote_routerstatus_t {
  routerstatus_t status; /**< Underlying 'status' object for this router.
                          * Flags are redundant. */
  /** How many known-flags are allowed in a vote? This is the width of
   * the flags field of vote_routerstatus_t */
#define MAX_KNOWN_FLAGS_IN_VOTE 64
  uint64_t flags; /**< Bit-field for all recognized flags; index into
                   * networkstatus_t.known_flags. */
  char *version; /**< The version that the authority says this router is
                  * running. */
  unsigned int has_measured_bw:1; /**< The vote had a measured bw */
  /** True iff the vote included an entry for ed25519 ID, or included
   * "id ed25519 none" to indicate that there was no ed25519 ID. */
  unsigned int has_ed25519_listing:1;
  /** True if the Ed25519 listing here is the consensus-opinion for the
   * Ed25519 listing; false if there was no consensus on Ed25519 key status,
   * or if this VRS doesn't reflect it. */
  unsigned int ed25519_reflects_consensus:1;
  uint32_t measured_bw_kb; /**< Measured bandwidth (capacity) of the router */
  /** The hash or hashes that the authority claims this microdesc has. */
  vote_microdesc_hash_t *microdesc;
  /** Ed25519 identity for this router, or zero if it has none. */
  uint8_t ed25519_id[ED25519_PUBKEY_LEN];
} vote_routerstatus_t;

/** A signature of some document by an authority. */
typedef struct document_signature_t {
  /** Declared SHA-1 digest of this voter's identity key */
  char identity_digest[DIGEST_LEN];
  /** Declared SHA-1 digest of signing key used by this voter. */
  char signing_key_digest[DIGEST_LEN];
  /** Algorithm used to compute the digest of the document. */
  digest_algorithm_t alg;
  /** Signature of the signed thing. */
  char *signature;
  /** Length of <b>signature</b> */
  int signature_len;
  unsigned int bad_signature : 1; /**< Set to true if we've tried to verify
                                   * the sig, and we know it's bad. */
  unsigned int good_signature : 1; /**< Set to true if we've verified the sig
                                     * as good. */
} document_signature_t;

/** Information about a single voter in a vote or a consensus. */
typedef struct networkstatus_voter_info_t {
  /** Declared SHA-1 digest of this voter's identity key */
  char identity_digest[DIGEST_LEN];
  char *nickname; /**< Nickname of this voter */
  /** Digest of this voter's "legacy" identity key, if any.  In vote only; for
   * consensuses, we treat legacy keys as additional signers. */
  char legacy_id_digest[DIGEST_LEN];
  char *address; /**< Address of this voter, in string format. */
  uint32_t addr; /**< Address of this voter, in IPv4, in host order. */
  uint16_t dir_port; /**< Directory port of this voter */
  uint16_t or_port; /**< OR port of this voter */
  char *contact; /**< Contact information for this voter. */
  char vote_digest[DIGEST_LEN]; /**< Digest of this voter's vote, as signed. */

  /* Nothing from here on is signed. */
  /** The signature of the document and the signature's status. */
  smartlist_t *sigs;
} networkstatus_voter_info_t;

typedef struct networkstatus_sr_info_t {
  /* Indicate if the dirauth partitipates in the SR protocol with its vote.
   * This is tied to the SR flag in the vote. */
  unsigned int participate:1;
  /* Both vote and consensus: Current and previous SRV. If list is empty,
   * this means none were found in either the consensus or vote. */
  struct sr_srv_t *previous_srv;
  struct sr_srv_t *current_srv;
  /* Vote only: List of commitments. */
  smartlist_t *commits;
} networkstatus_sr_info_t;

/** Enumerates the possible seriousness values of a networkstatus document. */
typedef enum {
  NS_TYPE_VOTE,
  NS_TYPE_CONSENSUS,
  NS_TYPE_OPINION,
} networkstatus_type_t;

/** Enumerates recognized flavors of a consensus networkstatus document.  All
 * flavors of a consensus are generated from the same set of votes, but they
 * present different types information to different versions of Tor. */
typedef enum {
  FLAV_NS = 0,
  FLAV_MICRODESC = 1,
} consensus_flavor_t;

/** How many different consensus flavors are there? */
#define N_CONSENSUS_FLAVORS ((int)(FLAV_MICRODESC)+1)

/** A common structure to hold a v3 network status vote, or a v3 network
 * status consensus. */
typedef struct networkstatus_t {
  networkstatus_type_t type; /**< Vote, consensus, or opinion? */
  consensus_flavor_t flavor; /**< If a consensus, what kind? */
  unsigned int has_measured_bws : 1;/**< True iff this networkstatus contains
                                     * measured= bandwidth values. */

  time_t published; /**< Vote only: Time when vote was written. */
  time_t valid_after; /**< Time after which this vote or consensus applies. */
  time_t fresh_until; /**< Time before which this is the most recent vote or
                       * consensus. */
  time_t valid_until; /**< Time after which this vote or consensus should not
                       * be used. */

  /** Consensus only: what method was used to produce this consensus? */
  int consensus_method;
  /** Vote only: what methods is this voter willing to use? */
  smartlist_t *supported_methods;

  /** List of 'package' lines describing hashes of downloadable packages */
  smartlist_t *package_lines;

  /** How long does this vote/consensus claim that authorities take to
   * distribute their votes to one another? */
  int vote_seconds;
  /** How long does this vote/consensus claim that authorities take to
   * distribute their consensus signatures to one another? */
  int dist_seconds;

  /** Comma-separated list of recommended client software, or NULL if this
   * voter has no opinion. */
  char *client_versions;
  char *server_versions;
  /** List of flags that this vote/consensus applies to routers.  If a flag is
   * not listed here, the voter has no opinion on what its value should be. */
  smartlist_t *known_flags;

  /** List of key=value strings for the parameters in this vote or
   * consensus, sorted by key. */
  smartlist_t *net_params;

  /** List of key=value strings for the bw weight parameters in the
   * consensus. */
  smartlist_t *weight_params;

  /** List of networkstatus_voter_info_t.  For a vote, only one element
   * is included.  For a consensus, one element is included for every voter
   * whose vote contributed to the consensus. */
  smartlist_t *voters;

  struct authority_cert_t *cert; /**< Vote only: the voter's certificate. */

  /** Digests of this document, as signed. */
  common_digests_t digests;

  /** List of router statuses, sorted by identity digest.  For a vote,
   * the elements are vote_routerstatus_t; for a consensus, the elements
   * are routerstatus_t. */
  smartlist_t *routerstatus_list;

  /** If present, a map from descriptor digest to elements of
   * routerstatus_list. */
  digestmap_t *desc_digest_map;

  /** Contains the shared random protocol data from a vote or consensus. */
  networkstatus_sr_info_t sr_info;
} networkstatus_t;

/** A set of signatures for a networkstatus consensus.  Unless otherwise
 * noted, all fields are as for networkstatus_t. */
typedef struct ns_detached_signatures_t {
  time_t valid_after;
  time_t fresh_until;
  time_t valid_until;
  strmap_t *digests; /**< Map from flavor name to digestset_t */
  strmap_t *signatures; /**< Map from flavor name to list of
                         * document_signature_t */
} ns_detached_signatures_t;

/** Allowable types of desc_store_t. */
typedef enum store_type_t {
  ROUTER_STORE = 0,
  EXTRAINFO_STORE = 1
} store_type_t;

/** A 'store' is a set of descriptors saved on disk, with accompanying
 * journal, mmaped as needed, rebuilt as needed. */
typedef struct desc_store_t {
  /** Filename (within DataDir) for the store.  We append .tmp to this
   * filename for a temporary file when rebuilding the store, and .new to this
   * filename for the journal. */
  const char *fname_base;
  /** Human-readable description of what this store contains. */
  const char *description;

  tor_mmap_t *mmap; /**< A mmap for the main file in the store. */

  store_type_t type; /**< What's stored in this store? */

  /** The size of the router log, in bytes. */
  size_t journal_len;
  /** The size of the router store, in bytes. */
  size_t store_len;
  /** Total bytes dropped since last rebuild: this is space currently
   * used in the cache and the journal that could be freed by a rebuild. */
  size_t bytes_dropped;
} desc_store_t;

/** Contents of a directory of onion routers. */
typedef struct {
  /** Map from server identity digest to a member of routers. */
  struct digest_ri_map_t *identity_map;
  /** Map from server descriptor digest to a signed_descriptor_t from
   * routers or old_routers. */
  struct digest_sd_map_t *desc_digest_map;
  /** Map from extra-info digest to an extrainfo_t.  Only exists for
   * routers in routers or old_routers. */
  struct digest_ei_map_t *extra_info_map;
  /** Map from extra-info digests to a signed_descriptor_t for a router
   * descriptor having that extra-info digest.  Only exists for
   * routers in routers or old_routers. */
  struct digest_sd_map_t *desc_by_eid_map;
  /** List of routerinfo_t for all currently live routers we know. */
  smartlist_t *routers;
  /** List of signed_descriptor_t for older router descriptors we're
   * caching. */
  smartlist_t *old_routers;
  /** Store holding server descriptors.  If present, any router whose
   * cache_info.saved_location == SAVED_IN_CACHE is stored in this file
   * starting at cache_info.saved_offset */
  desc_store_t desc_store;
  /** Store holding extra-info documents. */
  desc_store_t extrainfo_store;
} routerlist_t;

/** Information on router used when extending a circuit. We don't need a
 * full routerinfo_t to extend: we only need addr:port:keyid to build an OR
 * connection, and onion_key to create the onionskin. Note that for onehop
 * general-purpose tunnels, the onion_key is NULL. */
typedef struct extend_info_t {
  char nickname[MAX_HEX_NICKNAME_LEN+1]; /**< This router's nickname for
                                          * display. */
  char identity_digest[DIGEST_LEN]; /**< Hash of this router's identity key. */
  uint16_t port; /**< OR port. */
  tor_addr_t addr; /**< IP address. */
  crypto_pk_t *onion_key; /**< Current onionskin key. */
  curve25519_public_key_t curve25519_onion_key;
} extend_info_t;

/** Certificate for v3 directory protocol: binds long-term authority identity
 * keys to medium-term authority signing keys. */
typedef struct authority_cert_t {
  /** Information relating to caching this cert on disk and looking it up. */
  signed_descriptor_t cache_info;
  /** This authority's long-term authority identity key. */
  crypto_pk_t *identity_key;
  /** This authority's medium-term signing key. */
  crypto_pk_t *signing_key;
  /** The digest of <b>signing_key</b> */
  char signing_key_digest[DIGEST_LEN];
  /** The listed expiration time of this certificate. */
  time_t expires;
  /** This authority's IPv4 address, in host order. */
  uint32_t addr;
  /** This authority's directory port. */
  uint16_t dir_port;
} authority_cert_t;

/** Bitfield enum type listing types of information that directory authorities
 * can be authoritative about, and that directory caches may or may not cache.
 *
 * Note that the granularity here is based on authority granularity and on
 * cache capabilities.  Thus, one particular bit may correspond in practice to
 * a few types of directory info, so long as every authority that pronounces
 * officially about one of the types prounounces officially about all of them,
 * and so long as every cache that caches one of them caches all of them.
 */
typedef enum {
  NO_DIRINFO      = 0,
  /** Serves/signs v3 directory information: votes, consensuses, certs */
  V3_DIRINFO      = 1 << 2,
  /** Serves bridge descriptors. */
  BRIDGE_DIRINFO  = 1 << 4,
  /** Serves extrainfo documents. */
  EXTRAINFO_DIRINFO=1 << 5,
  /** Serves microdescriptors. */
  MICRODESC_DIRINFO=1 << 6,
} dirinfo_type_t;

#define ALL_DIRINFO ((dirinfo_type_t)((1<<7)-1))

#define CRYPT_PATH_MAGIC 0x70127012u

struct fast_handshake_state_t;
struct ntor_handshake_state_t;
#define ONION_HANDSHAKE_TYPE_TAP  0x0000
#define ONION_HANDSHAKE_TYPE_FAST 0x0001
#define ONION_HANDSHAKE_TYPE_NTOR 0x0002
#define MAX_ONION_HANDSHAKE_TYPE 0x0002
typedef struct {
  uint16_t tag;
  union {
    struct fast_handshake_state_t *fast;
    crypto_dh_t *tap;
    struct ntor_handshake_state_t *ntor;
  } u;
} onion_handshake_state_t;

/** Holds accounting information for a single step in the layered encryption
 * performed by a circuit.  Used only at the client edge of a circuit. */
typedef struct crypt_path_t {
  uint32_t magic;

  /* crypto environments */
  /** Encryption key and counter for cells heading towards the OR at this
   * step. */
  crypto_cipher_t *f_crypto;
  /** Encryption key and counter for cells heading back from the OR at this
   * step. */
  crypto_cipher_t *b_crypto;

  /** Digest state for cells heading towards the OR at this step. */
  crypto_digest_t *f_digest; /* for integrity checking */
  /** Digest state for cells heading away from the OR at this step. */
  crypto_digest_t *b_digest;

  /** Current state of the handshake as performed with the OR at this
   * step. */
  onion_handshake_state_t handshake_state;
  /** Diffie-hellman handshake state for performing an introduction
   * operations */
  crypto_dh_t *rend_dh_handshake_state;

  /** Negotiated key material shared with the OR at this step. */
  char rend_circ_nonce[DIGEST_LEN];/* KH in tor-spec.txt */

  /** Information to extend to the OR at this step. */
  extend_info_t *extend_info;

  /** Is the circuit built to this step?  Must be one of:
   *    - CPATH_STATE_CLOSED (The circuit has not been extended to this step)
   *    - CPATH_STATE_AWAITING_KEYS (We have sent an EXTEND/CREATE to this step
   *      and not received an EXTENDED/CREATED)
   *    - CPATH_STATE_OPEN (The circuit has been extended to this step) */
  uint8_t state;
#define CPATH_STATE_CLOSED 0
#define CPATH_STATE_AWAITING_KEYS 1
#define CPATH_STATE_OPEN 2
  struct crypt_path_t *next; /**< Link to next crypt_path_t in the circuit.
                              * (The list is circular, so the last node
                              * links to the first.) */
  struct crypt_path_t *prev; /**< Link to previous crypt_path_t in the
                              * circuit. */

  int package_window; /**< How many cells are we allowed to originate ending
                       * at this step? */
  int deliver_window; /**< How many cells are we willing to deliver originating
                       * at this step? */
} crypt_path_t;

/** A reference-counted pointer to a crypt_path_t, used only to share
 * the final rendezvous cpath to be used on a service-side rendezvous
 * circuit among multiple circuits built in parallel to the same
 * destination rendezvous point. */
typedef struct {
  /** The reference count. */
  unsigned int refcount;
  /** The pointer.  Set to NULL when the crypt_path_t is put into use
   * on an opened rendezvous circuit. */
  crypt_path_t *cpath;
} crypt_path_reference_t;

#define CPATH_KEY_MATERIAL_LEN (20*2+16*2)

#define DH_KEY_LEN DH_BYTES

/** Information used to build a circuit. */
typedef struct {
  /** Intended length of the final circuit. */
  int desired_path_len;
  /** How to extend to the planned exit node. */
  extend_info_t *chosen_exit;
  /** Whether every node in the circ must have adequate uptime. */
  unsigned int need_uptime : 1;
  /** Whether every node in the circ must have adequate capacity. */
  unsigned int need_capacity : 1;
  /** Whether the last hop was picked with exiting in mind. */
  unsigned int is_internal : 1;
  /** Did we pick this as a one-hop tunnel (not safe for other streams)?
   * These are for encrypted dir conns that exit to this router, not
   * for arbitrary exits from the circuit. */
  unsigned int onehop_tunnel : 1;
  /** The crypt_path_t to append after rendezvous: used for rendezvous. */
  crypt_path_t *pending_final_cpath;
  /** A ref-counted reference to the crypt_path_t to append after
   * rendezvous; used on the service side. */
  crypt_path_reference_t *service_pending_final_cpath_ref;
  /** How many times has building a circuit for this task failed? */
  int failure_count;
  /** At what time should we give up on this task? */
  time_t expiry_time;
} cpath_build_state_t;

/** "magic" value for an origin_circuit_t */
#define ORIGIN_CIRCUIT_MAGIC 0x35315243u
/** "magic" value for an or_circuit_t */
#define OR_CIRCUIT_MAGIC 0x98ABC04Fu
/** "magic" value for a circuit that would have been freed by circuit_free,
 * but which we're keeping around until a cpuworker reply arrives.  See
 * circuit_free() for more documentation. */
#define DEAD_CIRCUIT_MAGIC 0xdeadc14c

struct create_cell_t;

/** Entry in the cell stats list of a circuit; used only if CELL_STATS
 * events are enabled. */
typedef struct testing_cell_stats_entry_t {
  uint8_t command; /**< cell command number. */
  /** Waiting time in centiseconds if this event is for a removed cell,
   * or 0 if this event is for adding a cell to the queue.  22 bits can
   * store more than 11 hours, enough to assume that a circuit with this
   * delay would long have been closed. */
  unsigned int waiting_time:22;
  unsigned int removed:1; /**< 0 for added to, 1 for removed from queue. */
  unsigned int exitward:1; /**< 0 for app-ward, 1 for exit-ward. */
} testing_cell_stats_entry_t;

/**
 * A circuit is a path over the onion routing
 * network. Applications can connect to one end of the circuit, and can
 * create exit connections at the other end of the circuit. AP and exit
 * connections have only one circuit associated with them (and thus these
 * connection types are closed when the circuit is closed), whereas
 * OR connections multiplex many circuits at once, and stay standing even
 * when there are no circuits running over them.
 *
 * A circuit_t structure can fill one of two roles.  First, a or_circuit_t
 * links two connections together: either an edge connection and an OR
 * connection, or two OR connections.  (When joined to an OR connection, a
 * circuit_t affects only cells sent to a particular circID on that
 * connection.  When joined to an edge connection, a circuit_t affects all
 * data.)

 * Second, an origin_circuit_t holds the cipher keys and state for sending data
 * along a given circuit.  At the OP, it has a sequence of ciphers, each
 * of which is shared with a single OR along the circuit.  Separate
 * ciphers are used for data going "forward" (away from the OP) and
 * "backward" (towards the OP).  At the OR, a circuit has only two stream
 * ciphers: one for data going forward, and one for data going backward.
 */
typedef struct circuit_t {
  uint32_t magic; /**< For memory and type debugging: must equal
                   * ORIGIN_CIRCUIT_MAGIC or OR_CIRCUIT_MAGIC. */

  /** The channel that is next in this circuit. */
  channel_t *n_chan;

  /**
   * The circuit_id used in the next (forward) hop of this circuit;
   * this is unique to n_chan, but this ordered pair is globally
   * unique:
   *
   * (n_chan->global_identifier, n_circ_id)
   */
  circid_t n_circ_id;

  /**
   * Circuit mux associated with n_chan to which this circuit is attached;
   * NULL if we have no n_chan.
   */
  circuitmux_t *n_mux;

  /** Queue of cells waiting to be transmitted on n_chan */
  cell_queue_t n_chan_cells;

  /**
   * The hop to which we want to extend this circuit.  Should be NULL if
   * the circuit has attached to a channel.
   */
  extend_info_t *n_hop;

  /** True iff we are waiting for n_chan_cells to become less full before
   * allowing p_streams to add any more cells. (Origin circuit only.) */
  unsigned int streams_blocked_on_n_chan : 1;
  /** True iff we are waiting for p_chan_cells to become less full before
   * allowing n_streams to add any more cells. (OR circuit only.) */
  unsigned int streams_blocked_on_p_chan : 1;

  /** True iff we have queued a delete backwards on this circuit, but not put
   * it on the output buffer. */
  unsigned int p_delete_pending : 1;
  /** True iff we have queued a delete forwards on this circuit, but not put
   * it on the output buffer. */
  unsigned int n_delete_pending : 1;

  /** True iff this circuit has received a DESTROY cell in either direction */
  unsigned int received_destroy : 1;

  uint8_t state; /**< Current status of this circuit. */
  uint8_t purpose; /**< Why are we creating this circuit? */

  /** How many relay data cells can we package (read from edge streams)
   * on this circuit before we receive a circuit-level sendme cell asking
   * for more? */
  int package_window;
  /** How many relay data cells will we deliver (write to edge streams)
   * on this circuit? When deliver_window gets low, we send some
   * circuit-level sendme cells to indicate that we're willing to accept
   * more. */
  int deliver_window;

  /** Temporary field used during circuits_handle_oom. */
  uint32_t age_tmp;

  /** For storage while n_chan is pending (state CIRCUIT_STATE_CHAN_WAIT). */
  struct create_cell_t *n_chan_create_cell;

  /** When did circuit construction actually begin (ie send the
   * CREATE cell or begin cannibalization).
   *
   * Note: This timer will get reset if we decide to cannibalize
   * a circuit. It may also get reset during certain phases of hidden
   * service circuit use.
   *
   * We keep this timestamp with a higher resolution than most so that the
   * circuit-build-time tracking code can get millisecond resolution.
   */
  struct timeval timestamp_began;

  /** This timestamp marks when the init_circuit_base constructor ran. */
  struct timeval timestamp_created;

  /** When the circuit was first used, or 0 if the circuit is clean.
   *
   * XXXX Note that some code will artifically adjust this value backward
   * in time in order to indicate that a circuit shouldn't be used for new
   * streams, but that it can stay alive as long as it has streams on it.
   * That's a kludge we should fix.
   *
   * XXX The CBT code uses this field to record when HS-related
   * circuits entered certain states.  This usage probably won't
   * interfere with this field's primary purpose, but we should
   * document it more thoroughly to make sure of that.
   *
   * XXX The SocksPort option KeepaliveIsolateSOCKSAuth will artificially
   * adjust this value forward each time a suitable stream is attached to an
   * already constructed circuit, potentially keeping the circuit alive
   * indefinitely.
   */
  time_t timestamp_dirty;

  uint16_t marked_for_close; /**< Should we close this circuit at the end of
                              * the main loop? (If true, holds the line number
                              * where this circuit was marked.) */
  const char *marked_for_close_file; /**< For debugging: in which file was this
                                      * circuit marked for close? */
  /** For what reason (See END_CIRC_REASON...) is this circuit being closed?
   * This field is set in circuit_mark_for_close and used later in
   * circuit_about_to_free. */
  uint16_t marked_for_close_reason;
  /** As marked_for_close_reason, but reflects the underlying reason for
   * closing this circuit.
   */
  uint16_t marked_for_close_orig_reason;

  /** Unique ID for measuring tunneled network status requests. */
  uint64_t dirreq_id;

  /** Index in smartlist of all circuits (global_circuitlist). */
  int global_circuitlist_idx;

  /** Next circuit in the doubly-linked ring of circuits waiting to add
   * cells to n_conn.  NULL if we have no cells pending, or if we're not
   * linked to an OR connection. */
  struct circuit_t *next_active_on_n_chan;
  /** Previous circuit in the doubly-linked ring of circuits waiting to add
   * cells to n_conn.  NULL if we have no cells pending, or if we're not
   * linked to an OR connection. */
  struct circuit_t *prev_active_on_n_chan;

  /** Various statistics about cells being added to or removed from this
   * circuit's queues; used only if CELL_STATS events are enabled and
   * cleared after being sent to control port. */
  smartlist_t *testing_cell_stats;
} circuit_t;

/** Largest number of relay_early cells that we can send on a given
 * circuit. */
#define MAX_RELAY_EARLY_CELLS_PER_CIRCUIT 8

/**
 * Describes the circuit building process in simplified terms based
 * on the path bias accounting state for a circuit.
 *
 * NOTE: These state values are enumerated in the order for which we
 * expect circuits to transition through them. If you add states,
 * you need to preserve this overall ordering. The various pathbias
 * state transition and accounting functions (pathbias_mark_* and
 * pathbias_count_*) contain ordinal comparisons to enforce proper
 * state transitions for corrections.
 *
 * This state machine and the associated logic was created to prevent
 * miscounting due to unknown cases of circuit reuse. See also tickets
 * #6475 and #7802.
 */
typedef enum {
    /** This circuit is "new". It has not yet completed a first hop
     * or been counted by the path bias code. */
    PATH_STATE_NEW_CIRC = 0,
    /** This circuit has completed one/two hops, and has been counted by
     * the path bias logic. */
    PATH_STATE_BUILD_ATTEMPTED = 1,
    /** This circuit has been completely built */
    PATH_STATE_BUILD_SUCCEEDED = 2,
    /** Did we try to attach any SOCKS streams or hidserv introductions to
      * this circuit?
      *
      * Note: If we ever implement end-to-end stream timing through test
      * stream probes (#5707), we must *not* set this for those probes
      * (or any other automatic streams) because the adversary could
      * just tag at a later point.
      */
    PATH_STATE_USE_ATTEMPTED = 3,
    /** Did any SOCKS streams or hidserv introductions actually succeed on
      * this circuit?
      *
      * If any streams detatch/fail from this circuit, the code transitions
      * the circuit back to PATH_STATE_USE_ATTEMPTED to ensure we probe. See
      * pathbias_mark_use_rollback() for that.
      */
    PATH_STATE_USE_SUCCEEDED = 4,

    /**
     * This is a special state to indicate that we got a corrupted
     * relay cell on a circuit and we don't intend to probe it.
     */
    PATH_STATE_USE_FAILED = 5,

    /**
     * This is a special state to indicate that we already counted
     * the circuit. Used to guard against potential state machine
     * violations.
     */
    PATH_STATE_ALREADY_COUNTED = 6,
} path_state_t;
#define path_state_bitfield_t ENUM_BF(path_state_t)

/** An origin_circuit_t holds data necessary to build and use a circuit.
 */
typedef struct origin_circuit_t {
  circuit_t base_;

  /** Linked list of AP streams (or EXIT streams if hidden service)
   * associated with this circuit. */
  edge_connection_t *p_streams;

  /** Bytes read from any attached stream since last call to
   * control_event_circ_bandwidth_used().  Only used if we're configured
   * to emit CIRC_BW events. */
  uint32_t n_read_circ_bw;

  /** Bytes written to any attached stream since last call to
   * control_event_circ_bandwidth_used().  Only used if we're configured
   * to emit CIRC_BW events. */
  uint32_t n_written_circ_bw;

  /** Build state for this circuit. It includes the intended path
   * length, the chosen exit router, rendezvous information, etc.
   */
  cpath_build_state_t *build_state;
  /** The doubly-linked list of crypt_path_t entries, one per hop,
   * for this circuit. This includes ciphers for each hop,
   * integrity-checking digests for each hop, and package/delivery
   * windows for each hop.
   */
  crypt_path_t *cpath;

  /** Holds all rendezvous data on either client or service side. */
  rend_data_t *rend_data;

  /** How many more relay_early cells can we send on this circuit, according
   * to the specification? */
  unsigned int remaining_relay_early_cells : 4;

  /** Set if this circuit is insanely old and we already informed the user */
  unsigned int is_ancient : 1;

  /** Set if this circuit has already been opened. Used to detect
   * cannibalized circuits. */
  unsigned int has_opened : 1;

  /**
   * Path bias state machine. Used to ensure integrity of our
   * circuit building and usage accounting. See path_state_t
   * for more details.
   */
  path_state_bitfield_t path_state : 3;

  /* If this flag is set, we should not consider attaching any more
   * connections to this circuit. */
  unsigned int unusable_for_new_conns : 1;

  /**
   * Tristate variable to guard against pathbias miscounting
   * due to circuit purpose transitions changing the decision
   * of pathbias_should_count(). This variable is informational
   * only. The current results of pathbias_should_count() are
   * the official decision for pathbias accounting.
   */
  uint8_t pathbias_shouldcount;
#define PATHBIAS_SHOULDCOUNT_UNDECIDED 0
#define PATHBIAS_SHOULDCOUNT_IGNORED   1
#define PATHBIAS_SHOULDCOUNT_COUNTED   2

  /** For path probing. Store the temporary probe stream ID
   * for response comparison */
  streamid_t pathbias_probe_id;

  /** For path probing. Store the temporary probe address nonce
   * (in host byte order) for response comparison. */
  uint32_t pathbias_probe_nonce;

  /** Set iff this is a hidden-service circuit which has timed out
   * according to our current circuit-build timeout, but which has
   * been kept around because it might still succeed in connecting to
   * its destination, and which is not a fully-connected rendezvous
   * circuit.
   *
   * (We clear this flag for client-side rendezvous circuits when they
   * are 'joined' to the other side's rendezvous circuit, so that
   * connection_ap_handshake_attach_circuit can put client streams on
   * the circuit.  We also clear this flag for service-side rendezvous
   * circuits when they are 'joined' to a client's rend circ, but only
   * for symmetry with the client case.  Client-side introduction
   * circuits are closed when we get a joined rend circ, and
   * service-side introduction circuits never have this flag set.) */
  unsigned int hs_circ_has_timed_out : 1;

  /** Set iff this circuit has been given a relaxed timeout because
   * no circuits have opened. Used to prevent spamming logs. */
  unsigned int relaxed_timeout : 1;

  /** Set iff this is a service-side rendezvous circuit for which a
   * new connection attempt has been launched.  We consider launching
   * a new service-side rend circ to a client when the previous one
   * fails; now that we don't necessarily close a service-side rend
   * circ when we launch a new one to the same client, this flag keeps
   * us from launching two retries for the same failed rend circ. */
  unsigned int hs_service_side_rend_circ_has_been_relaunched : 1;

  /** What commands were sent over this circuit that decremented the
   * RELAY_EARLY counter? This is for debugging task 878. */
  uint8_t relay_early_commands[MAX_RELAY_EARLY_CELLS_PER_CIRCUIT];

  /** How many RELAY_EARLY cells have been sent over this circuit? This is
   * for debugging task 878, too. */
  int relay_early_cells_sent;

  /** The next stream_id that will be tried when we're attempting to
   * construct a new AP stream originating at this circuit. */
  streamid_t next_stream_id;

  /* The intro key replaces the hidden service's public key if purpose is
   * S_ESTABLISH_INTRO or S_INTRO, provided that no unversioned rendezvous
   * descriptor is used. */
  crypto_pk_t *intro_key;

  /** Quasi-global identifier for this circuit; used for control.c */
  /* XXXX NM This can get re-used after 2**32 circuits. */
  uint32_t global_identifier;

  /** True if we have associated one stream to this circuit, thereby setting
   * the isolation paramaters for this circuit.  Note that this doesn't
   * necessarily mean that we've <em>attached</em> any streams to the circuit:
   * we may only have marked up this circuit during the launch process.
   */
  unsigned int isolation_values_set : 1;
  /** True iff any stream has <em>ever</em> been attached to this circuit.
   *
   * In a better world we could use timestamp_dirty for this, but
   * timestamp_dirty is far too overloaded at the moment.
   */
  unsigned int isolation_any_streams_attached : 1;

  /** A bitfield of ISO_* flags for every isolation field such that this
   * circuit has had streams with more than one value for that field
   * attached to it. */
  uint8_t isolation_flags_mixed;

  /** @name Isolation parameters
   *
   * If any streams have been associated with this circ (isolation_values_set
   * == 1), and all streams associated with the circuit have had the same
   * value for some field ((isolation_flags_mixed & ISO_FOO) == 0), then these
   * elements hold the value for that field.
   *
   * Note again that "associated" is not the same as "attached": we
   * preliminarily associate streams with a circuit while the circuit is being
   * launched, so that we can tell whether we need to launch more circuits.
   *
   * @{
   */
  uint8_t client_proto_type;
  uint8_t client_proto_socksver;
  uint16_t dest_port;
  tor_addr_t client_addr;
  char *dest_address;
  int session_group;
  unsigned nym_epoch;
  size_t socks_username_len;
  uint8_t socks_password_len;
  /* Note that the next two values are NOT NUL-terminated; see
     socks_username_len and socks_password_len for their lengths. */
  char *socks_username;
  char *socks_password;
  /** Global identifier for the first stream attached here; used by
   * ISO_STREAM. */
  uint64_t associated_isolated_stream_global_id;
  /**@}*/
  /** A list of addr_policy_t for this circuit in particular. Used by
   * adjust_exit_policy_from_exitpolicy_failure.
   */
  smartlist_t *prepend_policy;
} origin_circuit_t;

struct onion_queue_t;

/** An or_circuit_t holds information needed to implement a circuit at an
 * OR. */
typedef struct or_circuit_t {
  circuit_t base_;

  /** Next circuit in the doubly-linked ring of circuits waiting to add
   * cells to p_chan.  NULL if we have no cells pending, or if we're not
   * linked to an OR connection. */
  struct circuit_t *next_active_on_p_chan;
  /** Previous circuit in the doubly-linked ring of circuits waiting to add
   * cells to p_chan.  NULL if we have no cells pending, or if we're not
   * linked to an OR connection. */
  struct circuit_t *prev_active_on_p_chan;
  /** Pointer to an entry on the onion queue, if this circuit is waiting for a
   * chance to give an onionskin to a cpuworker. Used only in onion.c */
  struct onion_queue_t *onionqueue_entry;
  /** Pointer to a workqueue entry, if this circuit has given an onionskin to
   * a cpuworker and is waiting for a response. Used to decide whether it is
   * safe to free a circuit or if it is still in use by a cpuworker. */
  struct workqueue_entry_s *workqueue_entry;

  /** The circuit_id used in the previous (backward) hop of this circuit. */
  circid_t p_circ_id;
  /** Queue of cells waiting to be transmitted on p_conn. */
  cell_queue_t p_chan_cells;
  /** The channel that is previous in this circuit. */
  channel_t *p_chan;
  /**
   * Circuit mux associated with p_chan to which this circuit is attached;
   * NULL if we have no p_chan.
   */
  circuitmux_t *p_mux;
  /** Linked list of Exit streams associated with this circuit. */
  edge_connection_t *n_streams;
  /** Linked list of Exit streams associated with this circuit that are
   * still being resolved. */
  edge_connection_t *resolving_streams;
  /** The cipher used by intermediate hops for cells heading toward the
   * OP. */
  crypto_cipher_t *p_crypto;
  /** The cipher used by intermediate hops for cells heading away from
   * the OP. */
  crypto_cipher_t *n_crypto;

  /** The integrity-checking digest used by intermediate hops, for
   * cells packaged here and heading towards the OP.
   */
  crypto_digest_t *p_digest;
  /** The integrity-checking digest used by intermediate hops, for
   * cells packaged at the OP and arriving here.
   */
  crypto_digest_t *n_digest;

  /** Points to spliced circuit if purpose is REND_ESTABLISHED, and circuit
   * is not marked for close. */
  struct or_circuit_t *rend_splice;

  struct or_circuit_rendinfo_s *rendinfo;

  /** Stores KH for the handshake. */
  char rend_circ_nonce[DIGEST_LEN];/* KH in tor-spec.txt */

  /** How many more relay_early cells can we send on this circuit, according
   * to the specification? */
  unsigned int remaining_relay_early_cells : 4;

  /* We have already received an INTRODUCE1 cell on this circuit. */
  unsigned int already_received_introduce1 : 1;

  /** True iff this circuit was made with a CREATE_FAST cell. */
  unsigned int is_first_hop : 1;

  /** If set, this circuit carries HS traffic. Consider it in any HS
   *  statistics. */
  unsigned int circuit_carries_hs_traffic_stats : 1;

  /** Number of cells that were removed from circuit queue; reset every
   * time when writing buffer stats to disk. */
  uint32_t processed_cells;

  /** Total time in milliseconds that cells spent in both app-ward and
   * exit-ward queues of this circuit; reset every time when writing
   * buffer stats to disk. */
  uint64_t total_cell_waiting_time;

  /** Maximum cell queue size for a middle relay; this is stored per circuit
   * so append_cell_to_circuit_queue() can adjust it if it changes.  If set
   * to zero, it is initialized to the default value.
   */
  uint32_t max_middle_cells;
} or_circuit_t;

typedef struct or_circuit_rendinfo_s {

#if REND_COOKIE_LEN != DIGEST_LEN
#error "The REND_TOKEN_LEN macro assumes REND_COOKIE_LEN == DIGEST_LEN"
#endif
#define REND_TOKEN_LEN DIGEST_LEN

  /** A hash of location-hidden service's PK if purpose is INTRO_POINT, or a
   * rendezvous cookie if purpose is REND_POINT_WAITING. Filled with zeroes
   * otherwise.
   */
  char rend_token[REND_TOKEN_LEN];

  /** True if this is a rendezvous point circuit; false if this is an
   * introduction point. */
  unsigned is_rend_circ;

} or_circuit_rendinfo_t;

/** Convert a circuit subtype to a circuit_t. */
#define TO_CIRCUIT(x)  (&((x)->base_))

/** Convert a circuit_t* to a pointer to the enclosing or_circuit_t.  Assert
 * if the cast is impossible. */
static or_circuit_t *TO_OR_CIRCUIT(circuit_t *);
static const or_circuit_t *CONST_TO_OR_CIRCUIT(const circuit_t *);
/** Convert a circuit_t* to a pointer to the enclosing origin_circuit_t.
 * Assert if the cast is impossible. */
static origin_circuit_t *TO_ORIGIN_CIRCUIT(circuit_t *);
static const origin_circuit_t *CONST_TO_ORIGIN_CIRCUIT(const circuit_t *);

/** Return 1 iff <b>node</b> has Exit flag and no BadExit flag.
 * Otherwise, return 0.
 */
static inline int node_is_good_exit(const node_t *node)
{
  return node->is_exit && ! node->is_bad_exit;
}

static inline or_circuit_t *TO_OR_CIRCUIT(circuit_t *x)
{
  tor_assert(x->magic == OR_CIRCUIT_MAGIC);
  return DOWNCAST(or_circuit_t, x);
}
static inline const or_circuit_t *CONST_TO_OR_CIRCUIT(const circuit_t *x)
{
  tor_assert(x->magic == OR_CIRCUIT_MAGIC);
  return DOWNCAST(or_circuit_t, x);
}
static inline origin_circuit_t *TO_ORIGIN_CIRCUIT(circuit_t *x)
{
  tor_assert(x->magic == ORIGIN_CIRCUIT_MAGIC);
  return DOWNCAST(origin_circuit_t, x);
}
static inline const origin_circuit_t *CONST_TO_ORIGIN_CIRCUIT(
    const circuit_t *x)
{
  tor_assert(x->magic == ORIGIN_CIRCUIT_MAGIC);
  return DOWNCAST(origin_circuit_t, x);
}

/** Bitfield type: things that we're willing to use invalid routers for. */
typedef enum invalid_router_usage_t {
  ALLOW_INVALID_ENTRY       =1,
  ALLOW_INVALID_EXIT        =2,
  ALLOW_INVALID_MIDDLE      =4,
  ALLOW_INVALID_RENDEZVOUS  =8,
  ALLOW_INVALID_INTRODUCTION=16,
} invalid_router_usage_t;

/* limits for TCP send and recv buffer size used for constrained sockets */
#define MIN_CONSTRAINED_TCP_BUFFER 2048
#define MAX_CONSTRAINED_TCP_BUFFER 262144  /* 256k */

/** @name Isolation flags

    Ways to isolate client streams

    @{
*/
/** Isolate based on destination port */
#define ISO_DESTPORT    (1u<<0)
/** Isolate based on destination address */
#define ISO_DESTADDR    (1u<<1)
/** Isolate based on SOCKS authentication */
#define ISO_SOCKSAUTH   (1u<<2)
/** Isolate based on client protocol choice */
#define ISO_CLIENTPROTO (1u<<3)
/** Isolate based on client address */
#define ISO_CLIENTADDR  (1u<<4)
/** Isolate based on session group (always on). */
#define ISO_SESSIONGRP  (1u<<5)
/** Isolate based on newnym epoch (always on). */
#define ISO_NYM_EPOCH   (1u<<6)
/** Isolate all streams (Internal only). */
#define ISO_STREAM      (1u<<7)
/**@}*/

/** Default isolation level for ports. */
#define ISO_DEFAULT (ISO_CLIENTADDR|ISO_SOCKSAUTH|ISO_SESSIONGRP|ISO_NYM_EPOCH)

/** Indicates that we haven't yet set a session group on a port_cfg_t. */
#define SESSION_GROUP_UNSET -1
/** Session group reserved for directory connections */
#define SESSION_GROUP_DIRCONN -2
/** Session group reserved for resolve requests launched by a controller */
#define SESSION_GROUP_CONTROL_RESOLVE -3
/** First automatically allocated session group number */
#define SESSION_GROUP_FIRST_AUTO -4

/** Configuration for a single port that we're listening on. */
typedef struct port_cfg_t {
  tor_addr_t addr; /**< The actual IP to listen on, if !is_unix_addr. */
  int port; /**< The configured port, or CFG_AUTO_PORT to tell Tor to pick its
             * own port. */
  uint8_t type; /**< One of CONN_TYPE_*_LISTENER */
  unsigned is_unix_addr : 1; /**< True iff this is an AF_UNIX address. */

  unsigned is_group_writable : 1;
  unsigned is_world_writable : 1;
  unsigned relax_dirmode_check : 1;

  entry_port_cfg_t entry_cfg;

  server_port_cfg_t server_cfg;

  /* Unix sockets only: */
  /** Path for an AF_UNIX address */
  char unix_addr[FLEXIBLE_ARRAY_MEMBER];
} port_cfg_t;

/** Ordinary configuration line. */
#define CONFIG_LINE_NORMAL 0
/** Appends to previous configuration for the same option, even if we
 * would ordinary replace it. */
#define CONFIG_LINE_APPEND 1
/* Removes all previous configuration for an option. */
#define CONFIG_LINE_CLEAR 2

/** A linked list of lines in a config file. */
typedef struct config_line_t {
  char *key;
  char *value;
  struct config_line_t *next;
  /** What special treatment (if any) does this line require? */
  unsigned int command:2;
  /** If true, subsequent assignments to this linelist should replace
   * it, not extend it.  Set only on the first item in a linelist in an
   * or_options_t. */
  unsigned int fragile:1;
} config_line_t;

typedef struct routerset_t routerset_t;

/** A magic value for the (Socks|OR|...)Port options below, telling Tor
 * to pick its own port. */
#define CFG_AUTO_PORT 0xc4005e

/** Configuration options for a Tor process. */
typedef struct {
  uint32_t magic_;

  /** What should the tor process actually do? */
  enum {
    CMD_RUN_TOR=0, CMD_LIST_FINGERPRINT, CMD_HASH_PASSWORD,
    CMD_VERIFY_CONFIG, CMD_RUN_UNITTESTS, CMD_DUMP_CONFIG,
    CMD_KEYGEN
  } command;
  char *command_arg; /**< Argument for command-line option. */

  config_line_t *Logs; /**< New-style list of configuration lines
                        * for logs */
  int LogTimeGranularity; /**< Log resolution in milliseconds. */

  int LogMessageDomains; /**< Boolean: Should we log the domain(s) in which
                          * each log message occurs? */
  int TruncateLogFile; /**< Boolean: Should we truncate the log file
                            before we start writing? */
  char *SyslogIdentityTag; /**< Identity tag to add for syslog logging. */

  char *DebugLogFile; /**< Where to send verbose log messages. */
  char *DataDirectory; /**< OR only: where to store long-term data. */
  int DataDirectoryGroupReadable; /**< Boolean: Is the DataDirectory g+r? */
  char *Nickname; /**< OR only: nickname of this onion router. */
  char *Address; /**< OR only: configured address for this onion router. */
  char *PidFile; /**< Where to store PID of Tor process. */

  routerset_t *ExitNodes; /**< Structure containing nicknames, digests,
                           * country codes and IP address patterns of ORs to
                           * consider as exits. */
  routerset_t *EntryNodes;/**< Structure containing nicknames, digests,
                           * country codes and IP address patterns of ORs to
                           * consider as entry points. */
  int StrictNodes; /**< Boolean: When none of our EntryNodes or ExitNodes
                    * are up, or we need to access a node in ExcludeNodes,
                    * do we just fail instead? */
  routerset_t *ExcludeNodes;/**< Structure containing nicknames, digests,
                             * country codes and IP address patterns of ORs
                             * not to use in circuits. But see StrictNodes
                             * above. */
  routerset_t *ExcludeExitNodes;/**< Structure containing nicknames, digests,
                                 * country codes and IP address patterns of
                                 * ORs not to consider as exits. */

  /** Union of ExcludeNodes and ExcludeExitNodes */
  routerset_t *ExcludeExitNodesUnion_;

  int DisableAllSwap; /**< Boolean: Attempt to call mlockall() on our
                       * process for all current and future memory. */

  /** List of "entry", "middle", "exit", "introduction", "rendezvous". */
  smartlist_t *AllowInvalidNodes;
  /** Bitmask; derived from AllowInvalidNodes. */
  invalid_router_usage_t AllowInvalid_;
  config_line_t *ExitPolicy; /**< Lists of exit policy components. */
  int ExitPolicyRejectPrivate; /**< Should we not exit to local addresses? */
  config_line_t *SocksPolicy; /**< Lists of socks policy components */
  config_line_t *DirPolicy; /**< Lists of dir policy components */
  /** Addresses to bind for listening for SOCKS connections. */
  config_line_t *SocksListenAddress;
  /** Addresses to bind for listening for transparent pf/netfilter
   * connections. */
  config_line_t *TransListenAddress;
  /** Addresses to bind for listening for transparent natd connections */
  config_line_t *NATDListenAddress;
  /** Addresses to bind for listening for SOCKS connections. */
  config_line_t *DNSListenAddress;
  /** Addresses to bind for listening for OR connections. */
  config_line_t *ORListenAddress;
  /** Addresses to bind for listening for directory connections. */
  config_line_t *DirListenAddress;
  /** Addresses to bind for listening for control connections. */
  config_line_t *ControlListenAddress;
  /** Local address to bind outbound sockets */
  config_line_t *OutboundBindAddress;
  /** IPv4 address derived from OutboundBindAddress. */
  tor_addr_t OutboundBindAddressIPv4_;
  /** IPv6 address derived from OutboundBindAddress. */
  tor_addr_t OutboundBindAddressIPv6_;
  /** Directory server only: which versions of
   * Tor should we tell users to run? */
  config_line_t *RecommendedVersions;
  config_line_t *RecommendedClientVersions;
  config_line_t *RecommendedServerVersions;
  config_line_t *RecommendedPackages;
  /** Whether dirservers allow router descriptors with private IPs. */
  int DirAllowPrivateAddresses;
  /** Whether routers accept EXTEND cells to routers with private IPs. */
  int ExtendAllowPrivateAddresses;
  char *User; /**< Name of user to run Tor as. */
  char *Group; /**< Name of group to run Tor as. */
  config_line_t *ORPort_lines; /**< Ports to listen on for OR connections. */
  /** Ports to listen on for extended OR connections. */
  config_line_t *ExtORPort_lines;
  /** Ports to listen on for SOCKS connections. */
  config_line_t *SocksPort_lines;
  /** Ports to listen on for transparent pf/netfilter connections. */
  config_line_t *TransPort_lines;
  const char *TransProxyType; /**< What kind of transparent proxy
                               * implementation are we using? */
  /** Parsed value of TransProxyType. */
  enum {
    TPT_DEFAULT,
    TPT_PF_DIVERT,
    TPT_IPFW,
    TPT_TPROXY,
  } TransProxyType_parsed;
  config_line_t *NATDPort_lines; /**< Ports to listen on for transparent natd
                            * connections. */
  config_line_t *ControlPort_lines; /**< Ports to listen on for control
                               * connections. */
  config_line_t *ControlSocket; /**< List of Unix Domain Sockets to listen on
                                 * for control connections. */

  int ControlSocketsGroupWritable; /**< Boolean: Are control sockets g+rw? */
  int SocksSocketsGroupWritable; /**< Boolean: Are SOCKS sockets g+rw? */
  /** Ports to listen on for directory connections. */
  config_line_t *DirPort_lines;
  config_line_t *DNSPort_lines; /**< Ports to listen on for DNS requests. */

  /* MaxMemInQueues value as input by the user. We clean this up to be
   * MaxMemInQueues. */
  uint64_t MaxMemInQueues_raw;
  uint64_t MaxMemInQueues;/**< If we have more memory than this allocated
                            * for queues and buffers, run the OOM handler */
  /** Above this value, consider ourselves low on RAM. */
  uint64_t MaxMemInQueues_low_threshold;

  /** @name port booleans
   *
   * Derived booleans: True iff there is a non-listener port on an AF_INET or
   * AF_INET6 address of the given type configured in one of the _lines
   * options above.
   *
   * @{
   */
  unsigned int ORPort_set : 1;
  unsigned int SocksPort_set : 1;
  unsigned int TransPort_set : 1;
  unsigned int NATDPort_set : 1;
  unsigned int ControlPort_set : 1;
  unsigned int DirPort_set : 1;
  unsigned int DNSPort_set : 1;
  unsigned int ExtORPort_set : 1;
  /**@}*/

  int AssumeReachable; /**< Whether to publish our descriptor regardless. */
  int AuthoritativeDir; /**< Boolean: is this an authoritative directory? */
  int V3AuthoritativeDir; /**< Boolean: is this an authoritative directory
                           * for version 3 directories? */
  int VersioningAuthoritativeDir; /**< Boolean: is this an authoritative
                                   * directory that's willing to recommend
                                   * versions? */
  int BridgeAuthoritativeDir; /**< Boolean: is this an authoritative directory
                               * that aggregates bridge descriptors? */

  /** If set on a bridge authority, it will answer requests on its dirport
   * for bridge statuses -- but only if the requests use this password. */
  char *BridgePassword;
  /** If BridgePassword is set, this is a SHA256 digest of the basic http
   * authenticator for it. Used so we can do a time-independent comparison. */
  char *BridgePassword_AuthDigest_;

  int UseBridges; /**< Boolean: should we start all circuits with a bridge? */
  config_line_t *Bridges; /**< List of bootstrap bridge addresses. */

  config_line_t *ClientTransportPlugin; /**< List of client
                                           transport plugins. */

  config_line_t *ServerTransportPlugin; /**< List of client
                                           transport plugins. */

  /** List of TCP/IP addresses that transports should listen at. */
  config_line_t *ServerTransportListenAddr;

  /** List of options that must be passed to pluggable transports. */
  config_line_t *ServerTransportOptions;

  int BridgeRelay; /**< Boolean: are we acting as a bridge relay? We make
                    * this explicit so we can change how we behave in the
                    * future. */

  /** Boolean: if we know the bridge's digest, should we get new
   * descriptors from the bridge authorities or from the bridge itself? */
  int UpdateBridgesFromAuthority;

  int AvoidDiskWrites; /**< Boolean: should we never cache things to disk?
                        * Not used yet. */
  int ClientOnly; /**< Boolean: should we never evolve into a server role? */
  /** To what authority types do we publish our descriptor? Choices are
   * "v1", "v2", "v3", "bridge", or "". */
  smartlist_t *PublishServerDescriptor;
  /** A bitfield of authority types, derived from PublishServerDescriptor. */
  dirinfo_type_t PublishServerDescriptor_;
  /** Boolean: do we publish hidden service descriptors to the HS auths? */
  int PublishHidServDescriptors;
  int FetchServerDescriptors; /**< Do we fetch server descriptors as normal? */
  int FetchHidServDescriptors; /**< and hidden service descriptors? */

  int MinUptimeHidServDirectoryV2; /**< As directory authority, accept hidden
                                    * service directories after what time? */

  int FetchUselessDescriptors; /**< Do we fetch non-running descriptors too? */
  int AllDirActionsPrivate; /**< Should every directory action be sent
                             * through a Tor circuit? */

  /** Run in 'tor2web mode'? (I.e. only make client connections to hidden
   * services, and use a single hop for all hidden-service-related
   * circuits.) */
  int Tor2webMode;

  /** A routerset that should be used when picking RPs for HS circuits. */
  routerset_t *Tor2webRendezvousPoints;

  /** Close hidden service client circuits immediately when they reach
   * the normal circuit-build timeout, even if they have already sent
   * an INTRODUCE1 cell on its way to the service. */
  int CloseHSClientCircuitsImmediatelyOnTimeout;

  /** Close hidden-service-side rendezvous circuits immediately when
   * they reach the normal circuit-build timeout. */
  int CloseHSServiceRendCircuitsImmediatelyOnTimeout;

  int ConnLimit; /**< Demanded minimum number of simultaneous connections. */
  int ConnLimit_; /**< Maximum allowed number of simultaneous connections. */
  int RunAsDaemon; /**< If true, run in the background. (Unix only) */
  int FascistFirewall; /**< Whether to prefer ORs reachable on open ports. */
  smartlist_t *FirewallPorts; /**< Which ports our firewall allows
                               * (strings). */
  config_line_t *ReachableAddresses; /**< IP:ports our firewall allows. */
  config_line_t *ReachableORAddresses; /**< IP:ports for OR conns. */
  config_line_t *ReachableDirAddresses; /**< IP:ports for Dir conns. */

  int ConstrainedSockets; /**< Shrink xmit and recv socket buffers. */
  uint64_t ConstrainedSockSize; /**< Size of constrained buffers. */

  /** Whether we should drop exit streams from Tors that we don't know are
   * relays.  One of "0" (never refuse), "1" (always refuse), or "-1" (do
   * what the consensus says, defaulting to 'refuse' if the consensus says
   * nothing). */
  int RefuseUnknownExits;

  /** Application ports that require all nodes in circ to have sufficient
   * uptime. */
  smartlist_t *LongLivedPorts;
  /** Application ports that are likely to be unencrypted and
   * unauthenticated; we reject requests for them to prevent the
   * user from screwing up and leaking plaintext secrets to an
   * observer somewhere on the Internet. */
  smartlist_t *RejectPlaintextPorts;
  /** Related to RejectPlaintextPorts above, except this config option
   * controls whether we warn (in the log and via a controller status
   * event) every time a risky connection is attempted. */
  smartlist_t *WarnPlaintextPorts;
  /** Should we try to reuse the same exit node for a given host */
  smartlist_t *TrackHostExits;
  int TrackHostExitsExpire; /**< Number of seconds until we expire an
                             * addressmap */
  config_line_t *AddressMap; /**< List of address map directives. */
  int AutomapHostsOnResolve; /**< If true, when we get a resolve request for a
                              * hostname ending with one of the suffixes in
                              * <b>AutomapHostsSuffixes</b>, map it to a
                              * virtual address. */
  /** List of suffixes for <b>AutomapHostsOnResolve</b>.  The special value
   * "." means "match everything." */
  smartlist_t *AutomapHostsSuffixes;
  int RendPostPeriod; /**< How often do we post each rendezvous service
                       * descriptor? Remember to publish them independently. */
  int KeepalivePeriod; /**< How often do we send padding cells to keep
                        * connections alive? */
  int SocksTimeout; /**< How long do we let a socks connection wait
                     * unattached before we fail it? */
  int LearnCircuitBuildTimeout; /**< If non-zero, we attempt to learn a value
                                 * for CircuitBuildTimeout based on timeout
                                 * history */
  int CircuitBuildTimeout; /**< Cull non-open circuits that were born at
                            * least this many seconds ago. Used until
                            * adaptive algorithm learns a new value. */
  int CircuitIdleTimeout; /**< Cull open clean circuits that were born
                           * at least this many seconds ago. */
  int CircuitStreamTimeout; /**< If non-zero, detach streams from circuits
                             * and try a new circuit if the stream has been
                             * waiting for this many seconds. If zero, use
                             * our default internal timeout schedule. */
  int MaxOnionQueueDelay; /*< DOCDOC */
  int NewCircuitPeriod; /**< How long do we use a circuit before building
                         * a new one? */
  int MaxCircuitDirtiness; /**< Never use circs that were first used more than
                                this interval ago. */
  int PredictedPortsRelevanceTime; /** How long after we've requested a
                                    * connection for a given port, do we want
                                    * to continue to pick exits that support
                                    * that port?  */
  uint64_t BandwidthRate; /**< How much bandwidth, on average, are we willing
                           * to use in a second? */
  uint64_t BandwidthBurst; /**< How much bandwidth, at maximum, are we willing
                            * to use in a second? */
  uint64_t MaxAdvertisedBandwidth; /**< How much bandwidth are we willing to
                                    * tell people we have? */
  uint64_t RelayBandwidthRate; /**< How much bandwidth, on average, are we
                                 * willing to use for all relayed conns? */
  uint64_t RelayBandwidthBurst; /**< How much bandwidth, at maximum, will we
                                 * use in a second for all relayed conns? */
  uint64_t PerConnBWRate; /**< Long-term bw on a single TLS conn, if set. */
  uint64_t PerConnBWBurst; /**< Allowed burst on a single TLS conn, if set. */
  int NumCPUs; /**< How many CPUs should we try to use? */
//int RunTesting; /**< If true, create testing circuits to measure how well the
//                 * other ORs are running. */
  config_line_t *RendConfigLines; /**< List of configuration lines
                                          * for rendezvous services. */
  config_line_t *HidServAuth; /**< List of configuration lines for client-side
                               * authorizations for hidden services */
  char *ContactInfo; /**< Contact info to be published in the directory. */

  int HeartbeatPeriod; /**< Log heartbeat messages after this many seconds
                        * have passed. */

  char *HTTPProxy; /**< hostname[:port] to use as http proxy, if any. */
  tor_addr_t HTTPProxyAddr; /**< Parsed IPv4 addr for http proxy, if any. */
  uint16_t HTTPProxyPort; /**< Parsed port for http proxy, if any. */
  char *HTTPProxyAuthenticator; /**< username:password string, if any. */

  char *HTTPSProxy; /**< hostname[:port] to use as https proxy, if any. */
  tor_addr_t HTTPSProxyAddr; /**< Parsed addr for https proxy, if any. */
  uint16_t HTTPSProxyPort; /**< Parsed port for https proxy, if any. */
  char *HTTPSProxyAuthenticator; /**< username:password string, if any. */

  char *Socks4Proxy; /**< hostname:port to use as a SOCKS4 proxy, if any. */
  tor_addr_t Socks4ProxyAddr; /**< Derived from Socks4Proxy. */
  uint16_t Socks4ProxyPort; /**< Derived from Socks4Proxy. */

  char *Socks5Proxy; /**< hostname:port to use as a SOCKS5 proxy, if any. */
  tor_addr_t Socks5ProxyAddr; /**< Derived from Sock5Proxy. */
  uint16_t Socks5ProxyPort; /**< Derived from Socks5Proxy. */
  char *Socks5ProxyUsername; /**< Username for SOCKS5 authentication, if any */
  char *Socks5ProxyPassword; /**< Password for SOCKS5 authentication, if any */

  /** List of configuration lines for replacement directory authorities.
   * If you just want to replace one class of authority at a time,
   * use the "Alternate*Authority" options below instead. */
  config_line_t *DirAuthorities;

  /** List of fallback directory servers */
  config_line_t *FallbackDir;
  /** Whether to use the default hard-coded FallbackDirs */
  int UseDefaultFallbackDirs;

  /** Weight to apply to all directory authority rates if considering them
   * along with fallbackdirs */
  double DirAuthorityFallbackRate;

  /** If set, use these main (currently v3) directory authorities and
   * not the default ones. */
  config_line_t *AlternateDirAuthority;

  /** If set, use these bridge authorities and not the default one. */
  config_line_t *AlternateBridgeAuthority;

  char *MyFamily; /**< Declared family for this OR. */
  config_line_t *NodeFamilies; /**< List of config lines for
                                * node families */
  smartlist_t *NodeFamilySets; /**< List of parsed NodeFamilies values. */
  config_line_t *AuthDirBadExit; /**< Address policy for descriptors to
                                  * mark as bad exits. */
  config_line_t *AuthDirReject; /**< Address policy for descriptors to
                                 * reject. */
  config_line_t *AuthDirInvalid; /**< Address policy for descriptors to
                                  * never mark as valid. */
  /** @name AuthDir...CC
   *
   * Lists of country codes to mark as BadExit, or Invalid, or to
   * reject entirely.
   *
   * @{
   */
  smartlist_t *AuthDirBadExitCCs;
  smartlist_t *AuthDirInvalidCCs;
  smartlist_t *AuthDirRejectCCs;
  /**@}*/

  int AuthDirListBadExits; /**< True iff we should list bad exits,
                            * and vote for all other exits as good. */
  int AuthDirMaxServersPerAddr; /**< Do not permit more than this
                                 * number of servers per IP address. */
  int AuthDirMaxServersPerAuthAddr; /**< Do not permit more than this
                                     * number of servers per IP address shared
                                     * with an authority. */
  int AuthDirHasIPv6Connectivity; /**< Boolean: are we on IPv6?  */
  int AuthDirPinKeys; /**< Boolean: Do we enforce key-pinning? */

  /** If non-zero, always vote the Fast flag for any relay advertising
   * this amount of capacity or more. */
  uint64_t AuthDirFastGuarantee;

  /** If non-zero, this advertised capacity or more is always sufficient
   * to satisfy the bandwidth requirement for the Guard flag. */
  uint64_t AuthDirGuardBWGuarantee;

  char *AccountingStart; /**< How long is the accounting interval, and when
                          * does it start? */
  uint64_t AccountingMax; /**< How many bytes do we allow per accounting
                           * interval before hibernation?  0 for "never
                           * hibernate." */
  /** How do we determine when our AccountingMax has been reached?
   * "max" for when in or out reaches AccountingMax
   * "sum" for when in plus out reaches AccountingMax
   * "in"  for when in reaches AccountingMax
   * "out" for when out reaches AccountingMax */
  char *AccountingRule_option;
  enum { ACCT_MAX, ACCT_SUM, ACCT_IN, ACCT_OUT } AccountingRule;

  /** Base64-encoded hash of accepted passwords for the control system. */
  config_line_t *HashedControlPassword;
  /** As HashedControlPassword, but not saved. */
  config_line_t *HashedControlSessionPassword;

  int CookieAuthentication; /**< Boolean: do we enable cookie-based auth for
                             * the control system? */
  char *CookieAuthFile; /**< Filesystem location of a ControlPort
                         *   authentication cookie. */
  char *ExtORPortCookieAuthFile; /**< Filesystem location of Extended
                                 *   ORPort authentication cookie. */
  int CookieAuthFileGroupReadable; /**< Boolean: Is the CookieAuthFile g+r? */
  int ExtORPortCookieAuthFileGroupReadable; /**< Boolean: Is the
                                             * ExtORPortCookieAuthFile g+r? */
  int LeaveStreamsUnattached; /**< Boolean: Does Tor attach new streams to
                          * circuits itself (0), or does it expect a controller
                          * to cope? (1) */
  int DisablePredictedCircuits; /**< Boolean: does Tor preemptively
                                 * make circuits in the background (0),
                                 * or not (1)? */

  /** Process specifier for a controller that ‘owns’ this Tor
   * instance.  Tor will terminate if its owning controller does. */
  char *OwningControllerProcess;

  int ShutdownWaitLength; /**< When we get a SIGINT and we're a server, how
                           * long do we wait before exiting? */
  char *SafeLogging; /**< Contains "relay", "1", "0" (meaning no scrubbing). */

  /* Derived from SafeLogging */
  enum {
    SAFELOG_SCRUB_ALL, SAFELOG_SCRUB_RELAY, SAFELOG_SCRUB_NONE
  } SafeLogging_;

  int Sandbox; /**< Boolean: should sandboxing be enabled? */
  int SafeSocks; /**< Boolean: should we outright refuse application
                  * connections that use socks4 or socks5-with-local-dns? */
#define LOG_PROTOCOL_WARN (get_options()->ProtocolWarnings ? \
                           LOG_WARN : LOG_INFO)
  int ProtocolWarnings; /**< Boolean: when other parties screw up the Tor
                         * protocol, is it a warn or an info in our logs? */
  int TestSocks; /**< Boolean: when we get a socks connection, do we loudly
                  * log whether it was DNS-leaking or not? */
  int HardwareAccel; /**< Boolean: Should we enable OpenSSL hardware
                      * acceleration where available? */
  /** Token Bucket Refill resolution in milliseconds. */
  int TokenBucketRefillInterval;
  char *AccelName; /**< Optional hardware acceleration engine name. */
  char *AccelDir; /**< Optional hardware acceleration engine search dir. */
  int UseEntryGuards; /**< Boolean: Do we try to enter from a smallish number
                       * of fixed nodes? */
  int NumEntryGuards; /**< How many entry guards do we try to establish? */
  int UseEntryGuardsAsDirGuards; /** Boolean: Do we try to get directory info
                                  * from a smallish number of fixed nodes? */

  /** If 1, we use any guardfraction information we see in the
   * consensus.  If 0, we don't.  If -1, let the consensus parameter
   * decide. */
  int UseGuardFraction;

  int NumDirectoryGuards; /**< How many dir guards do we try to establish?
                           * If 0, use value from NumEntryGuards. */
  int RephistTrackTime; /**< How many seconds do we keep rephist info? */
  int FastFirstHopPK; /**< If Tor believes it is safe, should we save a third
                       * of our PK time by sending CREATE_FAST cells? */
  /** Should we always fetch our dir info on the mirror schedule (which
   * means directly from the authorities) no matter our other config? */
  int FetchDirInfoEarly;

  /** Should we fetch our dir info at the start of the consensus period? */
  int FetchDirInfoExtraEarly;

  int DirCache; /**< Cache all directory documents and accept requests via
                 * tunnelled dir conns from clients. If 1, enabled (default);
                 * If 0, disabled. */

  char *VirtualAddrNetworkIPv4; /**< Address and mask to hand out for virtual
                                 * MAPADDRESS requests for IPv4 addresses */
  char *VirtualAddrNetworkIPv6; /**< Address and mask to hand out for virtual
                                 * MAPADDRESS requests for IPv6 addresses */
  int ServerDNSSearchDomains; /**< Boolean: If set, we don't force exit
                      * addresses to be FQDNs, but rather search for them in
                      * the local domains. */
  int ServerDNSDetectHijacking; /**< Boolean: If true, check for DNS failure
                                 * hijacking. */
  int ServerDNSRandomizeCase; /**< Boolean: Use the 0x20-hack to prevent
                               * DNS poisoning attacks. */
  char *ServerDNSResolvConfFile; /**< If provided, we configure our internal
                     * resolver from the file here rather than from
                     * /etc/resolv.conf (Unix) or the registry (Windows). */
  char *DirPortFrontPage; /**< This is a full path to a file with an html
                    disclaimer. This allows a server administrator to show
                    that they're running Tor and anyone visiting their server
                    will know this without any specialized knowledge. */
  int DisableDebuggerAttachment; /**< Currently Linux only specific attempt to
                                      disable ptrace; needs BSD testing. */
  /** Boolean: if set, we start even if our resolv.conf file is missing
   * or broken. */
  int ServerDNSAllowBrokenConfig;
  /** Boolean: if set, then even connections to private addresses will get
   * rate-limited. */
  int CountPrivateBandwidth;
  smartlist_t *ServerDNSTestAddresses; /**< A list of addresses that definitely
                                        * should be resolvable. Used for
                                        * testing our DNS server. */
  int EnforceDistinctSubnets; /**< If true, don't allow multiple routers in the
                               * same network zone in the same circuit. */
  int PortForwarding; /**< If true, use NAT-PMP or UPnP to automatically
                       * forward the DirPort and ORPort on the NAT device */
  char *PortForwardingHelper; /** < Filename or full path of the port
                                  forwarding helper executable */
  int AllowNonRFC953Hostnames; /**< If true, we allow connections to hostnames
                                * with weird characters. */
  /** If true, we try resolving hostnames with weird characters. */
  int ServerDNSAllowNonRFC953Hostnames;

  /** If true, we try to download extra-info documents (and we serve them,
   * if we are a cache).  For authorities, this is always true. */
  int DownloadExtraInfo;

  /** If true, and we are acting as a relay, allow exit circuits even when
   * we are the first hop of a circuit. */
  int AllowSingleHopExits;
  /** If true, don't allow relays with AllowSingleHopExits=1 to be used in
   * circuits that we build. */
  int ExcludeSingleHopRelays;
  /** If true, and the controller tells us to use a one-hop circuit, and the
   * exit allows it, we use it. */
  int AllowSingleHopCircuits;

  /** If true, we convert "www.google.com.foo.exit" addresses on the
   * socks/trans/natd ports into "www.google.com" addresses that
   * exit from the node "foo". Disabled by default since attacking
   * websites and exit relays can use it to manipulate your path
   * selection. */
  int AllowDotExit;

  /** If true, we will warn if a user gives us only an IP address
   * instead of a hostname. */
  int WarnUnsafeSocks;

  /** If true, we're configured to collect statistics on clients
   * requesting network statuses from us as directory. */
  int DirReqStatistics_option;
  /** Internal variable to remember whether we're actually acting on
   * DirReqStatistics_option -- yes if it's set and we're a server, else no. */
  int DirReqStatistics;

  /** If true, the user wants us to collect statistics on port usage. */
  int ExitPortStatistics;

  /** If true, the user wants us to collect connection statistics. */
  int ConnDirectionStatistics;

  /** If true, the user wants us to collect cell statistics. */
  int CellStatistics;

  /** If true, the user wants us to collect statistics as entry node. */
  int EntryStatistics;

  /** If true, the user wants us to collect statistics as hidden service
   * directory, introduction point, or rendezvous point. */
  int HiddenServiceStatistics;

  /** If true, include statistics file contents in extra-info documents. */
  int ExtraInfoStatistics;

  /** If true, do not believe anybody who tells us that a domain resolves
   * to an internal address, or that an internal address has a PTR mapping.
   * Helps avoid some cross-site attacks. */
  int ClientDNSRejectInternalAddresses;

  /** If true, do not accept any requests to connect to internal addresses
   * over randomly chosen exits. */
  int ClientRejectInternalAddresses;

  /** If true, clients may connect over IPv4. If false, they will avoid
   * connecting over IPv4. We enforce this for OR and Dir connections. */
  int ClientUseIPv4;
  /** If true, clients may connect over IPv6. If false, they will avoid
   * connecting over IPv4. We enforce this for OR and Dir connections.
   * Use fascist_firewall_use_ipv6() instead of accessing this value
   * directly. */
  int ClientUseIPv6;
  /** If true, prefer an IPv6 OR port over an IPv4 one for entry node
   * connections. If auto, bridge clients prefer IPv6, and other clients
   * prefer IPv4. Use node_ipv6_or_preferred() instead of accessing this value
   * directly. */
  int ClientPreferIPv6ORPort;
  /** If true, prefer an IPv6 directory port over an IPv4 one for direct
   * directory connections. If auto, bridge clients prefer IPv6, and other
   * clients prefer IPv4. Use fascist_firewall_prefer_ipv6_dirport() instead of
   * accessing this value directly.  */
  int ClientPreferIPv6DirPort;

  /** The length of time that we think a consensus should be fresh. */
  int V3AuthVotingInterval;
  /** The length of time we think it will take to distribute votes. */
  int V3AuthVoteDelay;
  /** The length of time we think it will take to distribute signatures. */
  int V3AuthDistDelay;
  /** The number of intervals we think a consensus should be valid. */
  int V3AuthNIntervalsValid;

  /** Should advertise and sign consensuses with a legacy key, for key
   * migration purposes? */
  int V3AuthUseLegacyKey;

  /** Location of bandwidth measurement file */
  char *V3BandwidthsFile;

  /** Location of guardfraction file */
  char *GuardfractionFile;

  /** Authority only: key=value pairs that we add to our networkstatus
   * consensus vote on the 'params' line. */
  char *ConsensusParams;

  /** Authority only: minimum number of measured bandwidths we must see
   * before we only believe measured bandwidths to assign flags. */
  int MinMeasuredBWsForAuthToIgnoreAdvertised;

  /** The length of time that we think an initial consensus should be fresh.
   * Only altered on testing networks. */
  int TestingV3AuthInitialVotingInterval;

  /** The length of time we think it will take to distribute initial votes.
   * Only altered on testing networks. */
  int TestingV3AuthInitialVoteDelay;

  /** The length of time we think it will take to distribute initial
   * signatures.  Only altered on testing networks.*/
  int TestingV3AuthInitialDistDelay;

  /** Offset in seconds added to the starting time for consensus
      voting. Only altered on testing networks. */
  int TestingV3AuthVotingStartOffset;

  /** If an authority has been around for less than this amount of time, it
   * does not believe its reachability information is accurate.  Only
   * altered on testing networks. */
  int TestingAuthDirTimeToLearnReachability;

  /** Clients don't download any descriptor this recent, since it will
   * probably not have propagated to enough caches.  Only altered on testing
   * networks. */
  int TestingEstimatedDescriptorPropagationTime;

  /** Schedule for when servers should download things in general.  Only
   * altered on testing networks. */
  smartlist_t *TestingServerDownloadSchedule;

  /** Schedule for when clients should download things in general.  Only
   * altered on testing networks. */
  smartlist_t *TestingClientDownloadSchedule;

  /** Schedule for when servers should download consensuses.  Only altered
   * on testing networks. */
  smartlist_t *TestingServerConsensusDownloadSchedule;

  /** Schedule for when clients should download consensuses.  Only altered
   * on testing networks. */
  smartlist_t *TestingClientConsensusDownloadSchedule;

  /** Schedule for when clients should download consensuses from authorities
   * if they are bootstrapping (that is, they don't have a usable, reasonably
   * live consensus).  Only used by clients fetching from a list of fallback
   * directory mirrors.
   *
   * This schedule is incremented by (potentially concurrent) connection
   * attempts, unlike other schedules, which are incremented by connection
   * failures.  Only altered on testing networks. */
  smartlist_t *ClientBootstrapConsensusAuthorityDownloadSchedule;

  /** Schedule for when clients should download consensuses from fallback
   * directory mirrors if they are bootstrapping (that is, they don't have a
   * usable, reasonably live consensus). Only used by clients fetching from a
   * list of fallback directory mirrors.
   *
   * This schedule is incremented by (potentially concurrent) connection
   * attempts, unlike other schedules, which are incremented by connection
   * failures.  Only altered on testing networks. */
  smartlist_t *ClientBootstrapConsensusFallbackDownloadSchedule;

  /** Schedule for when clients should download consensuses from authorities
   * if they are bootstrapping (that is, they don't have a usable, reasonably
   * live consensus).  Only used by clients which don't have or won't fetch
   * from a list of fallback directory mirrors.
   *
   * This schedule is incremented by (potentially concurrent) connection
   * attempts, unlike other schedules, which are incremented by connection
   * failures.  Only altered on testing networks. */
  smartlist_t *ClientBootstrapConsensusAuthorityOnlyDownloadSchedule;

  /** Schedule for when clients should download bridge descriptors.  Only
   * altered on testing networks. */
  smartlist_t *TestingBridgeDownloadSchedule;

  /** When directory clients have only a few descriptors to request, they
   * batch them until they have more, or until this amount of time has
   * passed.  Only altered on testing networks. */
  int TestingClientMaxIntervalWithoutRequest;

  /** How long do we let a directory connection stall before expiring
   * it?  Only altered on testing networks. */
  int TestingDirConnectionMaxStall;

  /** How many times will we try to fetch a consensus before we give
   * up?  Only altered on testing networks. */
  int TestingConsensusMaxDownloadTries;

  /** How many times will a client try to fetch a consensus while
   * bootstrapping using a list of fallback directories, before it gives up?
   * Only altered on testing networks. */
  int ClientBootstrapConsensusMaxDownloadTries;

  /** How many times will a client try to fetch a consensus while
   * bootstrapping using only a list of authorities, before it gives up?
   * Only altered on testing networks. */
  int ClientBootstrapConsensusAuthorityOnlyMaxDownloadTries;

  /** How many simultaneous in-progress connections will we make when trying
   * to fetch a consensus before we wait for one to complete, timeout, or
   * error out?  Only altered on testing networks. */
  int ClientBootstrapConsensusMaxInProgressTries;

  /** How many times will we try to download a router's descriptor before
   * giving up?  Only altered on testing networks. */
  int TestingDescriptorMaxDownloadTries;

  /** How many times will we try to download a microdescriptor before
   * giving up?  Only altered on testing networks. */
  int TestingMicrodescMaxDownloadTries;

  /** How many times will we try to fetch a certificate before giving
   * up?  Only altered on testing networks. */
  int TestingCertMaxDownloadTries;

  /** If true, we take part in a testing network. Change the defaults of a
   * couple of other configuration options and allow to change the values
   * of certain configuration options. */
  int TestingTorNetwork;

  /** Minimum value for the Exit flag threshold on testing networks. */
  uint64_t TestingMinExitFlagThreshold;

  /** Minimum value for the Fast flag threshold on testing networks. */
  uint64_t TestingMinFastFlagThreshold;

  /** Relays in a testing network which should be voted Exit
   * regardless of exit policy. */
  routerset_t *TestingDirAuthVoteExit;
  int TestingDirAuthVoteExitIsStrict;

  /** Relays in a testing network which should be voted Guard
   * regardless of uptime and bandwidth. */
  routerset_t *TestingDirAuthVoteGuard;
  int TestingDirAuthVoteGuardIsStrict;

  /** Relays in a testing network which should be voted HSDir
   * regardless of uptime and DirPort.
   * Respects VoteOnHidServDirectoriesV2. */
  routerset_t *TestingDirAuthVoteHSDir;
  int TestingDirAuthVoteHSDirIsStrict;

  /** Enable CONN_BW events.  Only altered on testing networks. */
  int TestingEnableConnBwEvent;

  /** Enable CELL_STATS events.  Only altered on testing networks. */
  int TestingEnableCellStatsEvent;

  /** Enable TB_EMPTY events.  Only altered on testing networks. */
  int TestingEnableTbEmptyEvent;

  /** If true, and we have GeoIP data, and we're a bridge, keep a per-country
   * count of how many client addresses have contacted us so that we can help
   * the bridge authority guess which countries have blocked access to us. */
  int BridgeRecordUsageByCountry;

  /** Optionally, IPv4 and IPv6 GeoIP data. */
  char *GeoIPFile;
  char *GeoIPv6File;

  /** Autobool: if auto, then any attempt to Exclude{Exit,}Nodes a particular
   * country code will exclude all nodes in ?? and A1.  If true, all nodes in
   * ?? and A1 are excluded. Has no effect if we don't know any GeoIP data. */
  int GeoIPExcludeUnknown;

  /** If true, SIGHUP should reload the torrc.  Sometimes controllers want
   * to make this false. */
  int ReloadTorrcOnSIGHUP;

  /* The main parameter for picking circuits within a connection.
   *
   * If this value is positive, when picking a cell to relay on a connection,
   * we always relay from the circuit whose weighted cell count is lowest.
   * Cells are weighted exponentially such that if one cell is sent
   * 'CircuitPriorityHalflife' seconds before another, it counts for half as
   * much.
   *
   * If this value is zero, we're disabling the cell-EWMA algorithm.
   *
   * If this value is negative, we're using the default approach
   * according to either Tor or a parameter set in the consensus.
   */
  double CircuitPriorityHalflife;

  /** If true, do not enable IOCP on windows with bufferevents, even if
   * we think we could. */
  int DisableIOCP;
  /** For testing only: will go away eventually. */
  int UseFilteringSSLBufferevents;

  /** Set to true if the TestingTorNetwork configuration option is set.
   * This is used so that options_validate() has a chance to realize that
   * the defaults have changed. */
  int UsingTestNetworkDefaults_;

  /** If 1, we try to use microdescriptors to build circuits.  If 0, we don't.
   * If -1, Tor decides. */
  int UseMicrodescriptors;

  /** File where we should write the ControlPort. */
  char *ControlPortWriteToFile;
  /** Should that file be group-readable? */
  int ControlPortFileGroupReadable;

#define MAX_MAX_CLIENT_CIRCUITS_PENDING 1024
  /** Maximum number of non-open general-purpose origin circuits to allow at
   * once. */
  int MaxClientCircuitsPending;

  /** If 1, we always send optimistic data when it's supported.  If 0, we
   * never use it.  If -1, we do what the consensus says. */
  int OptimisticData;

  /** If 1, and we are using IOCP, we set the kernel socket SNDBUF and RCVBUF
   * to 0 to try to save kernel memory and avoid the dread "Out of buffers"
   * issue. */
  int UserspaceIOCPBuffers;

  /** If 1, we accept and launch no external network connections, except on
   * control ports. */
  int DisableNetwork;

  /**
   * Parameters for path-bias detection.
   * @{
   * These options override the default behavior of Tor's (**currently
   * experimental**) path bias detection algorithm. To try to find broken or
   * misbehaving guard nodes, Tor looks for nodes where more than a certain
   * fraction of circuits through that guard fail to get built.
   *
   * The PathBiasCircThreshold option controls how many circuits we need to
   * build through a guard before we make these checks.  The
   * PathBiasNoticeRate, PathBiasWarnRate and PathBiasExtremeRate options
   * control what fraction of circuits must succeed through a guard so we
   * won't write log messages.  If less than PathBiasExtremeRate circuits
   * succeed *and* PathBiasDropGuards is set to 1, we disable use of that
   * guard.
   *
   * When we have seen more than PathBiasScaleThreshold circuits through a
   * guard, we scale our observations by 0.5 (governed by the consensus) so
   * that new observations don't get swamped by old ones.
   *
   * By default, or if a negative value is provided for one of these options,
   * Tor uses reasonable defaults from the networkstatus consensus document.
   * If no defaults are available there, these options default to 150, .70,
   * .50, .30, 0, and 300 respectively.
   */
  int PathBiasCircThreshold;
  double PathBiasNoticeRate;
  double PathBiasWarnRate;
  double PathBiasExtremeRate;
  int PathBiasDropGuards;
  int PathBiasScaleThreshold;
  /** @} */

  /**
   * Parameters for path-bias use detection
   * @{
   * Similar to the above options, these options override the default behavior
   * of Tor's (**currently experimental**) path use bias detection algorithm.
   *
   * Where as the path bias parameters govern thresholds for successfully
   * building circuits, these four path use bias parameters govern thresholds
   * only for circuit usage. Circuits which receive no stream usage are not
   * counted by this detection algorithm. A used circuit is considered
   * successful if it is capable of carrying streams or otherwise receiving
   * well-formed responses to RELAY cells.
   *
   * By default, or if a negative value is provided for one of these options,
   * Tor uses reasonable defaults from the networkstatus consensus document.
   * If no defaults are available there, these options default to 20, .80,
   * .60, and 100, respectively.
   */
  int PathBiasUseThreshold;
  double PathBiasNoticeUseRate;
  double PathBiasExtremeUseRate;
  int PathBiasScaleUseThreshold;
  /** @} */

  int IPv6Exit; /**< Do we support exiting to IPv6 addresses? */

  char *TLSECGroup; /**< One of "P256", "P224", or nil for auto */

  /** Autobool: should we use the ntor handshake if we can? */
  int UseNTorHandshake;

  /** Fraction: */
  double PathsNeededToBuildCircuits;

  /** What expiry time shall we place on our SSL certs? "0" means we
   * should guess a suitable value. */
  int SSLKeyLifetime;

  /** How long (seconds) do we keep a guard before picking a new one? */
  int GuardLifetime;

  /** Low-water mark for global scheduler - start sending when estimated
   * queued size falls below this threshold.
   */
  uint64_t SchedulerLowWaterMark__;
  /** High-water mark for global scheduler - stop sending when estimated
   * queued size exceeds this threshold.
   */
  uint64_t SchedulerHighWaterMark__;
  /** Flush size for global scheduler - flush this many cells at a time
   * when sending.
   */
  int SchedulerMaxFlushCells__;

  /** Is this an exit node?  This is a tristate, where "1" means "yes, and use
   * the default exit policy if none is given" and "0" means "no; exit policy
   * is 'reject *'" and "auto" (-1) means "same as 1, but warn the user."
   *
   * XXXX Eventually, the default will be 0. */
  int ExitRelay;

  /** For how long (seconds) do we declare our singning keys to be valid? */
  int SigningKeyLifetime;
  /** For how long (seconds) do we declare our link keys to be valid? */
  int TestingLinkCertLifetime;
  /** For how long (seconds) do we declare our auth keys to be valid? */
  int TestingAuthKeyLifetime;

  /** How long before signing keys expire will we try to make a new one? */
  int TestingSigningKeySlop;
  /** How long before link keys expire will we try to make a new one? */
  int TestingLinkKeySlop;
  /** How long before auth keys expire will we try to make a new one? */
  int TestingAuthKeySlop;

  /** Force use of offline master key features: never generate a master
   * ed25519 identity key except from tor --keygen */
  int OfflineMasterKey;

  enum {
    FORCE_PASSPHRASE_AUTO=0,
    FORCE_PASSPHRASE_ON,
    FORCE_PASSPHRASE_OFF
  } keygen_force_passphrase;
  int use_keygen_passphrase_fd;
  int keygen_passphrase_fd;
  int change_key_passphrase;
  char *master_key_fname;

  /** Autobool: Do we try to retain capabilities if we can? */
  int KeepBindCapabilities;

<<<<<<< HEAD
  /** Maximum total size of unparseable descriptors to log during the
   * lifetime of this Tor process.
   */
  uint64_t MaxUnparseableDescSizeToLog;
=======
  /** Bool (default: 1): Switch for the shared random protocol. Only
   * relevant to a directory authority. If off, the authority won't
   * participate in the protocol. If on (default), a flag is added to the
   * vote indicating participation. */
  int AuthDirSharedRandomness;
>>>>>>> 36e201df
} or_options_t;

/** Persistent state for an onion router, as saved to disk. */
typedef struct {
  uint32_t magic_;
  /** The time at which we next plan to write the state to the disk.  Equal to
   * TIME_MAX if there are no savable changes, 0 if there are changes that
   * should be saved right away. */
  time_t next_write;

  /** When was the state last written to disk? */
  time_t LastWritten;

  /** Fields for accounting bandwidth use. */
  time_t AccountingIntervalStart;
  uint64_t AccountingBytesReadInInterval;
  uint64_t AccountingBytesWrittenInInterval;
  int AccountingSecondsActive;
  int AccountingSecondsToReachSoftLimit;
  time_t AccountingSoftLimitHitAt;
  uint64_t AccountingBytesAtSoftLimit;
  uint64_t AccountingExpectedUsage;

  /** A list of Entry Guard-related configuration lines. */
  config_line_t *EntryGuards;

  config_line_t *TransportProxies;

  /** These fields hold information on the history of bandwidth usage for
   * servers.  The "Ends" fields hold the time when we last updated the
   * bandwidth usage. The "Interval" fields hold the granularity, in seconds,
   * of the entries of Values.  The "Values" lists hold decimal string
   * representations of the number of bytes read or written in each
   * interval. The "Maxima" list holds decimal strings describing the highest
   * rate achieved during the interval.
   */
  time_t      BWHistoryReadEnds;
  int         BWHistoryReadInterval;
  smartlist_t *BWHistoryReadValues;
  smartlist_t *BWHistoryReadMaxima;
  time_t      BWHistoryWriteEnds;
  int         BWHistoryWriteInterval;
  smartlist_t *BWHistoryWriteValues;
  smartlist_t *BWHistoryWriteMaxima;
  time_t      BWHistoryDirReadEnds;
  int         BWHistoryDirReadInterval;
  smartlist_t *BWHistoryDirReadValues;
  smartlist_t *BWHistoryDirReadMaxima;
  time_t      BWHistoryDirWriteEnds;
  int         BWHistoryDirWriteInterval;
  smartlist_t *BWHistoryDirWriteValues;
  smartlist_t *BWHistoryDirWriteMaxima;

  /** Build time histogram */
  config_line_t * BuildtimeHistogram;
  unsigned int TotalBuildTimes;
  unsigned int CircuitBuildAbandonedCount;

  /** What version of Tor wrote this state file? */
  char *TorVersion;

  /** Holds any unrecognized values we found in the state file, in the order
   * in which we found them. */
  config_line_t *ExtraLines;

  /** When did we last rotate our onion key?  "0" for 'no idea'. */
  time_t LastRotatedOnionKey;
} or_state_t;

/** Change the next_write time of <b>state</b> to <b>when</b>, unless the
 * state is already scheduled to be written to disk earlier than <b>when</b>.
 */
static inline void or_state_mark_dirty(or_state_t *state, time_t when)
{
  if (state->next_write > when)
    state->next_write = when;
}

#define MAX_SOCKS_REPLY_LEN 1024
#define MAX_SOCKS_ADDR_LEN 256
#define SOCKS_NO_AUTH 0x00
#define SOCKS_USER_PASS 0x02

/** Please open a TCP connection to this addr:port. */
#define SOCKS_COMMAND_CONNECT       0x01
/** Please turn this FQDN into an IP address, privately. */
#define SOCKS_COMMAND_RESOLVE       0xF0
/** Please turn this IP address into an FQDN, privately. */
#define SOCKS_COMMAND_RESOLVE_PTR   0xF1

/* || 0 is for -Wparentheses-equality (-Wall?) appeasement under clang */
#define SOCKS_COMMAND_IS_CONNECT(c) (((c)==SOCKS_COMMAND_CONNECT) || 0)
#define SOCKS_COMMAND_IS_RESOLVE(c) ((c)==SOCKS_COMMAND_RESOLVE || \
                                     (c)==SOCKS_COMMAND_RESOLVE_PTR)

/** State of a SOCKS request from a user to an OP.  Also used to encode other
 * information for non-socks user request (such as those on TransPort and
 * DNSPort) */
struct socks_request_t {
  /** Which version of SOCKS did the client use? One of "0, 4, 5" -- where
   * 0 means that no socks handshake ever took place, and this is just a
   * stub connection (e.g. see connection_ap_make_link()). */
  uint8_t socks_version;
  /** If using socks5 authentication, which authentication type did we
   * negotiate?  currently we support 0 (no authentication) and 2
   * (username/password). */
  uint8_t auth_type;
  /** What is this stream's goal? One of the SOCKS_COMMAND_* values */
  uint8_t command;
  /** Which kind of listener created this stream? */
  uint8_t listener_type;
  size_t replylen; /**< Length of <b>reply</b>. */
  uint8_t reply[MAX_SOCKS_REPLY_LEN]; /**< Write an entry into this string if
                                    * we want to specify our own socks reply,
                                    * rather than using the default socks4 or
                                    * socks5 socks reply. We use this for the
                                    * two-stage socks5 handshake.
                                    */
  char address[MAX_SOCKS_ADDR_LEN]; /**< What address did the client ask to
                                       connect to/resolve? */
  uint16_t port; /**< What port did the client ask to connect to? */
  unsigned int has_finished : 1; /**< Has the SOCKS handshake finished? Used to
                              * make sure we send back a socks reply for
                              * every connection. */
  unsigned int got_auth : 1; /**< Have we received any authentication data? */
  /** If this is set, we will choose "no authentication" instead of
   * "username/password" authentication if both are offered. Used as input to
   * parse_socks. */
  unsigned int socks_prefer_no_auth : 1;

  /** Number of bytes in username; 0 if username is NULL */
  size_t usernamelen;
  /** Number of bytes in password; 0 if password is NULL */
  uint8_t passwordlen;
  /** The negotiated username value if any (for socks5), or the entire
   * authentication string (for socks4).  This value is NOT nul-terminated;
   * see usernamelen for its length. */
  char *username;
  /** The negotiated password value if any (for socks5). This value is NOT
   * nul-terminated; see passwordlen for its length. */
  char *password;
};

/********************************* circuitbuild.c **********************/

/** How many hops does a general-purpose circuit have by default? */
#define DEFAULT_ROUTE_LEN 3

/* Circuit Build Timeout "public" structures. */

/** Precision multiplier for the Bw weights */
#define BW_WEIGHT_SCALE   10000
#define BW_MIN_WEIGHT_SCALE 1
#define BW_MAX_WEIGHT_SCALE INT32_MAX

/** Total size of the circuit timeout history to accumulate.
 * 1000 is approx 2.5 days worth of continual-use circuits. */
#define CBT_NCIRCUITS_TO_OBSERVE 1000

/** Width of the histogram bins in milliseconds */
#define CBT_BIN_WIDTH ((build_time_t)50)

/** Number of modes to use in the weighted-avg computation of Xm */
#define CBT_DEFAULT_NUM_XM_MODES 3
#define CBT_MIN_NUM_XM_MODES 1
#define CBT_MAX_NUM_XM_MODES 20

/** A build_time_t is milliseconds */
typedef uint32_t build_time_t;

/**
 * CBT_BUILD_ABANDONED is our flag value to represent a force-closed
 * circuit (Aka a 'right-censored' pareto value).
 */
#define CBT_BUILD_ABANDONED ((build_time_t)(INT32_MAX-1))
#define CBT_BUILD_TIME_MAX ((build_time_t)(INT32_MAX))

/** Save state every 10 circuits */
#define CBT_SAVE_STATE_EVERY 10

/* Circuit build times consensus parameters */

/**
 * How long to wait before actually closing circuits that take too long to
 * build in terms of CDF quantile.
 */
#define CBT_DEFAULT_CLOSE_QUANTILE 95
#define CBT_MIN_CLOSE_QUANTILE CBT_MIN_QUANTILE_CUTOFF
#define CBT_MAX_CLOSE_QUANTILE CBT_MAX_QUANTILE_CUTOFF

/**
 * How many circuits count as recent when considering if the
 * connection has gone gimpy or changed.
 */
#define CBT_DEFAULT_RECENT_CIRCUITS 20
#define CBT_MIN_RECENT_CIRCUITS 3
#define CBT_MAX_RECENT_CIRCUITS 1000

/**
 * Maximum count of timeouts that finish the first hop in the past
 * RECENT_CIRCUITS before calculating a new timeout.
 *
 * This tells us whether to abandon timeout history and set
 * the timeout back to whatever circuit_build_times_get_initial_timeout()
 * gives us.
 */
#define CBT_DEFAULT_MAX_RECENT_TIMEOUT_COUNT (CBT_DEFAULT_RECENT_CIRCUITS*9/10)
#define CBT_MIN_MAX_RECENT_TIMEOUT_COUNT 3
#define CBT_MAX_MAX_RECENT_TIMEOUT_COUNT 10000

/** Minimum circuits before estimating a timeout */
#define CBT_DEFAULT_MIN_CIRCUITS_TO_OBSERVE 100
#define CBT_MIN_MIN_CIRCUITS_TO_OBSERVE 1
#define CBT_MAX_MIN_CIRCUITS_TO_OBSERVE 10000

/** Cutoff percentile on the CDF for our timeout estimation. */
#define CBT_DEFAULT_QUANTILE_CUTOFF 80
#define CBT_MIN_QUANTILE_CUTOFF 10
#define CBT_MAX_QUANTILE_CUTOFF 99
double circuit_build_times_quantile_cutoff(void);

/** How often in seconds should we build a test circuit */
#define CBT_DEFAULT_TEST_FREQUENCY 60
#define CBT_MIN_TEST_FREQUENCY 1
#define CBT_MAX_TEST_FREQUENCY INT32_MAX

/** Lowest allowable value for CircuitBuildTimeout in milliseconds */
#define CBT_DEFAULT_TIMEOUT_MIN_VALUE (1500)
#define CBT_MIN_TIMEOUT_MIN_VALUE 500
#define CBT_MAX_TIMEOUT_MIN_VALUE INT32_MAX

/** Initial circuit build timeout in milliseconds */
#define CBT_DEFAULT_TIMEOUT_INITIAL_VALUE (60*1000)
#define CBT_MIN_TIMEOUT_INITIAL_VALUE CBT_MIN_TIMEOUT_MIN_VALUE
#define CBT_MAX_TIMEOUT_INITIAL_VALUE INT32_MAX
int32_t circuit_build_times_initial_timeout(void);

#if CBT_DEFAULT_MAX_RECENT_TIMEOUT_COUNT < CBT_MIN_MAX_RECENT_TIMEOUT_COUNT
#error "RECENT_CIRCUITS is set too low."
#endif

/** Information about the state of our local network connection */
typedef struct {
  /** The timestamp we last completed a TLS handshake or received a cell */
  time_t network_last_live;
  /** If the network is not live, how many timeouts has this caused? */
  int nonlive_timeouts;
  /** Circular array of circuits that have made it to the first hop. Slot is
   * 1 if circuit timed out, 0 if circuit succeeded */
  int8_t *timeouts_after_firsthop;
  /** Number of elements allocated for the above array */
  int num_recent_circs;
  /** Index into circular array. */
  int after_firsthop_idx;
} network_liveness_t;

typedef struct circuit_build_times_s circuit_build_times_t;

/********************************* config.c ***************************/

/** An error from options_trial_assign() or options_init_from_string(). */
typedef enum setopt_err_t {
  SETOPT_OK = 0,
  SETOPT_ERR_MISC = -1,
  SETOPT_ERR_PARSE = -2,
  SETOPT_ERR_TRANSITION = -3,
  SETOPT_ERR_SETTING = -4,
} setopt_err_t;

/********************************* connection_edge.c *************************/

/** Enumerates possible origins of a client-side address mapping. */
typedef enum {
  /** We're remapping this address because the controller told us to. */
  ADDRMAPSRC_CONTROLLER,
  /** We're remapping this address because of an AutomapHostsOnResolve
   * configuration. */
  ADDRMAPSRC_AUTOMAP,
  /** We're remapping this address because our configuration (via torrc, the
   * command line, or a SETCONF command) told us to. */
  ADDRMAPSRC_TORRC,
  /** We're remapping this address because we have TrackHostExit configured,
   * and we want to remember to use the same exit next time. */
  ADDRMAPSRC_TRACKEXIT,
  /** We're remapping this address because we got a DNS resolution from a
   * Tor server that told us what its value was. */
  ADDRMAPSRC_DNS,

  /** No remapping has occurred.  This isn't a possible value for an
   * addrmap_entry_t; it's used as a null value when we need to answer "Why
   * did this remapping happen." */
  ADDRMAPSRC_NONE
} addressmap_entry_source_t;
#define addressmap_entry_source_bitfield_t ENUM_BF(addressmap_entry_source_t)

/********************************* control.c ***************************/

/** Used to indicate the type of a circuit event passed to the controller.
 * The various types are defined in control-spec.txt */
typedef enum circuit_status_event_t {
  CIRC_EVENT_LAUNCHED = 0,
  CIRC_EVENT_BUILT    = 1,
  CIRC_EVENT_EXTENDED = 2,
  CIRC_EVENT_FAILED   = 3,
  CIRC_EVENT_CLOSED   = 4,
} circuit_status_event_t;

/** Used to indicate the type of a CIRC_MINOR event passed to the controller.
 * The various types are defined in control-spec.txt . */
typedef enum circuit_status_minor_event_t {
  CIRC_MINOR_EVENT_PURPOSE_CHANGED,
  CIRC_MINOR_EVENT_CANNIBALIZED,
} circuit_status_minor_event_t;

/** Used to indicate the type of a stream event passed to the controller.
 * The various types are defined in control-spec.txt */
typedef enum stream_status_event_t {
  STREAM_EVENT_SENT_CONNECT = 0,
  STREAM_EVENT_SENT_RESOLVE = 1,
  STREAM_EVENT_SUCCEEDED    = 2,
  STREAM_EVENT_FAILED       = 3,
  STREAM_EVENT_CLOSED       = 4,
  STREAM_EVENT_NEW          = 5,
  STREAM_EVENT_NEW_RESOLVE  = 6,
  STREAM_EVENT_FAILED_RETRIABLE = 7,
  STREAM_EVENT_REMAP        = 8
} stream_status_event_t;

/** Used to indicate the type of an OR connection event passed to the
 * controller.  The various types are defined in control-spec.txt */
typedef enum or_conn_status_event_t {
  OR_CONN_EVENT_LAUNCHED     = 0,
  OR_CONN_EVENT_CONNECTED    = 1,
  OR_CONN_EVENT_FAILED       = 2,
  OR_CONN_EVENT_CLOSED       = 3,
  OR_CONN_EVENT_NEW          = 4,
} or_conn_status_event_t;

/** Used to indicate the type of a buildtime event */
typedef enum buildtimeout_set_event_t {
  BUILDTIMEOUT_SET_EVENT_COMPUTED  = 0,
  BUILDTIMEOUT_SET_EVENT_RESET     = 1,
  BUILDTIMEOUT_SET_EVENT_SUSPENDED = 2,
  BUILDTIMEOUT_SET_EVENT_DISCARD = 3,
  BUILDTIMEOUT_SET_EVENT_RESUME = 4
} buildtimeout_set_event_t;

/** Execute the statement <b>stmt</b>, which may log events concerning the
 * connection <b>conn</b>.  To prevent infinite loops, disable log messages
 * being sent to controllers if <b>conn</b> is a control connection.
 *
 * Stmt must not contain any return or goto statements.
 */
#define CONN_LOG_PROTECT(conn, stmt)                                    \
  STMT_BEGIN                                                            \
    int _log_conn_is_control;                                           \
    tor_assert(conn);                                                   \
    _log_conn_is_control = (conn->type == CONN_TYPE_CONTROL);           \
    if (_log_conn_is_control)                                           \
      disable_control_logging();                                        \
  STMT_BEGIN stmt; STMT_END;                                            \
    if (_log_conn_is_control)                                           \
      enable_control_logging();                                         \
  STMT_END

/** Enum describing various stages of bootstrapping, for use with controller
 * bootstrap status events. The values range from 0 to 100. */
typedef enum {
  BOOTSTRAP_STATUS_UNDEF=-1,
  BOOTSTRAP_STATUS_STARTING=0,
  BOOTSTRAP_STATUS_CONN_DIR=5,
  BOOTSTRAP_STATUS_HANDSHAKE=-2,
  BOOTSTRAP_STATUS_HANDSHAKE_DIR=10,
  BOOTSTRAP_STATUS_ONEHOP_CREATE=15,
  BOOTSTRAP_STATUS_REQUESTING_STATUS=20,
  BOOTSTRAP_STATUS_LOADING_STATUS=25,
  BOOTSTRAP_STATUS_LOADING_KEYS=40,
  BOOTSTRAP_STATUS_REQUESTING_DESCRIPTORS=45,
  BOOTSTRAP_STATUS_LOADING_DESCRIPTORS=50,
  BOOTSTRAP_STATUS_CONN_OR=80,
  BOOTSTRAP_STATUS_HANDSHAKE_OR=85,
  BOOTSTRAP_STATUS_CIRCUIT_CREATE=90,
  BOOTSTRAP_STATUS_DONE=100
} bootstrap_status_t;

/********************************* directory.c ***************************/

/** A pair of digests created by dir_split_resource_info_fingerprint_pairs() */
typedef struct {
  char first[DIGEST_LEN];
  char second[DIGEST_LEN];
} fp_pair_t;

/********************************* dirserv.c ***************************/

/** An enum to describe what format we're generating a routerstatus line in.
 */
typedef enum {
  /** For use in a v2 opinion */
  NS_V2,
  /** For use in a consensus networkstatus document (ns flavor) */
  NS_V3_CONSENSUS,
  /** For use in a vote networkstatus document */
  NS_V3_VOTE,
  /** For passing to the controlport in response to a GETINFO request */
  NS_CONTROL_PORT,
  /** For use in a consensus networkstatus document (microdesc flavor) */
  NS_V3_CONSENSUS_MICRODESC
} routerstatus_format_type_t;

#ifdef DIRSERV_PRIVATE
typedef struct measured_bw_line_t {
  char node_id[DIGEST_LEN];
  char node_hex[MAX_HEX_NICKNAME_LEN+1];
  long int bw_kb;
} measured_bw_line_t;

#endif

/********************************* dirvote.c ************************/

/** Describes the schedule by which votes should be generated. */
typedef struct vote_timing_t {
  /** Length in seconds between one consensus becoming valid and the next
   * becoming valid. */
  int vote_interval;
  /** For how many intervals is a consensus valid? */
  int n_intervals_valid;
  /** Time in seconds allowed to propagate votes */
  int vote_delay;
  /** Time in seconds allowed to propagate signatures */
  int dist_delay;
} vote_timing_t;

/********************************* geoip.c **************************/

/** Indicates an action that we might be noting geoip statistics on.
 * Note that if we're noticing CONNECT, we're a bridge, and if we're noticing
 * the others, we're not.
 */
typedef enum {
  /** We've noticed a connection as a bridge relay or entry guard. */
  GEOIP_CLIENT_CONNECT = 0,
  /** We've served a networkstatus consensus as a directory server. */
  GEOIP_CLIENT_NETWORKSTATUS = 1,
} geoip_client_action_t;
/** Indicates either a positive reply or a reason for rejectng a network
 * status request that will be included in geoip statistics. */
typedef enum {
  /** Request is answered successfully. */
  GEOIP_SUCCESS = 0,
  /** V3 network status is not signed by a sufficient number of requested
   * authorities. */
  GEOIP_REJECT_NOT_ENOUGH_SIGS = 1,
  /** Requested network status object is unavailable. */
  GEOIP_REJECT_UNAVAILABLE = 2,
  /** Requested network status not found. */
  GEOIP_REJECT_NOT_FOUND = 3,
  /** Network status has not been modified since If-Modified-Since time. */
  GEOIP_REJECT_NOT_MODIFIED = 4,
  /** Directory is busy. */
  GEOIP_REJECT_BUSY = 5,
} geoip_ns_response_t;
#define GEOIP_NS_RESPONSE_NUM 6

/** Directory requests that we are measuring can be either direct or
 * tunneled. */
typedef enum {
  DIRREQ_DIRECT = 0,
  DIRREQ_TUNNELED = 1,
} dirreq_type_t;

/** Possible states for either direct or tunneled directory requests that
 * are relevant for determining network status download times. */
typedef enum {
  /** Found that the client requests a network status; applies to both
   * direct and tunneled requests; initial state of a request that we are
   * measuring. */
  DIRREQ_IS_FOR_NETWORK_STATUS = 0,
  /** Finished writing a network status to the directory connection;
   * applies to both direct and tunneled requests; completes a direct
   * request. */
  DIRREQ_FLUSHING_DIR_CONN_FINISHED = 1,
  /** END cell sent to circuit that initiated a tunneled request. */
  DIRREQ_END_CELL_SENT = 2,
  /** Flushed last cell from queue of the circuit that initiated a
    * tunneled request to the outbuf of the OR connection. */
  DIRREQ_CIRC_QUEUE_FLUSHED = 3,
  /** Flushed last byte from buffer of the channel belonging to the
    * circuit that initiated a tunneled request; completes a tunneled
    * request. */
  DIRREQ_CHANNEL_BUFFER_FLUSHED = 4
} dirreq_state_t;

#define WRITE_STATS_INTERVAL (24*60*60)

/********************************* microdesc.c *************************/

typedef struct microdesc_cache_t microdesc_cache_t;

/********************************* networkstatus.c *********************/

/** Possible statuses of a version of Tor, given opinions from the directory
 * servers. */
typedef enum version_status_t {
  VS_RECOMMENDED=0, /**< This version is listed as recommended. */
  VS_OLD=1, /**< This version is older than any recommended version. */
  VS_NEW=2, /**< This version is newer than any recommended version. */
  VS_NEW_IN_SERIES=3, /**< This version is newer than any recommended version
                       * in its series, but later recommended versions exist.
                       */
  VS_UNRECOMMENDED=4, /**< This version is not recommended (general case). */
  VS_EMPTY=5, /**< The version list was empty; no agreed-on versions. */
  VS_UNKNOWN, /**< We have no idea. */
} version_status_t;

/********************************* policies.c ************************/

/** Outcome of applying an address policy to an address. */
typedef enum {
  /** The address was accepted */
  ADDR_POLICY_ACCEPTED=0,
  /** The address was rejected */
  ADDR_POLICY_REJECTED=-1,
  /** Part of the address was unknown, but as far as we can tell, it was
   * accepted. */
  ADDR_POLICY_PROBABLY_ACCEPTED=1,
  /** Part of the address was unknown, but as far as we can tell, it was
   * rejected. */
  ADDR_POLICY_PROBABLY_REJECTED=2,
} addr_policy_result_t;

/********************************* rephist.c ***************************/

/** Possible public/private key operations in Tor: used to keep track of where
 * we're spending our time. */
typedef enum {
  SIGN_DIR, SIGN_RTR,
  VERIFY_DIR, VERIFY_RTR,
  ENC_ONIONSKIN, DEC_ONIONSKIN,
  TLS_HANDSHAKE_C, TLS_HANDSHAKE_S,
  REND_CLIENT, REND_MID, REND_SERVER,
} pk_op_t;

/********************************* rendcommon.c ***************************/

/** Hidden-service side configuration of client authorization. */
typedef struct rend_authorized_client_t {
  char *client_name;
  uint8_t descriptor_cookie[REND_DESC_COOKIE_LEN];
  crypto_pk_t *client_key;
} rend_authorized_client_t;

/** ASCII-encoded v2 hidden service descriptor. */
typedef struct rend_encoded_v2_service_descriptor_t {
  char desc_id[DIGEST_LEN]; /**< Descriptor ID. */
  char *desc_str; /**< Descriptor string. */
} rend_encoded_v2_service_descriptor_t;

/** The maximum number of non-circuit-build-timeout failures a hidden
 * service client will tolerate while trying to build a circuit to an
 * introduction point.  See also rend_intro_point_t.unreachable_count. */
#define MAX_INTRO_POINT_REACHABILITY_FAILURES 5

/** The minimum and maximum number of distinct INTRODUCE2 cells which a
 * hidden service's introduction point will receive before it begins to
 * expire. */
#define INTRO_POINT_MIN_LIFETIME_INTRODUCTIONS 16384
/* Double the minimum value so the interval is [min, min * 2]. */
#define INTRO_POINT_MAX_LIFETIME_INTRODUCTIONS \
  (INTRO_POINT_MIN_LIFETIME_INTRODUCTIONS * 2)

/** The minimum number of seconds that an introduction point will last
 * before expiring due to old age.  (If it receives
 * INTRO_POINT_LIFETIME_INTRODUCTIONS INTRODUCE2 cells, it may expire
 * sooner.)
 *
 * XXX Should this be configurable? */
#define INTRO_POINT_LIFETIME_MIN_SECONDS (18*60*60)
/** The maximum number of seconds that an introduction point will last
 * before expiring due to old age.
 *
 * XXX Should this be configurable? */
#define INTRO_POINT_LIFETIME_MAX_SECONDS (24*60*60)

/** The maximum number of circuit creation retry we do to an intro point
 * before giving up. We try to reuse intro point that fails during their
 * lifetime so this is a hard limit on the amount of time we do that. */
#define MAX_INTRO_POINT_CIRCUIT_RETRIES 3

/** Introduction point information.  Used both in rend_service_t (on
 * the service side) and in rend_service_descriptor_t (on both the
 * client and service side). */
typedef struct rend_intro_point_t {
  extend_info_t *extend_info; /**< Extend info of this introduction point. */
  crypto_pk_t *intro_key; /**< Introduction key that replaces the service
                               * key, if this descriptor is V2. */

  /** (Client side only) Flag indicating that a timeout has occurred
   * after sending an INTRODUCE cell to this intro point.  After a
   * timeout, an intro point should not be tried again during the same
   * hidden service connection attempt, but it may be tried again
   * during a future connection attempt. */
  unsigned int timed_out : 1;

  /** (Client side only) The number of times we have failed to build a
   * circuit to this intro point for some reason other than our
   * circuit-build timeout.  See also MAX_INTRO_POINT_REACHABILITY_FAILURES. */
  unsigned int unreachable_count : 3;

  /** (Service side only) Flag indicating that this intro point was
   * included in the last HS descriptor we generated. */
  unsigned int listed_in_last_desc : 1;

  /** (Service side only) A replay cache recording the RSA-encrypted parts
   * of INTRODUCE2 cells this intro point's circuit has received.  This is
   * used to prevent replay attacks. */
  replaycache_t *accepted_intro_rsa_parts;

  /** (Service side only) Count of INTRODUCE2 cells accepted from this
   * intro point.
   */
  int accepted_introduce2_count;

  /** (Service side only) Number of maximum INTRODUCE2 cells that this IP
   * will accept. This is a random value between
   * INTRO_POINT_MIN_LIFETIME_INTRODUCTIONS and
   * INTRO_POINT_MAX_LIFETIME_INTRODUCTIONS. */
  int max_introductions;

  /** (Service side only) The time at which this intro point was first
   * published, or -1 if this intro point has not yet been
   * published. */
  time_t time_published;

  /** (Service side only) The time at which this intro point should
   * (start to) expire, or -1 if we haven't decided when this intro
   * point should expire. */
  time_t time_to_expire;

  /** (Service side only) The amount of circuit creation we've made to this
   * intro point. This is incremented every time we do a circuit relaunch on
   * this object which is triggered when the circuit dies but the node is
   * still in the consensus. After MAX_INTRO_POINT_CIRCUIT_RETRIES, we give
   * up on it. */
  unsigned int circuit_retries;

  /** (Service side only) Set if this intro point has an established circuit
   * and unset if it doesn't. */
  unsigned int circuit_established:1;
} rend_intro_point_t;

#define REND_PROTOCOL_VERSION_BITMASK_WIDTH 16

/** Information used to connect to a hidden service.  Used on both the
 * service side and the client side. */
typedef struct rend_service_descriptor_t {
  crypto_pk_t *pk; /**< This service's public key. */
  int version; /**< Version of the descriptor format: 0 or 2. */
  time_t timestamp; /**< Time when the descriptor was generated. */
  /** Bitmask: which introduce/rendezvous protocols are supported?
   * (We allow bits '0', '1', '2' and '3' to be set.) */
  unsigned protocols : REND_PROTOCOL_VERSION_BITMASK_WIDTH;
  /** List of the service's introduction points.  Elements are removed if
   * introduction attempts fail. */
  smartlist_t *intro_nodes;
  /** Has descriptor been uploaded to all hidden service directories? */
  int all_uploads_performed;
  /** List of hidden service directories to which an upload request for
   * this descriptor could be sent. Smartlist exists only when at least one
   * of the previous upload requests failed (otherwise it's not important
   * to know which uploads succeeded and which not). */
  smartlist_t *successful_uploads;
} rend_service_descriptor_t;

/********************************* routerlist.c ***************************/

/** Represents information about a single trusted or fallback directory
 * server. */
typedef struct dir_server_t {
  char *description;
  char *nickname;
  char *address; /**< Hostname. */
  /* XX/teor - why do we duplicate the address and port fields here and in
   *           fake_status? Surely we could just use fake_status (#17867). */
  tor_addr_t ipv6_addr; /**< IPv6 address if present; AF_UNSPEC if not */
  uint32_t addr; /**< IPv4 address. */
  uint16_t dir_port; /**< Directory port. */
  uint16_t or_port; /**< OR port: Used for tunneling connections. */
  uint16_t ipv6_orport; /**< OR port corresponding to ipv6_addr. */
  double weight; /** Weight used when selecting this node at random */
  char digest[DIGEST_LEN]; /**< Digest of identity key. */
  char v3_identity_digest[DIGEST_LEN]; /**< Digest of v3 (authority only,
                                        * high-security) identity key. */

  unsigned int is_running:1; /**< True iff we think this server is running. */
  unsigned int is_authority:1; /**< True iff this is a directory authority
                                * of some kind. */

  /** True iff this server has accepted the most recent server descriptor
   * we tried to upload to it. */
  unsigned int has_accepted_serverdesc:1;

  /** What kind of authority is this? (Bitfield.) */
  dirinfo_type_t type;

  time_t addr_current_at; /**< When was the document that we derived the
                           * address information from published? */

  routerstatus_t fake_status; /**< Used when we need to pass this trusted
                               * dir_server_t to directory_initiate_command_*
                               * as a routerstatus_t.  Not updated by the
                               * router-status management code!
                               **/
} dir_server_t;

#define RELAY_REQUIRED_MIN_BANDWIDTH (75*1024)
#define BRIDGE_REQUIRED_MIN_BANDWIDTH (50*1024)

#define ROUTER_MAX_DECLARED_BANDWIDTH INT32_MAX

/* Flags for pick_directory_server() and pick_trusteddirserver(). */
/** Flag to indicate that we should not automatically be willing to use
 * ourself to answer a directory request.
 * Passed to router_pick_directory_server (et al).*/
#define PDS_ALLOW_SELF                 (1<<0)
/** Flag to indicate that if no servers seem to be up, we should mark all
 * directory servers as up and try again.
 * Passed to router_pick_directory_server (et al).*/
#define PDS_RETRY_IF_NO_SERVERS        (1<<1)
/** Flag to indicate that we should not exclude directory servers that
 * our ReachableAddress settings would exclude.  This usually means that
 * we're going to connect to the server over Tor, and so we don't need to
 * worry about our firewall telling us we can't.
 * Passed to router_pick_directory_server (et al).*/
#define PDS_IGNORE_FASCISTFIREWALL     (1<<2)
/** Flag to indicate that we should not use any directory authority to which
 * we have an existing directory connection for downloading server descriptors
 * or extrainfo documents.
 *
 * Passed to router_pick_directory_server (et al)
 */
#define PDS_NO_EXISTING_SERVERDESC_FETCH (1<<3)
/** Flag to indicate that we should not use any directory authority to which
 * we have an existing directory connection for downloading microdescs.
 *
 * Passed to router_pick_directory_server (et al)
 */
#define PDS_NO_EXISTING_MICRODESC_FETCH (1<<4)

/** This node is to be chosen as a directory guard, so don't choose any
 * node that's currently a guard. */
#define PDS_FOR_GUARD (1<<5)

/** Possible ways to weight routers when choosing one randomly.  See
 * routerlist_sl_choose_by_bandwidth() for more information.*/
typedef enum bandwidth_weight_rule_t {
  NO_WEIGHTING, WEIGHT_FOR_EXIT, WEIGHT_FOR_MID, WEIGHT_FOR_GUARD,
  WEIGHT_FOR_DIR
} bandwidth_weight_rule_t;

/** Flags to be passed to control router_choose_random_node() to indicate what
 * kind of nodes to pick according to what algorithm. */
typedef enum {
  CRN_NEED_UPTIME = 1<<0,
  CRN_NEED_CAPACITY = 1<<1,
  CRN_NEED_GUARD = 1<<2,
  CRN_ALLOW_INVALID = 1<<3,
  /* XXXX not used, apparently. */
  CRN_WEIGHT_AS_EXIT = 1<<5,
  CRN_NEED_DESC = 1<<6,
  /* On clients, only provide nodes that satisfy ClientPreferIPv6OR */
  CRN_PREF_ADDR = 1<<7
} router_crn_flags_t;

/** Return value for router_add_to_routerlist() and dirserv_add_descriptor() */
typedef enum was_router_added_t {
  /* Router was added successfully. */
  ROUTER_ADDED_SUCCESSFULLY = 1,
  /* Router descriptor was added with warnings to submitter. */
  ROUTER_ADDED_NOTIFY_GENERATOR = 0,
  /* Extrainfo document was rejected because no corresponding router
   * descriptor was found OR router descriptor was rejected because
   * it was incompatible with its extrainfo document. */
  ROUTER_BAD_EI = -1,
  /* Router descriptor was rejected because it is already known. */
  ROUTER_IS_ALREADY_KNOWN = -2,
  /* General purpose router was rejected, because it was not listed
   * in consensus. */
  ROUTER_NOT_IN_CONSENSUS = -3,
  /* Router was neither in directory consensus nor in any of
   * networkstatus documents. Caching it to access later.
   * (Applies to fetched descriptors only.) */
  ROUTER_NOT_IN_CONSENSUS_OR_NETWORKSTATUS = -4,
  /* Router was rejected by directory authority. */
  ROUTER_AUTHDIR_REJECTS = -5,
  /* Bridge descriptor was rejected because such bridge was not one
   * of the bridges we have listed in our configuration. */
  ROUTER_WAS_NOT_WANTED = -6,
  /* Router descriptor was rejected because it was older than
   * OLD_ROUTER_DESC_MAX_AGE. */
  ROUTER_WAS_TOO_OLD = -7, /* note contrast with 'NOT_NEW' */
  /* DOCDOC */
  ROUTER_CERTS_EXPIRED = -8
} was_router_added_t;

/********************************* routerparse.c ************************/

#define MAX_STATUS_TAG_LEN 32
/** Structure to hold parsed Tor versions.  This is a little messier
 * than we would like it to be, because we changed version schemes with 0.1.0.
 *
 * See version-spec.txt for the whole business.
 */
typedef struct tor_version_t {
  int major;
  int minor;
  int micro;
  /** Release status.  For version in the post-0.1 format, this is always
   * VER_RELEASE. */
  enum { VER_PRE=0, VER_RC=1, VER_RELEASE=2, } status;
  int patchlevel;
  char status_tag[MAX_STATUS_TAG_LEN];
  int svn_revision;

  int git_tag_len;
  char git_tag[DIGEST_LEN];
} tor_version_t;

#endif
<|MERGE_RESOLUTION|>--- conflicted
+++ resolved
@@ -4514,18 +4514,16 @@
   /** Autobool: Do we try to retain capabilities if we can? */
   int KeepBindCapabilities;
 
-<<<<<<< HEAD
   /** Maximum total size of unparseable descriptors to log during the
    * lifetime of this Tor process.
    */
   uint64_t MaxUnparseableDescSizeToLog;
-=======
+
   /** Bool (default: 1): Switch for the shared random protocol. Only
    * relevant to a directory authority. If off, the authority won't
    * participate in the protocol. If on (default), a flag is added to the
    * vote indicating participation. */
   int AuthDirSharedRandomness;
->>>>>>> 36e201df
 } or_options_t;
 
 /** Persistent state for an onion router, as saved to disk. */
