/* Copyright (c) 2001 Matej Pfajfar.
 * Copyright (c) 2001-2004, Roger Dingledine.
 * Copyright (c) 2004-2006, Roger Dingledine, Nick Mathewson.
 * Copyright (c) 2007-2017, The Tor Project, Inc. */
/* See LICENSE for licensing information */

/**
 * \file networkstatus.c
 * \brief Functions and structures for handling networkstatus documents as a
 * client or as a directory cache.
 *
 * A consensus networkstatus object is created by the directory
 * authorities.  It authenticates a set of network parameters--most
 * importantly, the list of all the relays in the network.  This list
 * of relays is represented as an array of routerstatus_t objects.
 *
 * There are currently two flavors of consensus.  With the older "NS"
 * flavor, each relay is associated with a digest of its router
 * descriptor. Tor instances that use this consensus keep the list of
 * router descriptors as routerinfo_t objects stored and managed in
 * routerlist.c.  With the newer "microdesc" flavor, each relay is
 * associated with a digest of the microdescriptor that the authorities
 * made for it.  These are stored and managed in microdesc.c. Information
 * about the router is divided between the the networkstatus and the
 * microdescriptor according to the general rule that microdescriptors
 * should hold information that changes much less frequently than the
 * information in the networkstatus.
 *
 * Modern clients use microdescriptor networkstatuses.  Directory caches
 * need to keep both kinds of networkstatus document, so they can serve them.
 *
 * This module manages fetching, holding, storing, updating, and
 * validating networkstatus objects.  The download-and-validate process
 * is slightly complicated by the fact that the keys you need to
 * validate a consensus are stored in the authority certificates, which
 * you might not have yet when you download the consensus.
 */

#define NETWORKSTATUS_PRIVATE
#include "or.h"
#include "bridges.h"
#include "channel.h"
#include "circuitmux.h"
#include "circuitmux_ewma.h"
#include "circuitstats.h"
#include "config.h"
#include "connection.h"
#include "connection_or.h"
#include "consdiffmgr.h"
#include "control.h"
#include "directory.h"
#include "dirserv.h"
#include "dirvote.h"
#include "dos.h"
#include "entrynodes.h"
#include "hibernate.h"
#include "main.h"
#include "microdesc.h"
#include "networkstatus.h"
#include "nodelist.h"
#include "protover.h"
#include "relay.h"
#include "router.h"
#include "routerlist.h"
#include "routerparse.h"
#include "scheduler.h"
#include "shared_random.h"
#include "transports.h"
#include "torcert.h"
#include "channelpadding.h"

/** Most recently received and validated v3 "ns"-flavored consensus network
 * status. */
STATIC networkstatus_t *current_ns_consensus = NULL;

/** Most recently received and validated v3 "microdesc"-flavored consensus
 * network status. */
STATIC networkstatus_t *current_md_consensus = NULL;

/** A v3 consensus networkstatus that we've received, but which we don't
 * have enough certificates to be happy about. */
typedef struct consensus_waiting_for_certs_t {
  /** The consensus itself. */
  networkstatus_t *consensus;
  /** The encoded version of the consensus, nul-terminated. */
  char *body;
  /** When did we set the current value of consensus_waiting_for_certs?  If
   * this is too recent, we shouldn't try to fetch a new consensus for a
   * little while, to give ourselves time to get certificates for this one. */
  time_t set_at;
  /** Set to 1 if we've been holding on to it for so long we should maybe
   * treat it as being bad. */
  int dl_failed;
} consensus_waiting_for_certs_t;

/** An array, for each flavor of consensus we might want, of consensuses that
 * we have downloaded, but which we cannot verify due to having insufficient
 * authority certificates. */
static consensus_waiting_for_certs_t
       consensus_waiting_for_certs[N_CONSENSUS_FLAVORS];

/** A time before which we shouldn't try to replace the current consensus:
 * this will be at some point after the next consensus becomes valid, but
 * before the current consensus becomes invalid. */
static time_t time_to_download_next_consensus[N_CONSENSUS_FLAVORS];
/** Download status for the current consensus networkstatus. */
static download_status_t consensus_dl_status[N_CONSENSUS_FLAVORS] =
  {
    { 0, 0, 0, DL_SCHED_CONSENSUS, DL_WANT_ANY_DIRSERVER,
      DL_SCHED_INCREMENT_FAILURE, DL_SCHED_RANDOM_EXPONENTIAL, 0, 0 },
    { 0, 0, 0, DL_SCHED_CONSENSUS, DL_WANT_ANY_DIRSERVER,
      DL_SCHED_INCREMENT_FAILURE, DL_SCHED_RANDOM_EXPONENTIAL, 0, 0 },
  };

#define N_CONSENSUS_BOOTSTRAP_SCHEDULES 2
#define CONSENSUS_BOOTSTRAP_SOURCE_AUTHORITY 0
#define CONSENSUS_BOOTSTRAP_SOURCE_ANY_DIRSERVER  1

/* Using DL_SCHED_INCREMENT_ATTEMPT on these schedules means that
 * download_status_increment_failure won't increment these entries.
 * However, any bootstrap connection failures that occur after we have
 * a valid consensus will count against the failure counts on the non-bootstrap
 * schedules. There should only be one of these, as all the others will have
 * been cancelled. (This doesn't seem to be a significant issue.) */
static download_status_t
              consensus_bootstrap_dl_status[N_CONSENSUS_BOOTSTRAP_SCHEDULES] =
  {
    { 0, 0, 0, DL_SCHED_CONSENSUS, DL_WANT_AUTHORITY,
      DL_SCHED_INCREMENT_ATTEMPT, DL_SCHED_RANDOM_EXPONENTIAL, 0, 0 },
    /* During bootstrap, DL_WANT_ANY_DIRSERVER means "use fallbacks". */
    { 0, 0, 0, DL_SCHED_CONSENSUS, DL_WANT_ANY_DIRSERVER,
      DL_SCHED_INCREMENT_ATTEMPT, DL_SCHED_RANDOM_EXPONENTIAL, 0, 0 },
  };

/** True iff we have logged a warning about this OR's version being older than
 * listed by the authorities. */
static int have_warned_about_old_version = 0;
/** True iff we have logged a warning about this OR's version being newer than
 * listed by the authorities. */
static int have_warned_about_new_version = 0;

static void update_consensus_bootstrap_multiple_downloads(
                                                  time_t now,
                                                  const or_options_t *options);
static int networkstatus_check_required_protocols(const networkstatus_t *ns,
                                                  int client_mode,
                                                  char **warning_out);

/** Forget that we've warned about anything networkstatus-related, so we will
 * give fresh warnings if the same behavior happens again. */
void
networkstatus_reset_warnings(void)
{
  SMARTLIST_FOREACH(nodelist_get_list(), node_t *, node,
                    node->name_lookup_warned = 0);

  have_warned_about_old_version = 0;
  have_warned_about_new_version = 0;
}

/** Reset the descriptor download failure count on all networkstatus docs, so
 * that we can retry any long-failed documents immediately.
 */
void
networkstatus_reset_download_failures(void)
{
  int i;

  log_debug(LD_GENERAL,
            "In networkstatus_reset_download_failures()");

  for (i=0; i < N_CONSENSUS_FLAVORS; ++i)
    download_status_reset(&consensus_dl_status[i]);

  for (i=0; i < N_CONSENSUS_BOOTSTRAP_SCHEDULES; ++i)
    download_status_reset(&consensus_bootstrap_dl_status[i]);
}

/**
 * Read and and return the cached consensus of type <b>flavorname</b>.  If
 * <b>unverified</b> is false, get the one we haven't verified. Return NULL if
 * the file isn't there. */
static char *
networkstatus_read_cached_consensus_impl(int flav,
                                         const char *flavorname,
                                         int unverified_consensus)
{
  char buf[128];
  const char *prefix;
  if (unverified_consensus) {
    prefix = "unverified";
  } else {
    prefix = "cached";
  }
  if (flav == FLAV_NS) {
    tor_snprintf(buf, sizeof(buf), "%s-consensus", prefix);
  } else {
    tor_snprintf(buf, sizeof(buf), "%s-%s-consensus", prefix, flavorname);
  }

  char *filename = get_cachedir_fname(buf);
  char *result = read_file_to_str(filename, RFTS_IGNORE_MISSING, NULL);
  tor_free(filename);
  return result;
}

/** Return a new string containing the current cached consensus of flavor
 * <b>flavorname</b>. */
char *
networkstatus_read_cached_consensus(const char *flavorname)
 {
  int flav = networkstatus_parse_flavor_name(flavorname);
  if (flav < 0)
    return NULL;
  return networkstatus_read_cached_consensus_impl(flav, flavorname, 0);
}

/** Read every cached v3 consensus networkstatus from the disk. */
int
router_reload_consensus_networkstatus(void)
{
  const unsigned int flags = NSSET_FROM_CACHE | NSSET_DONT_DOWNLOAD_CERTS;
  int flav;

  /* FFFF Suppress warnings if cached consensus is bad? */
  for (flav = 0; flav < N_CONSENSUS_FLAVORS; ++flav) {
    const char *flavor = networkstatus_get_flavor_name(flav);
    char *s = networkstatus_read_cached_consensus_impl(flav, flavor, 0);
    if (s) {
      if (networkstatus_set_current_consensus(s, flavor, flags, NULL) < -1) {
        log_warn(LD_FS, "Couldn't load consensus %s networkstatus from cache",
                 flavor);
      }
      tor_free(s);
    }

    s = networkstatus_read_cached_consensus_impl(flav, flavor, 1);
    if (s) {
      if (networkstatus_set_current_consensus(s, flavor,
                                     flags|NSSET_WAS_WAITING_FOR_CERTS,
                                     NULL)) {
        log_info(LD_FS, "Couldn't load unverified consensus %s networkstatus "
                 "from cache", flavor);
      }
      tor_free(s);
    }
  }

  update_certificate_downloads(time(NULL));

  routers_update_all_from_networkstatus(time(NULL), 3);
  update_microdescs_from_networkstatus(time(NULL));

  return 0;
}

/** Free all storage held by the vote_routerstatus object <b>rs</b>. */
void
vote_routerstatus_free_(vote_routerstatus_t *rs)
{
  vote_microdesc_hash_t *h, *next;
  if (!rs)
    return;
  tor_free(rs->version);
  tor_free(rs->protocols);
  tor_free(rs->status.exitsummary);
  for (h = rs->microdesc; h; h = next) {
    tor_free(h->microdesc_hash_line);
    next = h->next;
    tor_free(h);
  }
  tor_free(rs);
}

/** Free all storage held by the routerstatus object <b>rs</b>. */
void
routerstatus_free_(routerstatus_t *rs)
{
  if (!rs)
    return;
  tor_free(rs->exitsummary);
  tor_free(rs);
}

/** Free all storage held in <b>sig</b> */
void
document_signature_free_(document_signature_t *sig)
{
  tor_free(sig->signature);
  tor_free(sig);
}

/** Return a newly allocated copy of <b>sig</b> */
document_signature_t *
document_signature_dup(const document_signature_t *sig)
{
  document_signature_t *r = tor_memdup(sig, sizeof(document_signature_t));
  if (r->signature)
    r->signature = tor_memdup(sig->signature, sig->signature_len);
  return r;
}

/** Free all storage held in <b>ns</b>. */
void
networkstatus_vote_free_(networkstatus_t *ns)
{
  if (!ns)
    return;

  tor_free(ns->client_versions);
  tor_free(ns->server_versions);
  tor_free(ns->recommended_client_protocols);
  tor_free(ns->recommended_relay_protocols);
  tor_free(ns->required_client_protocols);
  tor_free(ns->required_relay_protocols);

  if (ns->known_flags) {
    SMARTLIST_FOREACH(ns->known_flags, char *, c, tor_free(c));
    smartlist_free(ns->known_flags);
  }
  if (ns->weight_params) {
    SMARTLIST_FOREACH(ns->weight_params, char *, c, tor_free(c));
    smartlist_free(ns->weight_params);
  }
  if (ns->net_params) {
    SMARTLIST_FOREACH(ns->net_params, char *, c, tor_free(c));
    smartlist_free(ns->net_params);
  }
  if (ns->supported_methods) {
    SMARTLIST_FOREACH(ns->supported_methods, char *, c, tor_free(c));
    smartlist_free(ns->supported_methods);
  }
  if (ns->package_lines) {
    SMARTLIST_FOREACH(ns->package_lines, char *, c, tor_free(c));
    smartlist_free(ns->package_lines);
  }
  if (ns->voters) {
    SMARTLIST_FOREACH_BEGIN(ns->voters, networkstatus_voter_info_t *, voter) {
      tor_free(voter->nickname);
      tor_free(voter->address);
      tor_free(voter->contact);
      if (voter->sigs) {
        SMARTLIST_FOREACH(voter->sigs, document_signature_t *, sig,
                          document_signature_free(sig));
        smartlist_free(voter->sigs);
      }
      tor_free(voter);
    } SMARTLIST_FOREACH_END(voter);
    smartlist_free(ns->voters);
  }
  authority_cert_free(ns->cert);

  if (ns->routerstatus_list) {
    if (ns->type == NS_TYPE_VOTE || ns->type == NS_TYPE_OPINION) {
      SMARTLIST_FOREACH(ns->routerstatus_list, vote_routerstatus_t *, rs,
                        vote_routerstatus_free(rs));
    } else {
      SMARTLIST_FOREACH(ns->routerstatus_list, routerstatus_t *, rs,
                        routerstatus_free(rs));
    }

    smartlist_free(ns->routerstatus_list);
  }

  digestmap_free(ns->desc_digest_map, NULL);

  if (ns->sr_info.commits) {
    SMARTLIST_FOREACH(ns->sr_info.commits, sr_commit_t *, c,
                      sr_commit_free(c));
    smartlist_free(ns->sr_info.commits);
  }
  tor_free(ns->sr_info.previous_srv);
  tor_free(ns->sr_info.current_srv);

  memwipe(ns, 11, sizeof(*ns));
  tor_free(ns);
}

/** Return the voter info from <b>vote</b> for the voter whose identity digest
 * is <b>identity</b>, or NULL if no such voter is associated with
 * <b>vote</b>. */
networkstatus_voter_info_t *
networkstatus_get_voter_by_id(networkstatus_t *vote,
                              const char *identity)
{
  if (!vote || !vote->voters)
    return NULL;
  SMARTLIST_FOREACH(vote->voters, networkstatus_voter_info_t *, voter,
    if (fast_memeq(voter->identity_digest, identity, DIGEST_LEN))
      return voter);
  return NULL;
}

/** Check whether the signature <b>sig</b> is correctly signed with the
 * signing key in <b>cert</b>.  Return -1 if <b>cert</b> doesn't match the
 * signing key; otherwise set the good_signature or bad_signature flag on
 * <b>voter</b>, and return 0. */
int
networkstatus_check_document_signature(const networkstatus_t *consensus,
                                       document_signature_t *sig,
                                       const authority_cert_t *cert)
{
  char key_digest[DIGEST_LEN];
  const int dlen = sig->alg == DIGEST_SHA1 ? DIGEST_LEN : DIGEST256_LEN;
  char *signed_digest;
  size_t signed_digest_len;

  if (crypto_pk_get_digest(cert->signing_key, key_digest)<0)
    return -1;
  if (tor_memneq(sig->signing_key_digest, key_digest, DIGEST_LEN) ||
      tor_memneq(sig->identity_digest, cert->cache_info.identity_digest,
                 DIGEST_LEN))
    return -1;

  if (authority_cert_is_blacklisted(cert)) {
    /* We implement blacklisting for authority signing keys by treating
     * all their signatures as always bad. That way we don't get into
     * crazy loops of dropping and re-fetching signatures. */
    log_warn(LD_DIR, "Ignoring a consensus signature made with deprecated"
             " signing key %s",
             hex_str(cert->signing_key_digest, DIGEST_LEN));
    sig->bad_signature = 1;
    return 0;
  }

  signed_digest_len = crypto_pk_keysize(cert->signing_key);
  signed_digest = tor_malloc(signed_digest_len);
  if (crypto_pk_public_checksig(cert->signing_key,
                                signed_digest,
                                signed_digest_len,
                                sig->signature,
                                sig->signature_len) < dlen ||
      tor_memneq(signed_digest, consensus->digests.d[sig->alg], dlen)) {
    log_warn(LD_DIR, "Got a bad signature on a networkstatus vote");
    sig->bad_signature = 1;
  } else {
    sig->good_signature = 1;
  }
  tor_free(signed_digest);
  return 0;
}

/** Given a v3 networkstatus consensus in <b>consensus</b>, check every
 * as-yet-unchecked signature on <b>consensus</b>.  Return 1 if there is a
 * signature from every recognized authority on it, 0 if there are
 * enough good signatures from recognized authorities on it, -1 if we might
 * get enough good signatures by fetching missing certificates, and -2
 * otherwise.  Log messages at INFO or WARN: if <b>warn</b> is over 1, warn
 * about every problem; if warn is at least 1, warn only if we can't get
 * enough signatures; if warn is negative, log nothing at all. */
int
networkstatus_check_consensus_signature(networkstatus_t *consensus,
                                        int warn)
{
  int n_good = 0;
  int n_missing_key = 0, n_dl_failed_key = 0;
  int n_bad = 0;
  int n_unknown = 0;
  int n_no_signature = 0;
  int n_v3_authorities = get_n_authorities(V3_DIRINFO);
  int n_required = n_v3_authorities/2 + 1;
  smartlist_t *list_good = smartlist_new();
  smartlist_t *list_no_signature = smartlist_new();
  smartlist_t *need_certs_from = smartlist_new();
  smartlist_t *unrecognized = smartlist_new();
  smartlist_t *missing_authorities = smartlist_new();
  int severity;
  time_t now = time(NULL);

  tor_assert(consensus->type == NS_TYPE_CONSENSUS);

  SMARTLIST_FOREACH_BEGIN(consensus->voters, networkstatus_voter_info_t *,
                          voter) {
    int good_here = 0;
    int bad_here = 0;
    int unknown_here = 0;
    int missing_key_here = 0, dl_failed_key_here = 0;
    SMARTLIST_FOREACH_BEGIN(voter->sigs, document_signature_t *, sig) {
      if (!sig->good_signature && !sig->bad_signature &&
          sig->signature) {
        /* we can try to check the signature. */
        int is_v3_auth = trusteddirserver_get_by_v3_auth_digest(
                                              sig->identity_digest) != NULL;
        authority_cert_t *cert =
          authority_cert_get_by_digests(sig->identity_digest,
                                        sig->signing_key_digest);
        tor_assert(tor_memeq(sig->identity_digest, voter->identity_digest,
                           DIGEST_LEN));

        if (!is_v3_auth) {
          smartlist_add(unrecognized, voter);
          ++unknown_here;
          continue;
        } else if (!cert || cert->expires < now) {
          smartlist_add(need_certs_from, voter);
          ++missing_key_here;
          if (authority_cert_dl_looks_uncertain(sig->identity_digest))
            ++dl_failed_key_here;
          continue;
        }
        if (networkstatus_check_document_signature(consensus, sig, cert) < 0) {
          smartlist_add(need_certs_from, voter);
          ++missing_key_here;
          if (authority_cert_dl_looks_uncertain(sig->identity_digest))
            ++dl_failed_key_here;
          continue;
        }
      }
      if (sig->good_signature)
        ++good_here;
      else if (sig->bad_signature)
        ++bad_here;
    } SMARTLIST_FOREACH_END(sig);

    if (good_here) {
      ++n_good;
      smartlist_add(list_good, voter->nickname);
    } else if (bad_here) {
      ++n_bad;
    } else if (missing_key_here) {
      ++n_missing_key;
      if (dl_failed_key_here)
        ++n_dl_failed_key;
    } else if (unknown_here) {
      ++n_unknown;
    } else {
      ++n_no_signature;
      smartlist_add(list_no_signature, voter->nickname);
    }
  } SMARTLIST_FOREACH_END(voter);

  /* Now see whether we're missing any voters entirely. */
  SMARTLIST_FOREACH(router_get_trusted_dir_servers(),
                    dir_server_t *, ds,
    {
      if ((ds->type & V3_DIRINFO) &&
          !networkstatus_get_voter_by_id(consensus, ds->v3_identity_digest))
        smartlist_add(missing_authorities, ds);
    });

  if (warn > 1 || (warn >= 0 &&
                   (n_good + n_missing_key - n_dl_failed_key < n_required))) {
    severity = LOG_WARN;
  } else {
    severity = LOG_INFO;
  }

  if (warn >= 0) {
    SMARTLIST_FOREACH(unrecognized, networkstatus_voter_info_t *, voter,
      {
        tor_log(severity, LD_DIR, "Consensus includes unrecognized authority "
                 "'%s' at %s:%d (contact %s; identity %s)",
                 voter->nickname, voter->address, (int)voter->dir_port,
                 voter->contact?voter->contact:"n/a",
                 hex_str(voter->identity_digest, DIGEST_LEN));
      });
    SMARTLIST_FOREACH(need_certs_from, networkstatus_voter_info_t *, voter,
      {
        tor_log(severity, LD_DIR, "Looks like we need to download a new "
                 "certificate from authority '%s' at %s:%d (contact %s; "
                 "identity %s)",
                 voter->nickname, voter->address, (int)voter->dir_port,
                 voter->contact?voter->contact:"n/a",
                 hex_str(voter->identity_digest, DIGEST_LEN));
      });
    SMARTLIST_FOREACH(missing_authorities, dir_server_t *, ds,
      {
        tor_log(severity, LD_DIR, "Consensus does not include configured "
                 "authority '%s' at %s:%d (identity %s)",
                 ds->nickname, ds->address, (int)ds->dir_port,
                 hex_str(ds->v3_identity_digest, DIGEST_LEN));
      });
    {
      char *joined;
      smartlist_t *sl = smartlist_new();
      char *tmp = smartlist_join_strings(list_good, " ", 0, NULL);
      smartlist_add_asprintf(sl,
                   "A consensus needs %d good signatures from recognized "
                   "authorities for us to accept it. This one has %d (%s).",
                   n_required, n_good, tmp);
      tor_free(tmp);
      if (n_no_signature) {
        tmp = smartlist_join_strings(list_no_signature, " ", 0, NULL);
        smartlist_add_asprintf(sl,
                     "%d (%s) of the authorities we know didn't sign it.",
                     n_no_signature, tmp);
        tor_free(tmp);
      }
      if (n_unknown) {
        smartlist_add_asprintf(sl,
                      "It has %d signatures from authorities we don't "
                      "recognize.", n_unknown);
      }
      if (n_bad) {
        smartlist_add_asprintf(sl, "%d of the signatures on it didn't verify "
                      "correctly.", n_bad);
      }
      if (n_missing_key) {
        smartlist_add_asprintf(sl,
                      "We were unable to check %d of the signatures, "
                      "because we were missing the keys.", n_missing_key);
      }
      joined = smartlist_join_strings(sl, " ", 0, NULL);
      tor_log(severity, LD_DIR, "%s", joined);
      tor_free(joined);
      SMARTLIST_FOREACH(sl, char *, c, tor_free(c));
      smartlist_free(sl);
    }
  }

  smartlist_free(list_good);
  smartlist_free(list_no_signature);
  smartlist_free(unrecognized);
  smartlist_free(need_certs_from);
  smartlist_free(missing_authorities);

  if (n_good == n_v3_authorities)
    return 1;
  else if (n_good >= n_required)
    return 0;
  else if (n_good + n_missing_key >= n_required)
    return -1;
  else
    return -2;
}

/** How far in the future do we allow a network-status to get before removing
 * it? (seconds) */
#define NETWORKSTATUS_ALLOW_SKEW (24*60*60)

/** Helper for bsearching a list of routerstatus_t pointers: compare a
 * digest in the key to the identity digest of a routerstatus_t. */
int
compare_digest_to_routerstatus_entry(const void *_key, const void **_member)
{
  const char *key = _key;
  const routerstatus_t *rs = *_member;
  return tor_memcmp(key, rs->identity_digest, DIGEST_LEN);
}

/** Helper for bsearching a list of routerstatus_t pointers: compare a
 * digest in the key to the identity digest of a routerstatus_t. */
int
compare_digest_to_vote_routerstatus_entry(const void *_key,
                                          const void **_member)
{
  const char *key = _key;
  const vote_routerstatus_t *vrs = *_member;
  return tor_memcmp(key, vrs->status.identity_digest, DIGEST_LEN);
}

/** As networkstatus_find_entry, but do not return a const pointer */
routerstatus_t *
networkstatus_vote_find_mutable_entry(networkstatus_t *ns, const char *digest)
{
  return smartlist_bsearch(ns->routerstatus_list, digest,
                           compare_digest_to_routerstatus_entry);
}

/** Return the entry in <b>ns</b> for the identity digest <b>digest</b>, or
 * NULL if none was found. */
const routerstatus_t *
networkstatus_vote_find_entry(networkstatus_t *ns, const char *digest)
{
  return networkstatus_vote_find_mutable_entry(ns, digest);
}

/*XXXX MOVE make this static once functions are moved into this file. */
/** Search the routerstatuses in <b>ns</b> for one whose identity digest is
 * <b>digest</b>.  Return value and set *<b>found_out</b> as for
 * smartlist_bsearch_idx(). */
int
networkstatus_vote_find_entry_idx(networkstatus_t *ns,
                                  const char *digest, int *found_out)
{
  return smartlist_bsearch_idx(ns->routerstatus_list, digest,
                               compare_digest_to_routerstatus_entry,
                               found_out);
}

/** As router_get_consensus_status_by_descriptor_digest, but does not return
 * a const pointer. */
MOCK_IMPL(routerstatus_t *,
router_get_mutable_consensus_status_by_descriptor_digest,(
                                                 networkstatus_t *consensus,
                                                 const char *digest))
{
  if (!consensus)
    consensus = networkstatus_get_latest_consensus();
  if (!consensus)
    return NULL;
  if (!consensus->desc_digest_map) {
    digestmap_t *m = consensus->desc_digest_map = digestmap_new();
    SMARTLIST_FOREACH(consensus->routerstatus_list,
                      routerstatus_t *, rs,
     {
       digestmap_set(m, rs->descriptor_digest, rs);
     });
  }
  return digestmap_get(consensus->desc_digest_map, digest);
}

/** Return the consensus view of the status of the router whose current
 * <i>descriptor</i> digest in <b>consensus</b> is <b>digest</b>, or NULL if
 * no such router is known. */
const routerstatus_t *
router_get_consensus_status_by_descriptor_digest(networkstatus_t *consensus,
                                                 const char *digest)
{
  return router_get_mutable_consensus_status_by_descriptor_digest(
                                                          consensus, digest);
}

/** Return a smartlist of all router descriptor digests in a consensus */
static smartlist_t *
router_get_descriptor_digests_in_consensus(networkstatus_t *consensus)
{
  smartlist_t *result = smartlist_new();
  digestmap_iter_t *i;
  const char *digest;
  void *rs;
  char *digest_tmp;

  for (i = digestmap_iter_init(consensus->desc_digest_map);
       !(digestmap_iter_done(i));
       i = digestmap_iter_next(consensus->desc_digest_map, i)) {
    digestmap_iter_get(i, &digest, &rs);
    digest_tmp = tor_malloc(DIGEST_LEN);
    memcpy(digest_tmp, digest, DIGEST_LEN);
    smartlist_add(result, digest_tmp);
  }

  return result;
}

/** Return a smartlist of all router descriptor digests in the current
 * consensus */
MOCK_IMPL(smartlist_t *,
router_get_descriptor_digests,(void))
{
  smartlist_t *result = NULL;

  if (current_ns_consensus) {
    result =
      router_get_descriptor_digests_in_consensus(current_ns_consensus);
  }

  return result;
}

/** Given the digest of a router descriptor, return its current download
 * status, or NULL if the digest is unrecognized. */
MOCK_IMPL(download_status_t *,
router_get_dl_status_by_descriptor_digest,(const char *d))
{
  routerstatus_t *rs;
  if (!current_ns_consensus)
    return NULL;
  if ((rs = router_get_mutable_consensus_status_by_descriptor_digest(
                                              current_ns_consensus, d)))
    return &rs->dl_status;

  return NULL;
}

/** As router_get_consensus_status_by_id, but do not return a const pointer */
routerstatus_t *
router_get_mutable_consensus_status_by_id(const char *digest)
{
  const networkstatus_t *ns = networkstatus_get_latest_consensus();
  if (!ns)
    return NULL;
  smartlist_t *rslist = ns->routerstatus_list;
  return smartlist_bsearch(rslist, digest,
                           compare_digest_to_routerstatus_entry);
}

/** Return the consensus view of the status of the router whose identity
 * digest is <b>digest</b>, or NULL if we don't know about any such router. */
const routerstatus_t *
router_get_consensus_status_by_id(const char *digest)
{
  return router_get_mutable_consensus_status_by_id(digest);
}

/** How frequently do directory authorities re-download fresh networkstatus
 * documents? */
#define AUTHORITY_NS_CACHE_INTERVAL (10*60)

/** How frequently do non-authority directory caches re-download fresh
 * networkstatus documents? */
#define NONAUTHORITY_NS_CACHE_INTERVAL (60*60)

/** Return true iff, given the options listed in <b>options</b>, <b>flavor</b>
 *  is the flavor of a consensus networkstatus that we would like to fetch.
 *
 * For certificate fetches, use we_want_to_fetch_unknown_auth_certs, and
 * for serving fetched documents, use directory_caches_dir_info. */
int
we_want_to_fetch_flavor(const or_options_t *options, int flavor)
{
  if (flavor < 0 || flavor > N_CONSENSUS_FLAVORS) {
    /* This flavor is crazy; we don't want it */
    /*XXXX handle unrecognized flavors later */
    return 0;
  }
  if (authdir_mode_v3(options) || directory_caches_dir_info(options)) {
    /* We want to serve all flavors to others, regardless if we would use
     * it ourselves. */
    return 1;
  }
  if (options->FetchUselessDescriptors) {
    /* In order to get all descriptors, we need to fetch all consensuses. */
    return 1;
  }
  /* Otherwise, we want the flavor only if we want to use it to build
   * circuits. */
  return flavor == usable_consensus_flavor();
}

/** Return true iff, given the options listed in <b>options</b>, we would like
 * to fetch and store unknown authority certificates.
 *
 * For consensus and descriptor fetches, use we_want_to_fetch_flavor, and
 * for serving fetched certificates, use directory_caches_unknown_auth_certs.
 */
int
we_want_to_fetch_unknown_auth_certs(const or_options_t *options)
{
  if (authdir_mode_v3(options) ||
      directory_caches_unknown_auth_certs((options))) {
    /* We want to serve all certs to others, regardless if we would use
     * them ourselves. */
    return 1;
  }
  if (options->FetchUselessDescriptors) {
    /* Unknown certificates are definitely useless. */
    return 1;
  }
  /* Otherwise, don't fetch unknown certificates. */
  return 0;
}

/** How long will we hang onto a possibly live consensus for which we're
 * fetching certs before we check whether there is a better one? */
#define DELAY_WHILE_FETCHING_CERTS (20*60)

/** What is the minimum time we need to have waited fetching certs, before we
 * increment the consensus download schedule on failure? */
#define MIN_DELAY_FOR_FETCH_CERT_STATUS_FAILURE (1*60)

/* Check if a downloaded consensus flavor should still wait for certificates
 * to download now. If we decide not to wait, check if enough time has passed
 * to consider the certificate download failure a separate failure. If so,
 * fail dls.
 * If waiting for certificates to download, return 1. If not, return 0. */
static int
check_consensus_waiting_for_certs(int flavor, time_t now,
                                  download_status_t *dls)
{
  consensus_waiting_for_certs_t *waiting;

  /* We should always have a known flavor, because we_want_to_fetch_flavor()
   * filters out unknown flavors. */
  tor_assert(flavor >= 0 && flavor < N_CONSENSUS_FLAVORS);

  waiting = &consensus_waiting_for_certs[flavor];
  if (waiting->consensus) {
    /* XXXX make sure this doesn't delay sane downloads. */
    if (waiting->set_at + DELAY_WHILE_FETCHING_CERTS > now &&
        waiting->consensus->valid_until > now) {
      return 1;
    } else {
      if (!waiting->dl_failed) {
        if (waiting->set_at + MIN_DELAY_FOR_FETCH_CERT_STATUS_FAILURE > now) {
          download_status_failed(dls, 0);
        }
        waiting->dl_failed=1;
      }
    }
  }

  return 0;
}

/** If we want to download a fresh consensus, launch a new download as
 * appropriate. */
static void
update_consensus_networkstatus_downloads(time_t now)
{
  int i;
  const or_options_t *options = get_options();
  const int we_are_bootstrapping = networkstatus_consensus_is_bootstrapping(
                                                                        now);
  const int use_multi_conn =
    networkstatus_consensus_can_use_multiple_directories(options);

  if (should_delay_dir_fetches(options, NULL))
    return;

  for (i=0; i < N_CONSENSUS_FLAVORS; ++i) {
    /* XXXX need some way to download unknown flavors if we are caching. */
    const char *resource;
    networkstatus_t *c;
    int max_in_progress_conns = 1;

    if (! we_want_to_fetch_flavor(options, i))
      continue;

    c = networkstatus_get_latest_consensus_by_flavor(i);
    if (! (c && c->valid_after <= now && now <= c->valid_until)) {
      /* No live consensus? Get one now!*/
      time_to_download_next_consensus[i] = now;
    }

    if (time_to_download_next_consensus[i] > now)
      continue; /* Wait until the current consensus is older. */

    resource = networkstatus_get_flavor_name(i);

    /* Check if we already have enough connections in progress */
    if (we_are_bootstrapping && use_multi_conn) {
      max_in_progress_conns =
        options->ClientBootstrapConsensusMaxInProgressTries;
    }
    if (connection_dir_count_by_purpose_and_resource(
                                                  DIR_PURPOSE_FETCH_CONSENSUS,
                                                  resource)
        >= max_in_progress_conns) {
      continue;
    }

    /* Check if we want to launch another download for a usable consensus.
     * Only used during bootstrap. */
    if (we_are_bootstrapping && use_multi_conn
        && i == usable_consensus_flavor()) {

      /* Check if we're already downloading a usable consensus */
      if (networkstatus_consensus_is_already_downloading(resource))
        continue;

      /* Make multiple connections for a bootstrap consensus download. */
      update_consensus_bootstrap_multiple_downloads(now, options);
    } else {
      /* Check if we failed downloading a consensus too recently */
      int max_dl_tries = options->TestingConsensusMaxDownloadTries;

      /* Let's make sure we remembered to update consensus_dl_status */
      tor_assert(consensus_dl_status[i].schedule == DL_SCHED_CONSENSUS);

      if (!download_status_is_ready(&consensus_dl_status[i],
                                    now,
                                    max_dl_tries)) {
        continue;
      }

      /* Check if we're waiting for certificates to download */
      if (check_consensus_waiting_for_certs(i, now, &consensus_dl_status[i]))
        continue;

      /* Try the requested attempt */
      log_info(LD_DIR, "Launching %s standard networkstatus consensus "
               "download.", networkstatus_get_flavor_name(i));
      directory_get_from_dirserver(DIR_PURPOSE_FETCH_CONSENSUS,
                                   ROUTER_PURPOSE_GENERAL, resource,
                                   PDS_RETRY_IF_NO_SERVERS,
                                   consensus_dl_status[i].want_authority);
    }
  }
}

/** When we're bootstrapping, launch one or more consensus download
 * connections, if schedule indicates connection(s) should be made after now.
 * If is_authority, connect to an authority, otherwise, use a fallback
 * directory mirror.
 */
static void
update_consensus_bootstrap_attempt_downloads(
                                      time_t now,
                                      const or_options_t *options,
                                      download_status_t *dls,
                                      download_want_authority_t want_authority)
{
  int use_fallbacks = networkstatus_consensus_can_use_extra_fallbacks(options);
  int max_dl_tries = options->ClientBootstrapConsensusMaxDownloadTries;
  if (!use_fallbacks) {
    max_dl_tries =
              options->ClientBootstrapConsensusAuthorityOnlyMaxDownloadTries;
  }

  const char *resource = networkstatus_get_flavor_name(
                                                  usable_consensus_flavor());

  /* Let's make sure we remembered to update schedule */
  tor_assert(dls->schedule == DL_SCHED_CONSENSUS);

  /* Allow for multiple connections in the same second, if the schedule value
   * is 0. */
  while (download_status_is_ready(dls, now, max_dl_tries)) {
    log_info(LD_DIR, "Launching %s bootstrap %s networkstatus consensus "
             "download.", resource, (want_authority == DL_WANT_AUTHORITY
                                     ? "authority"
                                     : "mirror"));

    directory_get_from_dirserver(DIR_PURPOSE_FETCH_CONSENSUS,
                                 ROUTER_PURPOSE_GENERAL, resource,
                                 PDS_RETRY_IF_NO_SERVERS, want_authority);
    /* schedule the next attempt */
    download_status_increment_attempt(dls, resource, now);
  }
}

/** If we're bootstrapping, check the connection schedules and see if we want
 * to make additional, potentially concurrent, consensus download
 * connections.
 * Only call when bootstrapping, and when we want to make additional
 * connections. Only nodes that satisfy
 * networkstatus_consensus_can_use_multiple_directories make additional
 * connections.
 */
static void
update_consensus_bootstrap_multiple_downloads(time_t now,
                                              const or_options_t *options)
{
  const int usable_flavor = usable_consensus_flavor();

  /* make sure we can use multiple connections */
  if (!networkstatus_consensus_can_use_multiple_directories(options)) {
    return;
  }

  /* Launch concurrent consensus download attempt(s) based on the mirror and
   * authority schedules. Try the mirror first - this makes it slightly more
   * likely that we'll connect to the fallback first, and then end the
   * authority connection attempt. */

  /* If a consensus download fails because it's waiting for certificates,
   * we'll fail both the authority and fallback schedules. This is better than
   * failing only one of the schedules, and having the other continue
   * unchecked.
   */

  /* If we don't have or can't use extra fallbacks, don't try them. */
  if (networkstatus_consensus_can_use_extra_fallbacks(options)) {
    download_status_t *dls_f =
      &consensus_bootstrap_dl_status[CONSENSUS_BOOTSTRAP_SOURCE_ANY_DIRSERVER];

    if (!check_consensus_waiting_for_certs(usable_flavor, now, dls_f)) {
      /* During bootstrap, DL_WANT_ANY_DIRSERVER means "use fallbacks". */
      update_consensus_bootstrap_attempt_downloads(now, options, dls_f,
                                                   DL_WANT_ANY_DIRSERVER);
    }
  }

  /* Now try an authority. */
  download_status_t *dls_a =
    &consensus_bootstrap_dl_status[CONSENSUS_BOOTSTRAP_SOURCE_AUTHORITY];

  if (!check_consensus_waiting_for_certs(usable_flavor, now, dls_a)) {
    update_consensus_bootstrap_attempt_downloads(now, options, dls_a,
                                                 DL_WANT_AUTHORITY);
  }
}

/** Called when an attempt to download a consensus fails: note that the
 * failure occurred, and possibly retry. */
void
networkstatus_consensus_download_failed(int status_code, const char *flavname)
{
  int flav = networkstatus_parse_flavor_name(flavname);
  if (flav >= 0) {
    tor_assert(flav < N_CONSENSUS_FLAVORS);
    /* XXXX handle unrecognized flavors */
    download_status_failed(&consensus_dl_status[flav], status_code);
    /* Retry immediately, if appropriate. */
    update_consensus_networkstatus_downloads(time(NULL));
  }
}

/** How long do we (as a cache) wait after a consensus becomes non-fresh
 * before trying to fetch another? */
#define CONSENSUS_MIN_SECONDS_BEFORE_CACHING 120

/** Update the time at which we'll consider replacing the current
 * consensus of flavor <b>flav</b> */
static void
update_consensus_networkstatus_fetch_time_impl(time_t now, int flav)
{
  const or_options_t *options = get_options();
  networkstatus_t *c = networkstatus_get_latest_consensus_by_flavor(flav);
  const char *flavor = networkstatus_get_flavor_name(flav);
  if (! we_want_to_fetch_flavor(get_options(), flav))
    return;

  if (c && c->valid_after <= now && now <= c->valid_until) {
    long dl_interval;
    long interval = c->fresh_until - c->valid_after;
    long min_sec_before_caching = CONSENSUS_MIN_SECONDS_BEFORE_CACHING;
    time_t start;

    if (min_sec_before_caching > interval/16) {
      /* Usually we allow 2-minutes slop factor in case clocks get
         desynchronized a little.  If we're on a private network with
         a crazy-fast voting interval, though, 2 minutes may be too
         much. */
      min_sec_before_caching = interval/16;
      /* make sure we always delay by at least a second before caching */
      if (min_sec_before_caching == 0) {
        min_sec_before_caching = 1;
      }
    }

    if (directory_fetches_dir_info_early(options)) {
      /* We want to cache the next one at some point after this one
       * is no longer fresh... */
      start = (time_t)(c->fresh_until + min_sec_before_caching);
      /* Some clients may need the consensus sooner than others. */
      if (options->FetchDirInfoExtraEarly || authdir_mode_v3(options)) {
        dl_interval = 60;
        if (min_sec_before_caching + dl_interval > interval)
          dl_interval = interval/2;
      } else {
        /* But only in the first half-interval after that. */
        dl_interval = interval/2;
      }
    } else {
      /* We're an ordinary client, a bridge, or a hidden service.
       * Give all the caches enough time to download the consensus. */
      start = (time_t)(c->fresh_until + (interval*3)/4);
      /* But download the next one well before this one is expired. */
      dl_interval = ((c->valid_until - start) * 7 )/ 8;

      /* If we're a bridge user, make use of the numbers we just computed
       * to choose the rest of the interval *after* them. */
      if (directory_fetches_dir_info_later(options)) {
        /* Give all the *clients* enough time to download the consensus. */
        start = (time_t)(start + dl_interval + min_sec_before_caching);
        /* But try to get it before ours actually expires. */
        dl_interval = (c->valid_until - start) - min_sec_before_caching;
      }
    }
    /* catch low dl_interval in crazy-fast networks */
    if (dl_interval < 1)
      dl_interval = 1;
    /* catch late start in crazy-fast networks */
    if (start+dl_interval >= c->valid_until)
      start = c->valid_until - dl_interval - 1;
    log_debug(LD_DIR,
              "fresh_until: %ld start: %ld "
              "dl_interval: %ld valid_until: %ld ",
              (long)c->fresh_until, (long)start, dl_interval,
              (long)c->valid_until);
    /* We must not try to replace c while it's still fresh: */
    tor_assert(c->fresh_until < start);
    /* We must download the next one before c is invalid: */
    tor_assert(start+dl_interval < c->valid_until);
    time_to_download_next_consensus[flav] =
      start + crypto_rand_int((int)dl_interval);
    {
      char tbuf1[ISO_TIME_LEN+1];
      char tbuf2[ISO_TIME_LEN+1];
      char tbuf3[ISO_TIME_LEN+1];
      format_local_iso_time(tbuf1, c->fresh_until);
      format_local_iso_time(tbuf2, c->valid_until);
      format_local_iso_time(tbuf3, time_to_download_next_consensus[flav]);
      log_info(LD_DIR, "Live %s consensus %s the most recent until %s and "
               "will expire at %s; fetching the next one at %s.",
               flavor, (c->fresh_until > now) ? "will be" : "was",
               tbuf1, tbuf2, tbuf3);
    }
  } else {
    time_to_download_next_consensus[flav] = now;
    log_info(LD_DIR, "No live %s consensus; we should fetch one immediately.",
             flavor);
  }
}

/** Update the time at which we'll consider replacing the current
 * consensus of flavor 'flavor' */
void
update_consensus_networkstatus_fetch_time(time_t now)
{
  int i;
  for (i = 0; i < N_CONSENSUS_FLAVORS; ++i) {
    if (we_want_to_fetch_flavor(get_options(), i))
      update_consensus_networkstatus_fetch_time_impl(now, i);
  }
}

/** Return 1 if there's a reason we shouldn't try any directory
 * fetches yet (e.g. we demand bridges and none are yet known).
 * Else return 0.

 * If we return 1 and <b>msg_out</b> is provided, set <b>msg_out</b>
 * to an explanation of why directory fetches are delayed. (If we
 * return 0, we set msg_out to NULL.)
 */
int
should_delay_dir_fetches(const or_options_t *options, const char **msg_out)
{
  if (msg_out) {
    *msg_out = NULL;
  }

  if (options->DisableNetwork) {
    if (msg_out) {
      *msg_out = "DisableNetwork is set.";
    }
    log_info(LD_DIR, "Delaying dir fetches (DisableNetwork is set)");
    return 1;
  }

  if (we_are_hibernating()) {
    if (msg_out) {
      *msg_out = "We are hibernating or shutting down.";
    }
    log_info(LD_DIR, "Delaying dir fetches (Hibernating or shutting down)");
    return 1;
  }

  if (options->UseBridges) {
    /* If we know that none of our bridges can possibly work, avoid fetching
     * directory documents. But if some of them might work, try again. */
    if (num_bridges_usable(1) == 0) {
      if (msg_out) {
        *msg_out = "No running bridges";
      }
      log_info(LD_DIR, "Delaying dir fetches (no running bridges known)");
      return 1;
    }

    if (pt_proxies_configuration_pending()) {
      if (msg_out) {
        *msg_out = "Pluggable transport proxies still configuring";
      }
      log_info(LD_DIR, "Delaying dir fetches (pt proxies still configuring)");
      return 1;
    }
  }

  return 0;
}

/** Launch requests for networkstatus documents and authority certificates as
 * appropriate. */
void
update_networkstatus_downloads(time_t now)
{
  const or_options_t *options = get_options();
  if (should_delay_dir_fetches(options, NULL))
    return;
  update_consensus_networkstatus_downloads(now);
  update_certificate_downloads(now);
}

/** Launch requests as appropriate for missing directory authority
 * certificates. */
void
update_certificate_downloads(time_t now)
{
  int i;
  for (i = 0; i < N_CONSENSUS_FLAVORS; ++i) {
    if (consensus_waiting_for_certs[i].consensus)
      authority_certs_fetch_missing(consensus_waiting_for_certs[i].consensus,
                                    now, NULL);
  }

  if (current_ns_consensus)
    authority_certs_fetch_missing(current_ns_consensus, now, NULL);
  if (current_md_consensus)
    authority_certs_fetch_missing(current_md_consensus, now, NULL);
}

/** Return 1 if we have a consensus but we don't have enough certificates
 * to start using it yet. */
int
consensus_is_waiting_for_certs(void)
{
  return consensus_waiting_for_certs[usable_consensus_flavor()].consensus
    ? 1 : 0;
}

/** Look up the currently active (depending on bootstrap status) download
 * status for this consensus flavor and return a pointer to it.
 */
MOCK_IMPL(download_status_t *,
networkstatus_get_dl_status_by_flavor,(consensus_flavor_t flavor))
{
  download_status_t *dl = NULL;
  const int we_are_bootstrapping =
    networkstatus_consensus_is_bootstrapping(time(NULL));

  if ((int)flavor <= N_CONSENSUS_FLAVORS) {
    dl = &((we_are_bootstrapping ?
           consensus_bootstrap_dl_status : consensus_dl_status)[flavor]);
  }

  return dl;
}

/** Look up the bootstrap download status for this consensus flavor
 * and return a pointer to it. */
MOCK_IMPL(download_status_t *,
networkstatus_get_dl_status_by_flavor_bootstrap,(consensus_flavor_t flavor))
{
  download_status_t *dl = NULL;

  if ((int)flavor <= N_CONSENSUS_FLAVORS) {
    dl = &(consensus_bootstrap_dl_status[flavor]);
  }

  return dl;
}

/** Look up the running (non-bootstrap) download status for this consensus
 * flavor and return a pointer to it. */
MOCK_IMPL(download_status_t *,
networkstatus_get_dl_status_by_flavor_running,(consensus_flavor_t flavor))
{
  download_status_t *dl = NULL;

  if ((int)flavor <= N_CONSENSUS_FLAVORS) {
    dl = &(consensus_dl_status[flavor]);
  }

  return dl;
}

/** Return the most recent consensus that we have downloaded, or NULL if we
 * don't have one. */
MOCK_IMPL(networkstatus_t *,
networkstatus_get_latest_consensus,(void))
{
  if (we_use_microdescriptors_for_circuits(get_options()))
    return current_md_consensus;
  else
    return current_ns_consensus;
}

/** Return the latest consensus we have whose flavor matches <b>f</b>, or NULL
 * if we don't have one. */
MOCK_IMPL(networkstatus_t *,
networkstatus_get_latest_consensus_by_flavor,(consensus_flavor_t f))
{
  if (f == FLAV_NS)
    return current_ns_consensus;
  else if (f == FLAV_MICRODESC)
    return current_md_consensus;
  else {
    tor_assert(0);
    return NULL;
  }
}

/** Return the most recent consensus that we have downloaded, or NULL if it is
 * no longer live. */
MOCK_IMPL(networkstatus_t *,
networkstatus_get_live_consensus,(time_t now))
{
  networkstatus_t *ns = networkstatus_get_latest_consensus();
  if (ns && networkstatus_is_live(ns, now))
    return ns;
  else
    return NULL;
}

/** Given a consensus in <b>ns</b>, return true iff currently live and
 *  unexpired. */
int
networkstatus_is_live(const networkstatus_t *ns, time_t now)
{
  return (ns->valid_after <= now && now <= ns->valid_until);
}

/** Determine if <b>consensus</b> is valid or expired recently enough that
 * we can still use it.
 *
 * Return 1 if the consensus is reasonably live, or 0 if it is too old.
 */
int
networkstatus_consensus_reasonably_live(const networkstatus_t *consensus,
                                        time_t now)
{
  if (BUG(!consensus))
    return 0;

  return networkstatus_valid_until_is_reasonably_live(consensus->valid_until,
                                                      now);
}

/** As networkstatus_consensus_reasonably_live, but takes a valid_until
 * time rather than an entire consensus. */
int
networkstatus_valid_until_is_reasonably_live(time_t valid_until,
                                             time_t now)
{
#define REASONABLY_LIVE_TIME (24*60*60)
  return (now <= valid_until + REASONABLY_LIVE_TIME);
}

/* XXXX remove this in favor of get_live_consensus. But actually,
 * leave something like it for bridge users, who need to not totally
 * lose if they spend a while fetching a new consensus. */
/** As networkstatus_get_live_consensus(), but is way more tolerant of expired
 * consensuses. */
networkstatus_t *
networkstatus_get_reasonably_live_consensus(time_t now, int flavor)
{
  networkstatus_t *consensus =
    networkstatus_get_latest_consensus_by_flavor(flavor);
  if (consensus &&
      consensus->valid_after <= now &&
      networkstatus_consensus_reasonably_live(consensus, now))
    return consensus;
  else
    return NULL;
}

/** Check if we need to download a consensus during tor's bootstrap phase.
 * If we have no consensus, or our consensus is unusably old, return 1.
 * As soon as we have received a consensus, return 0, even if we don't have
 * enough certificates to validate it.
 * If a fallback directory gives us a consensus we can never get certs for,
 * check_consensus_waiting_for_certs() will wait 20 minutes before failing
 * the cert downloads. After that, a new consensus will be fetched from a
 * randomly chosen fallback. */
MOCK_IMPL(int,
networkstatus_consensus_is_bootstrapping,(time_t now))
{
  /* If we have a validated, reasonably live consensus, we're not
   * bootstrapping a consensus at all. */
  if (networkstatus_get_reasonably_live_consensus(
                                                now,
                                                usable_consensus_flavor())) {
    return 0;
  }

  /* If we have a consensus, but we're waiting for certificates,
   * we're not waiting for a consensus download while bootstrapping. */
  if (consensus_is_waiting_for_certs()) {
    return 0;
  }

  /* If we have no consensus, or our consensus is very old, we are
   * bootstrapping, and we need to download a consensus. */
  return 1;
}

/** Check if we can use multiple directories for a consensus download.
 * Only clients (including bridge relays, which act like clients) benefit
 * from multiple simultaneous consensus downloads. */
int
networkstatus_consensus_can_use_multiple_directories(
                                                  const or_options_t *options)
{
  /* If we are a client, bridge, bridge client, or hidden service */
  return !public_server_mode(options);
}

/** Check if we can use fallback directory mirrors for a consensus download.
 * If we have fallbacks and don't want to fetch from the authorities,
 * we can use them. */
MOCK_IMPL(int,
networkstatus_consensus_can_use_extra_fallbacks,(const or_options_t *options))
{
  /* The list length comparisons are a quick way to check if we have any
   * non-authority fallback directories. If we ever have any authorities that
   * aren't fallback directories, we will need to change this code. */
  tor_assert(smartlist_len(router_get_fallback_dir_servers())
             >= smartlist_len(router_get_trusted_dir_servers()));
  /* If we don't fetch from the authorities, and we have additional mirrors,
   * we can use them. */
  return (!directory_fetches_from_authorities(options)
          && (smartlist_len(router_get_fallback_dir_servers())
              > smartlist_len(router_get_trusted_dir_servers())));
}

/* Is there a consensus fetch for flavor <b>resource</b> that's far
 * enough along to be attached to a circuit? */
int
networkstatus_consensus_is_already_downloading(const char *resource)
{
  int answer = 0;

  /* First, get a list of all the dir conns that are fetching a consensus,
   * fetching *this* consensus, and are in state "reading" (meaning they
   * have already flushed their request onto the socks connection). */
  smartlist_t *fetching_conns =
    connection_dir_list_by_purpose_resource_and_state(
      DIR_PURPOSE_FETCH_CONSENSUS, resource, DIR_CONN_STATE_CLIENT_READING);

  /* Then, walk through each conn, to see if its linked socks connection
   * is in an attached state. We have to check this separately, since with
   * the optimistic data feature, fetches can send their request to the
   * socks connection and go into state 'reading', even before they're
   * attached to any circuit. */
  SMARTLIST_FOREACH_BEGIN(fetching_conns, dir_connection_t *, dirconn) {
    /* Do any of these other dir conns have a linked socks conn that is
     * attached to a circuit already? */
    connection_t *base = TO_CONN(dirconn);
    if (base->linked_conn &&
        base->linked_conn->type == CONN_TYPE_AP &&
        !AP_CONN_STATE_IS_UNATTACHED(base->linked_conn->state)) {
      answer = 1;
      break; /* stop looping, because we know the answer will be yes */
    }
  } SMARTLIST_FOREACH_END(dirconn);
  smartlist_free(fetching_conns);

  return answer;
}

/* Does the current, reasonably live consensus have IPv6 addresses?
 * Returns 1 if there is a reasonably live consensus and its consensus method
 * includes IPv6 addresses in the consensus.
 * Otherwise, if there is no consensus, or the method does not include IPv6
 * addresses, returns 0. */
int
networkstatus_consensus_has_ipv6(const or_options_t* options)
{
  const networkstatus_t *cons = networkstatus_get_reasonably_live_consensus(
                                                    approx_time(),
                                                    usable_consensus_flavor());

  /* If we have no consensus, we have no IPv6 in it */
  if (!cons) {
    return 0;
  }

  /* Different flavours of consensus gained IPv6 at different times */
  if (we_use_microdescriptors_for_circuits(options)) {
    return
       cons->consensus_method >= MIN_METHOD_FOR_A_LINES_IN_MICRODESC_CONSENSUS;
  } else {
    return cons->consensus_method >= MIN_METHOD_FOR_A_LINES;
  }
}

/** Given two router status entries for the same router identity, return 1 if
 * if the contents have changed between them. Otherwise, return 0. */
static int
routerstatus_has_changed(const routerstatus_t *a, const routerstatus_t *b)
{
  tor_assert(tor_memeq(a->identity_digest, b->identity_digest, DIGEST_LEN));

  return strcmp(a->nickname, b->nickname) ||
         fast_memneq(a->descriptor_digest, b->descriptor_digest, DIGEST_LEN) ||
         a->addr != b->addr ||
         a->or_port != b->or_port ||
         a->dir_port != b->dir_port ||
         a->is_authority != b->is_authority ||
         a->is_exit != b->is_exit ||
         a->is_stable != b->is_stable ||
         a->is_fast != b->is_fast ||
         a->is_flagged_running != b->is_flagged_running ||
         a->is_named != b->is_named ||
         a->is_unnamed != b->is_unnamed ||
         a->is_valid != b->is_valid ||
         a->is_possible_guard != b->is_possible_guard ||
         a->is_bad_exit != b->is_bad_exit ||
         a->is_hs_dir != b->is_hs_dir;
  // XXXX this function needs a huge refactoring; it has gotten out
  // XXXX of sync with routerstatus_t, and it will do so again.
}

/** Notify controllers of any router status entries that changed between
 * <b>old_c</b> and <b>new_c</b>. */
static void
notify_control_networkstatus_changed(const networkstatus_t *old_c,
                                     const networkstatus_t *new_c)
{
  smartlist_t *changed;
  if (old_c == new_c)
    return;

  /* tell the controller exactly which relays are still listed, as well
   * as what they're listed as */
  control_event_newconsensus(new_c);

  if (!control_event_is_interesting(EVENT_NS))
    return;

  if (!old_c) {
    control_event_networkstatus_changed(new_c->routerstatus_list);
    return;
  }
  changed = smartlist_new();

  SMARTLIST_FOREACH_JOIN(
                     old_c->routerstatus_list, const routerstatus_t *, rs_old,
                     new_c->routerstatus_list, const routerstatus_t *, rs_new,
                     tor_memcmp(rs_old->identity_digest,
                            rs_new->identity_digest, DIGEST_LEN),
                     smartlist_add(changed, (void*) rs_new)) {
    if (routerstatus_has_changed(rs_old, rs_new))
      smartlist_add(changed, (void*)rs_new);
  } SMARTLIST_FOREACH_JOIN_END(rs_old, rs_new);

  control_event_networkstatus_changed(changed);
  smartlist_free(changed);
}

/* Called before the consensus changes from old_c to new_c. */
static void
notify_before_networkstatus_changes(const networkstatus_t *old_c,
                                    const networkstatus_t *new_c)
{
  notify_control_networkstatus_changed(old_c, new_c);
<<<<<<< HEAD
  scheduler_notify_networkstatus_changed(old_c, new_c);
  dos_consensus_has_changed(new_c);
=======
}

/* Called after a new consensus has been put in the global state. It is safe
 * to use the consensus getters in this function. */
static void
notify_after_networkstatus_changes(void)
{
  scheduler_notify_networkstatus_changed();
>>>>>>> 61cb2993
}

/** Copy all the ancillary information (like router download status and so on)
 * from <b>old_c</b> to <b>new_c</b>. */
static void
networkstatus_copy_old_consensus_info(networkstatus_t *new_c,
                                      const networkstatus_t *old_c)
{
  if (old_c == new_c)
    return;
  if (!old_c || !smartlist_len(old_c->routerstatus_list))
    return;

  SMARTLIST_FOREACH_JOIN(old_c->routerstatus_list, routerstatus_t *, rs_old,
                         new_c->routerstatus_list, routerstatus_t *, rs_new,
                         tor_memcmp(rs_old->identity_digest,
                                rs_new->identity_digest, DIGEST_LEN),
                         STMT_NIL) {
    /* Okay, so we're looking at the same identity. */
    rs_new->last_dir_503_at = rs_old->last_dir_503_at;

    if (tor_memeq(rs_old->descriptor_digest, rs_new->descriptor_digest,
                  DIGEST256_LEN)) {
      /* And the same descriptor too! */
      memcpy(&rs_new->dl_status, &rs_old->dl_status,sizeof(download_status_t));
    }
  } SMARTLIST_FOREACH_JOIN_END(rs_old, rs_new);
}

#ifdef TOR_UNIT_TESTS
/**Accept a <b>flavor</b> consensus <b>c</b> without any additional
 * validation. This is exclusively for unit tests.
 * We copy any ancillary information from a pre-existing consensus
 * and then free the current one and replace it with the newly
 * provided instance. Returns -1 on unrecognized flavor, 0 otherwise.
 */
int
networkstatus_set_current_consensus_from_ns(networkstatus_t *c,
                                            const char *flavor)
{
  int flav = networkstatus_parse_flavor_name(flavor);
  switch (flav) {
    case FLAV_NS:
      if (current_ns_consensus) {
        networkstatus_copy_old_consensus_info(c, current_ns_consensus);
        networkstatus_vote_free(current_ns_consensus);
      }
      current_ns_consensus = c;
      break;
    case FLAV_MICRODESC:
      if (current_md_consensus) {
        networkstatus_copy_old_consensus_info(c, current_md_consensus);
        networkstatus_vote_free(current_md_consensus);
      }
      current_md_consensus = c;
      break;
  }
  return current_md_consensus ? 0 : -1;
}
#endif /* defined(TOR_UNIT_TESTS) */

/**
 * Return true if any option is set in <b>options</b> to make us behave
 * as a client.
 *
 * XXXX If we need this elsewhere at any point, we should make it nonstatic
 * XXXX and move it into another file.
 */
static int
any_client_port_set(const or_options_t *options)
{
  return (options->SocksPort_set ||
          options->TransPort_set ||
          options->NATDPort_set ||
          options->ControlPort_set ||
          options->DNSPort_set ||
          options->HTTPTunnelPort_set);
}

/**
 * Helper for handle_missing_protocol_warning: handles either the
 * client case (if <b>is_client</b> is set) or the server case otherwise.
 */
static void
handle_missing_protocol_warning_impl(const networkstatus_t *c,
                                     int is_client)
{
  char *protocol_warning = NULL;

  int should_exit = networkstatus_check_required_protocols(c,
                                                   is_client,
                                                   &protocol_warning);
  if (protocol_warning) {
    tor_log(should_exit ? LOG_ERR : LOG_WARN,
            LD_GENERAL,
            "%s", protocol_warning);
  }
  if (should_exit) {
    tor_assert_nonfatal(protocol_warning);
  }
  tor_free(protocol_warning);
  if (should_exit)
    exit(1); // XXXX bad exit: should return from main.
}

/** Called when we have received a networkstatus <b>c</b>. If there are
 * any _required_ protocols we are missing, log an error and exit
 * immediately. If there are any _recommended_ protocols we are missing,
 * warn. */
static void
handle_missing_protocol_warning(const networkstatus_t *c,
                                const or_options_t *options)
{
  const int is_server = server_mode(options);
  const int is_client = any_client_port_set(options) || !is_server;

  if (is_server)
    handle_missing_protocol_warning_impl(c, 0);
  if (is_client)
    handle_missing_protocol_warning_impl(c, 1);
}

/** Try to replace the current cached v3 networkstatus with the one in
 * <b>consensus</b>.  If we don't have enough certificates to validate it,
 * store it in consensus_waiting_for_certs and launch a certificate fetch.
 *
 * If flags & NSSET_FROM_CACHE, this networkstatus has come from the disk
 * cache.  If flags & NSSET_WAS_WAITING_FOR_CERTS, this networkstatus was
 * already received, but we were waiting for certificates on it.  If flags &
 * NSSET_DONT_DOWNLOAD_CERTS, do not launch certificate downloads as needed.
 * If flags & NSSET_ACCEPT_OBSOLETE, then we should be willing to take this
 * consensus, even if it comes from many days in the past.
 *
 * If source_dir is non-NULL, it's the identity digest for a directory that
 * we've just successfully retrieved a consensus or certificates from, so try
 * it first to fetch any missing certificates.
 *
 * Return 0 on success, <0 on failure.  On failure, caller should increment
 * the failure count as appropriate.
 *
 * We return -1 for mild failures that don't need to be reported to the
 * user, and -2 for more serious problems.
 */
int
networkstatus_set_current_consensus(const char *consensus,
                                    const char *flavor,
                                    unsigned flags,
                                    const char *source_dir)
{
  networkstatus_t *c=NULL;
  int r, result = -1;
  time_t now = approx_time();
  const or_options_t *options = get_options();
  char *unverified_fname = NULL, *consensus_fname = NULL;
  int flav = networkstatus_parse_flavor_name(flavor);
  const unsigned from_cache = flags & NSSET_FROM_CACHE;
  const unsigned was_waiting_for_certs = flags & NSSET_WAS_WAITING_FOR_CERTS;
  const unsigned dl_certs = !(flags & NSSET_DONT_DOWNLOAD_CERTS);
  const unsigned accept_obsolete = flags & NSSET_ACCEPT_OBSOLETE;
  const unsigned require_flavor = flags & NSSET_REQUIRE_FLAVOR;
  const common_digests_t *current_digests = NULL;
  consensus_waiting_for_certs_t *waiting = NULL;
  time_t current_valid_after = 0;
  int free_consensus = 1; /* Free 'c' at the end of the function */
  int old_ewma_enabled;
  int checked_protocols_already = 0;

  if (flav < 0) {
    /* XXXX we don't handle unrecognized flavors yet. */
    log_warn(LD_BUG, "Unrecognized consensus flavor %s", flavor);
    return -2;
  }

  /* Make sure it's parseable. */
  c = networkstatus_parse_vote_from_string(consensus, NULL, NS_TYPE_CONSENSUS);
  if (!c) {
    log_warn(LD_DIR, "Unable to parse networkstatus consensus");
    result = -2;
    goto done;
  }

  if (from_cache && !was_waiting_for_certs) {
    /* We previously stored this; check _now_ to make sure that version-kills
     * really work. This happens even before we check signatures: we did so
     * before when we stored this to disk. This does mean an attacker who can
     * write to the datadir can make us not start: such an attacker could
     * already harm us by replacing our guards, which would be worse. */
    checked_protocols_already = 1;
    handle_missing_protocol_warning(c, options);
  }

  if ((int)c->flavor != flav) {
    /* This wasn't the flavor we thought we were getting. */
    if (require_flavor) {
      log_warn(LD_DIR, "Got consensus with unexpected flavor %s (wanted %s)",
               networkstatus_get_flavor_name(c->flavor), flavor);
      goto done;
    }
    flav = c->flavor;
    flavor = networkstatus_get_flavor_name(flav);
  }

  if (flav != usable_consensus_flavor() &&
      !we_want_to_fetch_flavor(options, flav)) {
    /* This consensus is totally boring to us: we won't use it, we didn't want
     * it, and we won't serve it.  Drop it. */
    goto done;
  }

  if (from_cache && !accept_obsolete &&
      c->valid_until < now-OLD_ROUTER_DESC_MAX_AGE) {
    log_info(LD_DIR, "Loaded an expired consensus. Discarding.");
    goto done;
  }

  if (!strcmp(flavor, "ns")) {
    consensus_fname = get_cachedir_fname("cached-consensus");
    unverified_fname = get_cachedir_fname("unverified-consensus");
    if (current_ns_consensus) {
      current_digests = &current_ns_consensus->digests;
      current_valid_after = current_ns_consensus->valid_after;
    }
  } else if (!strcmp(flavor, "microdesc")) {
    consensus_fname = get_cachedir_fname("cached-microdesc-consensus");
    unverified_fname = get_cachedir_fname("unverified-microdesc-consensus");
    if (current_md_consensus) {
      current_digests = &current_md_consensus->digests;
      current_valid_after = current_md_consensus->valid_after;
    }
  } else {
    cached_dir_t *cur;
    char buf[128];
    tor_snprintf(buf, sizeof(buf), "cached-%s-consensus", flavor);
    consensus_fname = get_cachedir_fname(buf);
    tor_snprintf(buf, sizeof(buf), "unverified-%s-consensus", flavor);
    unverified_fname = get_cachedir_fname(buf);
    cur = dirserv_get_consensus(flavor);
    if (cur) {
      current_digests = &cur->digests;
      current_valid_after = cur->published;
    }
  }

  if (current_digests &&
      tor_memeq(&c->digests, current_digests, sizeof(c->digests))) {
    /* We already have this one. That's a failure. */
    log_info(LD_DIR, "Got a %s consensus we already have", flavor);
    goto done;
  }

  if (current_valid_after && c->valid_after <= current_valid_after) {
    /* We have a newer one.  There's no point in accepting this one,
     * even if it's great. */
    log_info(LD_DIR, "Got a %s consensus at least as old as the one we have",
             flavor);
    goto done;
  }

  /* Make sure it's signed enough. */
  if ((r=networkstatus_check_consensus_signature(c, 1))<0) {
    if (r == -1) {
      /* Okay, so it _might_ be signed enough if we get more certificates. */
      if (!was_waiting_for_certs) {
        log_info(LD_DIR,
                 "Not enough certificates to check networkstatus consensus");
      }
      if (!current_valid_after ||
          c->valid_after > current_valid_after) {
        waiting = &consensus_waiting_for_certs[flav];
        networkstatus_vote_free(waiting->consensus);
        tor_free(waiting->body);
        waiting->consensus = c;
        free_consensus = 0;
        waiting->body = tor_strdup(consensus);
        waiting->set_at = now;
        waiting->dl_failed = 0;
        if (!from_cache) {
          write_str_to_file(unverified_fname, consensus, 0);
        }
        if (dl_certs)
          authority_certs_fetch_missing(c, now, source_dir);
        /* This case is not a success or a failure until we get the certs
         * or fail to get the certs. */
        result = 0;
      } else {
        /* Even if we had enough signatures, we'd never use this as the
         * latest consensus. */
        if (was_waiting_for_certs && from_cache)
          if (unlink(unverified_fname) != 0) {
            log_warn(LD_FS,
                     "Failed to unlink %s: %s",
                     unverified_fname, strerror(errno));
          }
      }
      goto done;
    } else {
      /* This can never be signed enough:  Kill it. */
      if (!was_waiting_for_certs) {
        log_warn(LD_DIR, "Not enough good signatures on networkstatus "
                 "consensus");
        result = -2;
      }
      if (was_waiting_for_certs && (r < -1) && from_cache) {
        if (unlink(unverified_fname) != 0) {
            log_warn(LD_FS,
                     "Failed to unlink %s: %s",
                     unverified_fname, strerror(errno));
        }
      }
      goto done;
    }
  }

  if (!from_cache && flav == usable_consensus_flavor())
    control_event_client_status(LOG_NOTICE, "CONSENSUS_ARRIVED");

  if (!checked_protocols_already) {
    handle_missing_protocol_warning(c, options);
  }

  /* Are we missing any certificates at all? */
  if (r != 1 && dl_certs)
    authority_certs_fetch_missing(c, now, source_dir);

  const int is_usable_flavor = flav == usable_consensus_flavor();

  /* Before we switch to the new consensus, notify that we are about to change
   * it using the old consensus and the new one. */
  if (is_usable_flavor) {
    notify_before_networkstatus_changes(networkstatus_get_latest_consensus(),
                                        c);
  }
  if (flav == FLAV_NS) {
    if (current_ns_consensus) {
      networkstatus_copy_old_consensus_info(c, current_ns_consensus);
      networkstatus_vote_free(current_ns_consensus);
      /* Defensive programming : we should set current_ns_consensus very soon
       * but we're about to call some stuff in the meantime, and leaving this
       * dangling pointer around has proven to be trouble. */
      current_ns_consensus = NULL;
    }
    current_ns_consensus = c;
    free_consensus = 0; /* avoid free */
  } else if (flav == FLAV_MICRODESC) {
    if (current_md_consensus) {
      networkstatus_copy_old_consensus_info(c, current_md_consensus);
      networkstatus_vote_free(current_md_consensus);
      /* more defensive programming */
      current_md_consensus = NULL;
    }
    current_md_consensus = c;
    free_consensus = 0; /* avoid free */
  }

  waiting = &consensus_waiting_for_certs[flav];
  if (waiting->consensus &&
      waiting->consensus->valid_after <= c->valid_after) {
    networkstatus_vote_free(waiting->consensus);
    waiting->consensus = NULL;
    if (consensus != waiting->body)
      tor_free(waiting->body);
    else
      waiting->body = NULL;
    waiting->set_at = 0;
    waiting->dl_failed = 0;
    if (unlink(unverified_fname) != 0) {
      log_warn(LD_FS,
               "Failed to unlink %s: %s",
               unverified_fname, strerror(errno));
    }
  }

  if (is_usable_flavor) {
    /* Notify that we just changed the consensus so the current global value
     * can be looked at. */
    notify_after_networkstatus_changes();

    /* The "current" consensus has just been set and it is a usable flavor so
     * the first thing we need to do is recalculate the voting schedule static
     * object so we can use the timings in there needed by some subsystems
     * such as hidden service and shared random. */
    dirvote_recalculate_timing(options, now);

    nodelist_set_consensus(c);

    /* XXXXNM Microdescs: needs a non-ns variant. ???? NM*/
    update_consensus_networkstatus_fetch_time(now);

    /* Update ewma and adjust policy if needed; first cache the old value */
    old_ewma_enabled = cell_ewma_enabled();
    /* Change the cell EWMA settings */
    cell_ewma_set_scale_factor(options, c);
    /* If we just enabled ewma, set the cmux policy on all active channels */
    if (cell_ewma_enabled() && !old_ewma_enabled) {
      channel_set_cmux_policy_everywhere(&ewma_policy);
    } else if (!cell_ewma_enabled() && old_ewma_enabled) {
      /* Turn it off everywhere */
      channel_set_cmux_policy_everywhere(NULL);
    }

    /* XXXX this call might be unnecessary here: can changing the
     * current consensus really alter our view of any OR's rate limits? */
    connection_or_update_token_buckets(get_connection_array(), options);

    circuit_build_times_new_consensus_params(
                               get_circuit_build_times_mutable(), c);
    channelpadding_new_consensus_params(c);
  }

  /* Reset the failure count only if this consensus is actually valid. */
  if (c->valid_after <= now && now <= c->valid_until) {
    download_status_reset(&consensus_dl_status[flav]);
  } else {
    if (!from_cache)
      download_status_failed(&consensus_dl_status[flav], 0);
  }

  if (we_want_to_fetch_flavor(options, flav)) {
    dirserv_set_cached_consensus_networkstatus(consensus,
                                               flavor,
                                               &c->digests,
                                               c->digest_sha3_as_signed,
                                               c->valid_after);
    if (dir_server_mode(get_options())) {
      consdiffmgr_add_consensus(consensus, c);
    }
  }

  if (!from_cache) {
    write_str_to_file(consensus_fname, consensus, 0);
  }

/** If a consensus appears more than this many seconds before its declared
 * valid-after time, declare that our clock is skewed. */
#define EARLY_CONSENSUS_NOTICE_SKEW 60

  if (now < c->valid_after - EARLY_CONSENSUS_NOTICE_SKEW) {
    char tbuf[ISO_TIME_LEN+1];
    char dbuf[64];
    long delta = now - c->valid_after;
    char *flavormsg = NULL;
    format_iso_time(tbuf, c->valid_after);
    format_time_interval(dbuf, sizeof(dbuf), delta);
    log_warn(LD_GENERAL, "Our clock is %s behind the time published in the "
             "consensus network status document (%s UTC).  Tor needs an "
             "accurate clock to work correctly. Please check your time and "
             "date settings!", dbuf, tbuf);
    tor_asprintf(&flavormsg, "%s flavor consensus", flavor);
    clock_skew_warning(NULL, delta, 1, LD_GENERAL, flavormsg, "CONSENSUS");
    tor_free(flavormsg);
  }

  /* We got a new consesus. Reset our md fetch fail cache */
  microdesc_reset_outdated_dirservers_list();

  router_dir_info_changed();

  result = 0;
 done:
  if (free_consensus)
    networkstatus_vote_free(c);
  tor_free(consensus_fname);
  tor_free(unverified_fname);
  return result;
}

/** Called when we have gotten more certificates: see whether we can
 * now verify a pending consensus.
 *
 * If source_dir is non-NULL, it's the identity digest for a directory that
 * we've just successfully retrieved certificates from, so try it first to
 * fetch any missing certificates.
 */
void
networkstatus_note_certs_arrived(const char *source_dir)
{
  int i;
  for (i=0; i<N_CONSENSUS_FLAVORS; ++i) {
    const char *flavor_name = networkstatus_get_flavor_name(i);
    consensus_waiting_for_certs_t *waiting = &consensus_waiting_for_certs[i];
    if (!waiting->consensus)
      continue;
    if (networkstatus_check_consensus_signature(waiting->consensus, 0)>=0) {
      char *waiting_body = waiting->body;
      if (!networkstatus_set_current_consensus(
                                 waiting_body,
                                 flavor_name,
                                 NSSET_WAS_WAITING_FOR_CERTS,
                                 source_dir)) {
        tor_free(waiting_body);
      }
    }
  }
}

/** If the network-status list has changed since the last time we called this
 * function, update the status of every routerinfo from the network-status
 * list. If <b>dir_version</b> is 2, it's a v2 networkstatus that changed.
 * If <b>dir_version</b> is 3, it's a v3 consensus that changed.
 */
void
routers_update_all_from_networkstatus(time_t now, int dir_version)
{
  routerlist_t *rl = router_get_routerlist();
  networkstatus_t *consensus = networkstatus_get_reasonably_live_consensus(now,
                                                                     FLAV_NS);

  if (!consensus || dir_version < 3) /* nothing more we should do */
    return;

  /* calls router_dir_info_changed() when it's done -- more routers
   * might be up or down now, which might affect whether there's enough
   * directory info. */
  routers_update_status_from_consensus_networkstatus(rl->routers, 0);

  SMARTLIST_FOREACH(rl->routers, routerinfo_t *, ri,
                    ri->cache_info.routerlist_index = ri_sl_idx);
  if (rl->old_routers)
    signed_descs_update_status_from_consensus_networkstatus(rl->old_routers);

  if (!have_warned_about_old_version) {
    int is_server = server_mode(get_options());
    version_status_t status;
    const char *recommended = is_server ?
      consensus->server_versions : consensus->client_versions;
    status = tor_version_is_obsolete(VERSION, recommended);

    if (status == VS_RECOMMENDED) {
      log_info(LD_GENERAL, "The directory authorities say my version is ok.");
    } else if (status == VS_EMPTY) {
      log_info(LD_GENERAL,
               "The directory authorities don't recommend any versions.");
    } else if (status == VS_NEW || status == VS_NEW_IN_SERIES) {
      if (!have_warned_about_new_version) {
        log_notice(LD_GENERAL, "This version of Tor (%s) is newer than any "
                   "recommended version%s, according to the directory "
                   "authorities. Recommended versions are: %s",
                   VERSION,
                   status == VS_NEW_IN_SERIES ? " in its series" : "",
                   recommended);
        have_warned_about_new_version = 1;
        control_event_general_status(LOG_WARN, "DANGEROUS_VERSION "
                                     "CURRENT=%s REASON=%s RECOMMENDED=\"%s\"",
                                     VERSION, "NEW", recommended);
      }
    } else {
      log_warn(LD_GENERAL, "Please upgrade! "
               "This version of Tor (%s) is %s, according to the directory "
               "authorities. Recommended versions are: %s",
               VERSION,
               status == VS_OLD ? "obsolete" : "not recommended",
               recommended);
      have_warned_about_old_version = 1;
      control_event_general_status(LOG_WARN, "DANGEROUS_VERSION "
           "CURRENT=%s REASON=%s RECOMMENDED=\"%s\"",
           VERSION, status == VS_OLD ? "OBSOLETE" : "UNRECOMMENDED",
           recommended);
    }
  }
}

/** Given a list <b>routers</b> of routerinfo_t *, update each status field
 * according to our current consensus networkstatus.  May re-order
 * <b>routers</b>. */
void
routers_update_status_from_consensus_networkstatus(smartlist_t *routers,
                                                   int reset_failures)
{
  const or_options_t *options = get_options();
  int authdir = authdir_mode_v3(options);
  networkstatus_t *ns = networkstatus_get_latest_consensus();
  if (!ns || !smartlist_len(ns->routerstatus_list))
    return;

  routers_sort_by_identity(routers);

  SMARTLIST_FOREACH_JOIN(ns->routerstatus_list, routerstatus_t *, rs,
                         routers, routerinfo_t *, router,
                         tor_memcmp(rs->identity_digest,
                               router->cache_info.identity_digest, DIGEST_LEN),
  {
  }) {
    /* Is it the same descriptor, or only the same identity? */
    if (tor_memeq(router->cache_info.signed_descriptor_digest,
                rs->descriptor_digest, DIGEST_LEN)) {
      if (ns->valid_until > router->cache_info.last_listed_as_valid_until)
        router->cache_info.last_listed_as_valid_until = ns->valid_until;
    }

    if (authdir) {
      /* If we _are_ an authority, we should check whether this router
       * is one that will cause us to need a reachability test. */
      routerinfo_t *old_router =
        router_get_mutable_by_digest(router->cache_info.identity_digest);
      if (old_router != router) {
        router->needs_retest_if_added =
          dirserv_should_launch_reachability_test(router, old_router);
      }
    }
    if (reset_failures) {
      download_status_reset(&rs->dl_status);
    }
  } SMARTLIST_FOREACH_JOIN_END(rs, router);

  router_dir_info_changed();
}

/** Given a list of signed_descriptor_t, update their fields (mainly, when
 * they were last listed) from the most recent consensus. */
void
signed_descs_update_status_from_consensus_networkstatus(smartlist_t *descs)
{
  networkstatus_t *ns = current_ns_consensus;
  if (!ns)
    return;

  if (!ns->desc_digest_map) {
    char dummy[DIGEST_LEN];
    /* instantiates the digest map. */
    memset(dummy, 0, sizeof(dummy));
    router_get_consensus_status_by_descriptor_digest(ns, dummy);
  }
  SMARTLIST_FOREACH(descs, signed_descriptor_t *, d,
  {
    const routerstatus_t *rs = digestmap_get(ns->desc_digest_map,
                                       d->signed_descriptor_digest);
    if (rs) {
      if (ns->valid_until > d->last_listed_as_valid_until)
        d->last_listed_as_valid_until = ns->valid_until;
    }
  });
}

/** Generate networkstatus lines for a single routerstatus_t object, and
 * return the result in a newly allocated string.  Used only by controller
 * interface (for now.) */
char *
networkstatus_getinfo_helper_single(const routerstatus_t *rs)
{
  return routerstatus_format_entry(rs, NULL, NULL, NS_CONTROL_PORT,
                                   ROUTERSTATUS_FORMAT_NO_CONSENSUS_METHOD,
                                   NULL);
}

/** Alloc and return a string describing routerstatuses for the most
 * recent info of each router we know about that is of purpose
 * <b>purpose_string</b>. Return NULL if unrecognized purpose.
 *
 * Right now this function is oriented toward listing bridges (you
 * shouldn't use this for general-purpose routers, since those
 * should be listed from the consensus, not from the routers list). */
char *
networkstatus_getinfo_by_purpose(const char *purpose_string, time_t now)
{
  const time_t cutoff = now - ROUTER_MAX_AGE_TO_PUBLISH;
  char *answer;
  routerlist_t *rl = router_get_routerlist();
  smartlist_t *statuses;
  const uint8_t purpose = router_purpose_from_string(purpose_string);
  routerstatus_t rs;
  const int bridge_auth = authdir_mode_bridge(get_options());

  if (purpose == ROUTER_PURPOSE_UNKNOWN) {
    log_info(LD_DIR, "Unrecognized purpose '%s' when listing router statuses.",
             purpose_string);
    return NULL;
  }

  statuses = smartlist_new();
  SMARTLIST_FOREACH_BEGIN(rl->routers, routerinfo_t *, ri) {
    node_t *node = node_get_mutable_by_id(ri->cache_info.identity_digest);
    if (!node)
      continue;
    if (ri->cache_info.published_on < cutoff)
      continue;
    if (ri->purpose != purpose)
      continue;
    /* TODO: modifying the running flag in a getinfo is a bad idea */
    if (bridge_auth && ri->purpose == ROUTER_PURPOSE_BRIDGE)
      dirserv_set_router_is_running(ri, now);
    /* then generate and write out status lines for each of them */
    set_routerstatus_from_routerinfo(&rs, node, ri, now, 0);
    smartlist_add(statuses, networkstatus_getinfo_helper_single(&rs));
  } SMARTLIST_FOREACH_END(ri);

  answer = smartlist_join_strings(statuses, "", 0, NULL);
  SMARTLIST_FOREACH(statuses, char *, cp, tor_free(cp));
  smartlist_free(statuses);
  return answer;
}

/** Write out router status entries for all our bridge descriptors. */
void
networkstatus_dump_bridge_status_to_file(time_t now)
{
  char *status = networkstatus_getinfo_by_purpose("bridge", now);
  char *fname = NULL;
  char *thresholds = NULL;
  char *published_thresholds_and_status = NULL;
  char published[ISO_TIME_LEN+1];
  const routerinfo_t *me = router_get_my_routerinfo();
  char fingerprint[FINGERPRINT_LEN+1];
  char *fingerprint_line = NULL;

  if (me && crypto_pk_get_fingerprint(me->identity_pkey,
                                      fingerprint, 0) >= 0) {
    tor_asprintf(&fingerprint_line, "fingerprint %s\n", fingerprint);
  } else {
    log_warn(LD_BUG, "Error computing fingerprint for bridge status.");
  }
  format_iso_time(published, now);
  dirserv_compute_bridge_flag_thresholds();
  thresholds = dirserv_get_flag_thresholds_line();
  tor_asprintf(&published_thresholds_and_status,
               "published %s\nflag-thresholds %s\n%s%s",
               published, thresholds, fingerprint_line ? fingerprint_line : "",
               status);
  fname = get_datadir_fname("networkstatus-bridges");
  write_str_to_file(fname,published_thresholds_and_status,0);
  tor_free(thresholds);
  tor_free(published_thresholds_and_status);
  tor_free(fname);
  tor_free(status);
  tor_free(fingerprint_line);
}

/* DOCDOC get_net_param_from_list */
static int32_t
get_net_param_from_list(smartlist_t *net_params, const char *param_name,
                        int32_t default_val, int32_t min_val, int32_t max_val)
{
  int32_t res = default_val;
  size_t name_len = strlen(param_name);

  tor_assert(max_val > min_val);
  tor_assert(min_val <= default_val);
  tor_assert(max_val >= default_val);

  SMARTLIST_FOREACH_BEGIN(net_params, const char *, p) {
    if (!strcmpstart(p, param_name) && p[name_len] == '=') {
      int ok=0;
      long v = tor_parse_long(p+name_len+1, 10, INT32_MIN,
                              INT32_MAX, &ok, NULL);
      if (ok) {
        res = (int32_t) v;
        break;
      }
    }
  } SMARTLIST_FOREACH_END(p);

  if (res < min_val) {
    log_warn(LD_DIR, "Consensus parameter %s is too small. Got %d, raising to "
             "%d.", param_name, res, min_val);
    res = min_val;
  } else if (res > max_val) {
    log_warn(LD_DIR, "Consensus parameter %s is too large. Got %d, capping to "
             "%d.", param_name, res, max_val);
    res = max_val;
  }

  return res;
}

/** Return the value of a integer parameter from the networkstatus <b>ns</b>
 * whose name is <b>param_name</b>.  If <b>ns</b> is NULL, try loading the
 * latest consensus ourselves. Return <b>default_val</b> if no latest
 * consensus, or if it has no parameter called <b>param_name</b>.
 * Make sure the value parsed from the consensus is at least
 * <b>min_val</b> and at most <b>max_val</b> and raise/cap the parsed value
 * if necessary. */
MOCK_IMPL(int32_t,
networkstatus_get_param, (const networkstatus_t *ns, const char *param_name,
                        int32_t default_val, int32_t min_val, int32_t max_val))
{
  if (!ns) /* if they pass in null, go find it ourselves */
    ns = networkstatus_get_latest_consensus();

  if (!ns || !ns->net_params)
    return default_val;

  return get_net_param_from_list(ns->net_params, param_name,
                                 default_val, min_val, max_val);
}

/**
 * As networkstatus_get_param(), but check torrc_value before checking the
 * consensus. If torrc_value is in-range, then return it instead of the
 * value from the consensus.
 */
int32_t
networkstatus_get_overridable_param(const networkstatus_t *ns,
                                    int32_t torrc_value,
                                    const char *param_name,
                                    int32_t default_val,
                                    int32_t min_val, int32_t max_val)
{
  if (torrc_value >= min_val && torrc_value <= max_val)
    return torrc_value;
  else
    return networkstatus_get_param(
                         ns, param_name, default_val, min_val, max_val);
}

/**
 * Retrieve the consensus parameter that governs the
 * fixed-point precision of our network balancing 'bandwidth-weights'
 * (which are themselves integer consensus values). We divide them
 * by this value and ensure they never exceed this value.
 */
int
networkstatus_get_weight_scale_param(networkstatus_t *ns)
{
  return networkstatus_get_param(ns, "bwweightscale",
                                 BW_WEIGHT_SCALE,
                                 BW_MIN_WEIGHT_SCALE,
                                 BW_MAX_WEIGHT_SCALE);
}

/** Return the value of a integer bw weight parameter from the networkstatus
 * <b>ns</b> whose name is <b>weight_name</b>.  If <b>ns</b> is NULL, try
 * loading the latest consensus ourselves. Return <b>default_val</b> if no
 * latest consensus, or if it has no parameter called <b>weight_name</b>. */
int32_t
networkstatus_get_bw_weight(networkstatus_t *ns, const char *weight_name,
                            int32_t default_val)
{
  int32_t param;
  int max;
  if (!ns) /* if they pass in null, go find it ourselves */
    ns = networkstatus_get_latest_consensus();

  if (!ns || !ns->weight_params)
    return default_val;

  max = networkstatus_get_weight_scale_param(ns);
  param = get_net_param_from_list(ns->weight_params, weight_name,
                                  default_val, -1,
                                  BW_MAX_WEIGHT_SCALE);
  if (param > max) {
    log_warn(LD_DIR, "Value of consensus weight %s was too large, capping "
             "to %d", weight_name, max);
    param = max;
  }
  return param;
}

/** Return the name of the consensus flavor <b>flav</b> as used to identify
 * the flavor in directory documents. */
const char *
networkstatus_get_flavor_name(consensus_flavor_t flav)
{
  switch (flav) {
    case FLAV_NS:
      return "ns";
    case FLAV_MICRODESC:
      return "microdesc";
    default:
      tor_fragile_assert();
      return "??";
  }
}

/** Return the consensus_flavor_t value for the flavor called <b>flavname</b>,
 * or -1 if the flavor is not recognized. */
int
networkstatus_parse_flavor_name(const char *flavname)
{
  if (!strcmp(flavname, "ns"))
    return FLAV_NS;
  else if (!strcmp(flavname, "microdesc"))
    return FLAV_MICRODESC;
  else
    return -1;
}

/** Return 0 if this routerstatus is obsolete, too new, isn't
 * running, or otherwise not a descriptor that we would make any
 * use of even if we had it. Else return 1. */
int
client_would_use_router(const routerstatus_t *rs, time_t now)
{
  if (!rs->is_flagged_running) {
    /* If we had this router descriptor, we wouldn't even bother using it.
     * (Fetching and storing depends on by we_want_to_fetch_flavor().) */
    return 0;
  }
  if (rs->published_on + OLD_ROUTER_DESC_MAX_AGE < now) {
    /* We'd drop it immediately for being too old. */
    return 0;
  }
  if (!routerstatus_version_supports_extend2_cells(rs, 1)) {
    /* We'd ignore it because it doesn't support EXTEND2 cells.
     * If we don't know the version, download the descriptor so we can
     * check if it supports EXTEND2 cells and ntor. */
    return 0;
  }
  return 1;
}

/** If <b>question</b> is a string beginning with "ns/" in a format the
 * control interface expects for a GETINFO question, set *<b>answer</b> to a
 * newly-allocated string containing networkstatus lines for the appropriate
 * ORs.  Return 0 on success, -1 on unrecognized question format. */
int
getinfo_helper_networkstatus(control_connection_t *conn,
                             const char *question, char **answer,
                             const char **errmsg)
{
  const routerstatus_t *status;
  (void) conn;

  if (!networkstatus_get_latest_consensus()) {
    *answer = tor_strdup("");
    return 0;
  }

  if (!strcmp(question, "ns/all")) {
    smartlist_t *statuses = smartlist_new();
    SMARTLIST_FOREACH(networkstatus_get_latest_consensus()->routerstatus_list,
                      const routerstatus_t *, rs,
      {
        smartlist_add(statuses, networkstatus_getinfo_helper_single(rs));
      });
    *answer = smartlist_join_strings(statuses, "", 0, NULL);
    SMARTLIST_FOREACH(statuses, char *, cp, tor_free(cp));
    smartlist_free(statuses);
    return 0;
  } else if (!strcmpstart(question, "ns/id/")) {
    char d[DIGEST_LEN];
    const char *q = question + 6;
    if (*q == '$')
      ++q;

    if (base16_decode(d, DIGEST_LEN, q, strlen(q)) != DIGEST_LEN) {
      *errmsg = "Data not decodeable as hex";
      return -1;
    }
    status = router_get_consensus_status_by_id(d);
  } else if (!strcmpstart(question, "ns/name/")) {
    const node_t *n = node_get_by_nickname(question+8, 0);
    status = n ? n->rs : NULL;
  } else if (!strcmpstart(question, "ns/purpose/")) {
    *answer = networkstatus_getinfo_by_purpose(question+11, time(NULL));
    return *answer ? 0 : -1;
  } else if (!strcmp(question, "consensus/packages")) {
    const networkstatus_t *ns = networkstatus_get_latest_consensus();
    if (ns && ns->package_lines)
      *answer = smartlist_join_strings(ns->package_lines, "\n", 0, NULL);
    else
      *errmsg = "No consensus available";
    return *answer ? 0 : -1;
  } else if (!strcmp(question, "consensus/valid-after") ||
             !strcmp(question, "consensus/fresh-until") ||
             !strcmp(question, "consensus/valid-until")) {
    const networkstatus_t *ns = networkstatus_get_latest_consensus();
    if (ns) {
      time_t t;
      if (!strcmp(question, "consensus/valid-after"))
        t = ns->valid_after;
      else if (!strcmp(question, "consensus/fresh-until"))
        t = ns->fresh_until;
      else
        t = ns->valid_until;

      char tbuf[ISO_TIME_LEN+1];
      format_iso_time(tbuf, t);
      *answer = tor_strdup(tbuf);
    } else {
      *errmsg = "No consensus available";
    }
    return *answer ? 0 : -1;
  } else {
    return 0;
  }

  if (status)
    *answer = networkstatus_getinfo_helper_single(status);
  return 0;
}

/** Check whether the networkstatus <b>ns</b> lists any protocol
 * versions as "required" or "recommended" that we do not support.  If
 * so, set *<b>warning_out</b> to a newly allocated string describing
 * the problem.
 *
 * Return 1 if we should exit, 0 if we should not. */
int
networkstatus_check_required_protocols(const networkstatus_t *ns,
                                       int client_mode,
                                       char **warning_out)
{
  const char *func = client_mode ? "client" : "relay";
  const char *required, *recommended;
  char *missing = NULL;

  tor_assert(warning_out);

  if (client_mode) {
    required = ns->required_client_protocols;
    recommended = ns->recommended_client_protocols;
  } else {
    required = ns->required_relay_protocols;
    recommended = ns->recommended_relay_protocols;
  }

  if (!protover_all_supported(required, &missing)) {
    tor_asprintf(warning_out, "At least one protocol listed as required in "
                 "the consensus is not supported by this version of Tor. "
                 "You should upgrade. This version of Tor will not work as a "
                 "%s on the Tor network. The missing protocols are: %s",
                 func, missing);
    tor_free(missing);
    return 1;
  }

  if (! protover_all_supported(recommended, &missing)) {
    tor_asprintf(warning_out, "At least one protocol listed as recommended in "
                 "the consensus is not supported by this version of Tor. "
                 "You should upgrade. This version of Tor will eventually "
                 "stop working as a %s on the Tor network. The missing "
                 "protocols are: %s",
                 func, missing);
    tor_free(missing);
  }

  tor_assert_nonfatal(missing == NULL);

  return 0;
}

/** Free all storage held locally in this module. */
void
networkstatus_free_all(void)
{
  int i;
  networkstatus_vote_free(current_ns_consensus);
  networkstatus_vote_free(current_md_consensus);
  current_md_consensus = current_ns_consensus = NULL;

  for (i=0; i < N_CONSENSUS_FLAVORS; ++i) {
    consensus_waiting_for_certs_t *waiting = &consensus_waiting_for_certs[i];
    if (waiting->consensus) {
      networkstatus_vote_free(waiting->consensus);
      waiting->consensus = NULL;
    }
    tor_free(waiting->body);
  }
}
<|MERGE_RESOLUTION|>--- conflicted
+++ resolved
@@ -1606,10 +1606,7 @@
                                     const networkstatus_t *new_c)
 {
   notify_control_networkstatus_changed(old_c, new_c);
-<<<<<<< HEAD
-  scheduler_notify_networkstatus_changed(old_c, new_c);
   dos_consensus_has_changed(new_c);
-=======
 }
 
 /* Called after a new consensus has been put in the global state. It is safe
@@ -1618,7 +1615,6 @@
 notify_after_networkstatus_changes(void)
 {
   scheduler_notify_networkstatus_changed();
->>>>>>> 61cb2993
 }
 
 /** Copy all the ancillary information (like router download status and so on)
