/* Copyright (c) 2001 Matej Pfajfar.
 * Copyright (c) 2001-2004, Roger Dingledine.
 * Copyright (c) 2004-2006, Roger Dingledine, Nick Mathewson.
 * Copyright (c) 2007-2016, The Tor Project, Inc. */
/* See LICENSE for licensing information */

/**
 * \file nodelist.c
 *
 * \brief Structures and functions for tracking what we know about the routers
 *   on the Tor network, and correlating information from networkstatus,
 *   routerinfo, and microdescs.
 *
 * The key structure here is node_t: that's the canonical way to refer
 * to a Tor relay that we might want to build a circuit through.  Every
 * node_t has either a routerinfo_t, or a routerstatus_t from the current
 * networkstatus consensus.  If it has a routerstatus_t, it will also
 * need to have a microdesc_t before you can use it for circuits.
 *
 * The nodelist_t is a global singleton that maps identities to node_t
 * objects.  Access them with the node_get_*() functions.  The nodelist_t
 * is maintained by calls throughout the codebase
 *
 * Generally, other code should not have to reach inside a node_t to
 * see what information it has.  Instead, you should call one of the
 * many accessor functions that works on a generic node_t.  If there
 * isn't one that does what you need, it's better to make such a function,
 * and then use it.
 *
 * For historical reasons, some of the functions that select a node_t
 * from the list of all usable node_t objects are in the routerlist.c
 * module, since they originally selected a routerinfo_t. (TODO: They
 * should move!)
 *
 * (TODO: Perhaps someday we should abstract the remaining ways of
 * talking about a relay to also be node_t instances. Those would be
 * routerstatus_t as used for directory requests, and dir_server_t as
 * used for authorities and fallback directories.)
 */

#include "or.h"
#include "address.h"
#include "config.h"
#include "control.h"
#include "dirserv.h"
#include "entrynodes.h"
#include "geoip.h"
#include "main.h"
#include "microdesc.h"
#include "networkstatus.h"
#include "nodelist.h"
#include "policies.h"
#include "protover.h"
#include "rendservice.h"
#include "router.h"
#include "routerlist.h"
#include "routerset.h"
#include "torcert.h"

#include <string.h>

static void nodelist_drop_node(node_t *node, int remove_from_ht);
static void node_free(node_t *node);

/** count_usable_descriptors counts descriptors with these flag(s)
 */
typedef enum {
  /* All descriptors regardless of flags */
  USABLE_DESCRIPTOR_ALL = 0,
  /* Only descriptors with the Exit flag */
  USABLE_DESCRIPTOR_EXIT_ONLY = 1
} usable_descriptor_t;
static void count_usable_descriptors(int *num_present,
                                     int *num_usable,
                                     smartlist_t *descs_out,
                                     const networkstatus_t *consensus,
                                     const or_options_t *options,
                                     time_t now,
                                     routerset_t *in_set,
                                     usable_descriptor_t exit_only);
static void update_router_have_minimum_dir_info(void);
static double get_frac_paths_needed_for_circs(const or_options_t *options,
                                              const networkstatus_t *ns);

/** A nodelist_t holds a node_t object for every router we're "willing to use
 * for something".  Specifically, it should hold a node_t for every node that
 * is currently in the routerlist, or currently in the consensus we're using.
 */
typedef struct nodelist_t {
  /* A list of all the nodes. */
  smartlist_t *nodes;
  /* Hash table to map from node ID digest to node. */
  HT_HEAD(nodelist_map, node_t) nodes_by_id;

} nodelist_t;

static inline unsigned int
node_id_hash(const node_t *node)
{
  return (unsigned) siphash24g(node->identity, DIGEST_LEN);
}

static inline unsigned int
node_id_eq(const node_t *node1, const node_t *node2)
{
  return tor_memeq(node1->identity, node2->identity, DIGEST_LEN);
}

HT_PROTOTYPE(nodelist_map, node_t, ht_ent, node_id_hash, node_id_eq)
HT_GENERATE2(nodelist_map, node_t, ht_ent, node_id_hash, node_id_eq,
             0.6, tor_reallocarray_, tor_free_)

/** The global nodelist. */
static nodelist_t *the_nodelist=NULL;

/** Create an empty nodelist if we haven't done so already. */
static void
init_nodelist(void)
{
  if (PREDICT_UNLIKELY(the_nodelist == NULL)) {
    the_nodelist = tor_malloc_zero(sizeof(nodelist_t));
    HT_INIT(nodelist_map, &the_nodelist->nodes_by_id);
    the_nodelist->nodes = smartlist_new();
  }
}

/** As node_get_by_id, but returns a non-const pointer */
node_t *
node_get_mutable_by_id(const char *identity_digest)
{
  node_t search, *node;
  if (PREDICT_UNLIKELY(the_nodelist == NULL))
    return NULL;

  memcpy(&search.identity, identity_digest, DIGEST_LEN);
  node = HT_FIND(nodelist_map, &the_nodelist->nodes_by_id, &search);
  return node;
}

/** Return the node_t whose identity is <b>identity_digest</b>, or NULL
 * if no such node exists. */
MOCK_IMPL(const node_t *,
node_get_by_id,(const char *identity_digest))
{
  return node_get_mutable_by_id(identity_digest);
}

/** Internal: return the node_t whose identity_digest is
 * <b>identity_digest</b>.  If none exists, create a new one, add it to the
 * nodelist, and return it.
 *
 * Requires that the nodelist be initialized.
 */
static node_t *
node_get_or_create(const char *identity_digest)
{
  node_t *node;

  if ((node = node_get_mutable_by_id(identity_digest)))
    return node;

  node = tor_malloc_zero(sizeof(node_t));
  memcpy(node->identity, identity_digest, DIGEST_LEN);
  HT_INSERT(nodelist_map, &the_nodelist->nodes_by_id, node);

  smartlist_add(the_nodelist->nodes, node);
  node->nodelist_idx = smartlist_len(the_nodelist->nodes) - 1;

  node->country = -1;

  return node;
}

/** Called when a node's address changes. */
static void
node_addrs_changed(node_t *node)
{
  node->last_reachable = node->last_reachable6 = 0;
  node->country = -1;
}

/** Add <b>ri</b> to an appropriate node in the nodelist.  If we replace an
 * old routerinfo, and <b>ri_old_out</b> is not NULL, set *<b>ri_old_out</b>
 * to the previous routerinfo.
 */
node_t *
nodelist_set_routerinfo(routerinfo_t *ri, routerinfo_t **ri_old_out)
{
  node_t *node;
  const char *id_digest;
  int had_router = 0;
  tor_assert(ri);

  init_nodelist();
  id_digest = ri->cache_info.identity_digest;
  node = node_get_or_create(id_digest);

  if (node->ri) {
    if (!routers_have_same_or_addrs(node->ri, ri)) {
      node_addrs_changed(node);
    }
    had_router = 1;
    if (ri_old_out)
      *ri_old_out = node->ri;
  } else {
    if (ri_old_out)
      *ri_old_out = NULL;
  }
  node->ri = ri;

  if (node->country == -1)
    node_set_country(node);

  if (authdir_mode(get_options()) && !had_router) {
    const char *discard=NULL;
    uint32_t status = dirserv_router_get_status(ri, &discard, LOG_INFO);
    dirserv_set_node_flags_from_authoritative_status(node, status);
  }

  return node;
}

/** Set the appropriate node_t to use <b>md</b> as its microdescriptor.
 *
 * Called when a new microdesc has arrived and the usable consensus flavor
 * is "microdesc".
 **/
node_t *
nodelist_add_microdesc(microdesc_t *md)
{
  networkstatus_t *ns =
    networkstatus_get_latest_consensus_by_flavor(FLAV_MICRODESC);
  const routerstatus_t *rs;
  node_t *node;
  if (ns == NULL)
    return NULL;
  init_nodelist();

  /* Microdescriptors don't carry an identity digest, so we need to figure
   * it out by looking up the routerstatus. */
  rs = router_get_consensus_status_by_descriptor_digest(ns, md->digest);
  if (rs == NULL)
    return NULL;
  node = node_get_mutable_by_id(rs->identity_digest);
  if (node) {
    if (node->md)
      node->md->held_by_nodes--;
    node->md = md;
    md->held_by_nodes++;
  }
  return node;
}

/** Tell the nodelist that the current usable consensus is <b>ns</b>.
 * This makes the nodelist change all of the routerstatus entries for
 * the nodes, drop nodes that no longer have enough info to get used,
 * and grab microdescriptors into nodes as appropriate.
 */
void
nodelist_set_consensus(networkstatus_t *ns)
{
  const or_options_t *options = get_options();
  int authdir = authdir_mode_v3(options);

  init_nodelist();
  if (ns->flavor == FLAV_MICRODESC)
    (void) get_microdesc_cache(); /* Make sure it exists first. */

  SMARTLIST_FOREACH(the_nodelist->nodes, node_t *, node,
                    node->rs = NULL);

  SMARTLIST_FOREACH_BEGIN(ns->routerstatus_list, routerstatus_t *, rs) {
    node_t *node = node_get_or_create(rs->identity_digest);
    node->rs = rs;
    if (ns->flavor == FLAV_MICRODESC) {
      if (node->md == NULL ||
          tor_memneq(node->md->digest,rs->descriptor_digest,DIGEST256_LEN)) {
        if (node->md)
          node->md->held_by_nodes--;
        node->md = microdesc_cache_lookup_by_digest256(NULL,
                                                       rs->descriptor_digest);
        if (node->md)
          node->md->held_by_nodes++;
      }
    }

    node_set_country(node);

    /* If we're not an authdir, believe others. */
    if (!authdir) {
      node->is_valid = rs->is_valid;
      node->is_running = rs->is_flagged_running;
      node->is_fast = rs->is_fast;
      node->is_stable = rs->is_stable;
      node->is_possible_guard = rs->is_possible_guard;
      node->is_exit = rs->is_exit;
      node->is_bad_exit = rs->is_bad_exit;
      node->is_hs_dir = rs->is_hs_dir;
      node->ipv6_preferred = 0;
      if (fascist_firewall_prefer_ipv6_orport(options) &&
          (tor_addr_is_null(&rs->ipv6_addr) == 0 ||
           (node->md && tor_addr_is_null(&node->md->ipv6_addr) == 0)))
        node->ipv6_preferred = 1;
    }

  } SMARTLIST_FOREACH_END(rs);

  nodelist_purge();

  if (! authdir) {
    SMARTLIST_FOREACH_BEGIN(the_nodelist->nodes, node_t *, node) {
      /* We have no routerstatus for this router. Clear flags so we can skip
       * it, maybe.*/
      if (!node->rs) {
        tor_assert(node->ri); /* if it had only an md, or nothing, purge
                               * would have removed it. */
        if (node->ri->purpose == ROUTER_PURPOSE_GENERAL) {
          /* Clear all flags. */
          node->is_valid = node->is_running = node->is_hs_dir =
            node->is_fast = node->is_stable =
            node->is_possible_guard = node->is_exit =
            node->is_bad_exit = node->ipv6_preferred = 0;
        }
      }
    } SMARTLIST_FOREACH_END(node);
  }
}

/** Helper: return true iff a node has a usable amount of information*/
static inline int
node_is_usable(const node_t *node)
{
  return (node->rs) || (node->ri);
}

/** Tell the nodelist that <b>md</b> is no longer a microdescriptor for the
 * node with <b>identity_digest</b>. */
void
nodelist_remove_microdesc(const char *identity_digest, microdesc_t *md)
{
  node_t *node = node_get_mutable_by_id(identity_digest);
  if (node && node->md == md) {
    node->md = NULL;
    md->held_by_nodes--;
  }
}

/** Tell the nodelist that <b>ri</b> is no longer in the routerlist. */
void
nodelist_remove_routerinfo(routerinfo_t *ri)
{
  node_t *node = node_get_mutable_by_id(ri->cache_info.identity_digest);
  if (node && node->ri == ri) {
    node->ri = NULL;
    if (! node_is_usable(node)) {
      nodelist_drop_node(node, 1);
      node_free(node);
    }
  }
}

/** Remove <b>node</b> from the nodelist.  (Asserts that it was there to begin
 * with.) */
static void
nodelist_drop_node(node_t *node, int remove_from_ht)
{
  node_t *tmp;
  int idx;
  if (remove_from_ht) {
    tmp = HT_REMOVE(nodelist_map, &the_nodelist->nodes_by_id, node);
    tor_assert(tmp == node);
  }

  idx = node->nodelist_idx;
  tor_assert(idx >= 0);

  tor_assert(node == smartlist_get(the_nodelist->nodes, idx));
  smartlist_del(the_nodelist->nodes, idx);
  if (idx < smartlist_len(the_nodelist->nodes)) {
    tmp = smartlist_get(the_nodelist->nodes, idx);
    tmp->nodelist_idx = idx;
  }
  node->nodelist_idx = -1;
}

/** Return a newly allocated smartlist of the nodes that have <b>md</b> as
 * their microdescriptor. */
smartlist_t *
nodelist_find_nodes_with_microdesc(const microdesc_t *md)
{
  smartlist_t *result = smartlist_new();

  if (the_nodelist == NULL)
    return result;

  SMARTLIST_FOREACH_BEGIN(the_nodelist->nodes, node_t *, node) {
    if (node->md == md) {
      smartlist_add(result, node);
    }
  } SMARTLIST_FOREACH_END(node);

  return result;
}

/** Release storage held by <b>node</b>  */
static void
node_free(node_t *node)
{
  if (!node)
    return;
  if (node->md)
    node->md->held_by_nodes--;
  tor_assert(node->nodelist_idx == -1);
  tor_free(node);
}

/** Remove all entries from the nodelist that don't have enough info to be
 * usable for anything. */
void
nodelist_purge(void)
{
  node_t **iter;
  if (PREDICT_UNLIKELY(the_nodelist == NULL))
    return;

  /* Remove the non-usable nodes. */
  for (iter = HT_START(nodelist_map, &the_nodelist->nodes_by_id); iter; ) {
    node_t *node = *iter;

    if (node->md && !node->rs) {
      /* An md is only useful if there is an rs. */
      node->md->held_by_nodes--;
      node->md = NULL;
    }

    if (node_is_usable(node)) {
      iter = HT_NEXT(nodelist_map, &the_nodelist->nodes_by_id, iter);
    } else {
      iter = HT_NEXT_RMV(nodelist_map, &the_nodelist->nodes_by_id, iter);
      nodelist_drop_node(node, 0);
      node_free(node);
    }
  }
  nodelist_assert_ok();
}

/** Release all storage held by the nodelist. */
void
nodelist_free_all(void)
{
  if (PREDICT_UNLIKELY(the_nodelist == NULL))
    return;

  HT_CLEAR(nodelist_map, &the_nodelist->nodes_by_id);
  SMARTLIST_FOREACH_BEGIN(the_nodelist->nodes, node_t *, node) {
    node->nodelist_idx = -1;
    node_free(node);
  } SMARTLIST_FOREACH_END(node);

  smartlist_free(the_nodelist->nodes);

  tor_free(the_nodelist);
}

/** Check that the nodelist is internally consistent, and consistent with
 * the directory info it's derived from.
 */
void
nodelist_assert_ok(void)
{
  routerlist_t *rl = router_get_routerlist();
  networkstatus_t *ns = networkstatus_get_latest_consensus();
  digestmap_t *dm;

  if (!the_nodelist)
    return;

  dm = digestmap_new();

  /* every routerinfo in rl->routers should be in the nodelist. */
  if (rl) {
    SMARTLIST_FOREACH_BEGIN(rl->routers, routerinfo_t *, ri) {
      const node_t *node = node_get_by_id(ri->cache_info.identity_digest);
      tor_assert(node && node->ri == ri);
      tor_assert(fast_memeq(ri->cache_info.identity_digest,
                             node->identity, DIGEST_LEN));
      tor_assert(! digestmap_get(dm, node->identity));
      digestmap_set(dm, node->identity, (void*)node);
    } SMARTLIST_FOREACH_END(ri);
  }

  /* every routerstatus in ns should be in the nodelist */
  if (ns) {
    SMARTLIST_FOREACH_BEGIN(ns->routerstatus_list, routerstatus_t *, rs) {
      const node_t *node = node_get_by_id(rs->identity_digest);
      tor_assert(node && node->rs == rs);
      tor_assert(fast_memeq(rs->identity_digest, node->identity, DIGEST_LEN));
      digestmap_set(dm, node->identity, (void*)node);
      if (ns->flavor == FLAV_MICRODESC) {
        /* If it's a microdesc consensus, every entry that has a
         * microdescriptor should be in the nodelist.
         */
        microdesc_t *md =
          microdesc_cache_lookup_by_digest256(NULL, rs->descriptor_digest);
        tor_assert(md == node->md);
        if (md)
          tor_assert(md->held_by_nodes >= 1);
      }
    } SMARTLIST_FOREACH_END(rs);
  }

  /* The nodelist should have no other entries, and its entries should be
   * well-formed. */
  SMARTLIST_FOREACH_BEGIN(the_nodelist->nodes, node_t *, node) {
    tor_assert(digestmap_get(dm, node->identity) != NULL);
    tor_assert(node_sl_idx == node->nodelist_idx);
  } SMARTLIST_FOREACH_END(node);

  tor_assert((long)smartlist_len(the_nodelist->nodes) ==
             (long)HT_SIZE(&the_nodelist->nodes_by_id));

  digestmap_free(dm, NULL);
}

/** Return a list of a node_t * for every node we know about.  The caller
 * MUST NOT modify the list. (You can set and clear flags in the nodes if
 * you must, but you must not add or remove nodes.) */
MOCK_IMPL(smartlist_t *,
nodelist_get_list,(void))
{
  init_nodelist();
  return the_nodelist->nodes;
}

/** Given a hex-encoded nickname of the format DIGEST, $DIGEST, $DIGEST=name,
 * or $DIGEST~name, return the node with the matching identity digest and
 * nickname (if any).  Return NULL if no such node exists, or if <b>hex_id</b>
 * is not well-formed. */
const node_t *
node_get_by_hex_id(const char *hex_id)
{
  char digest_buf[DIGEST_LEN];
  char nn_buf[MAX_NICKNAME_LEN+1];
  char nn_char='\0';

  if (hex_digest_nickname_decode(hex_id, digest_buf, &nn_char, nn_buf)==0) {
    const node_t *node = node_get_by_id(digest_buf);
    if (!node)
      return NULL;
    if (nn_char) {
      const char *real_name = node_get_nickname(node);
      if (!real_name || strcasecmp(real_name, nn_buf))
        return NULL;
      if (nn_char == '=') {
        const char *named_id =
          networkstatus_get_router_digest_by_nickname(nn_buf);
        if (!named_id || tor_memneq(named_id, digest_buf, DIGEST_LEN))
          return NULL;
      }
    }
    return node;
  }

  return NULL;
}

/** Given a nickname (possibly verbose, possibly a hexadecimal digest), return
 * the corresponding node_t, or NULL if none exists.  Warn the user if
 * <b>warn_if_unnamed</b> is set, and they have specified a router by
 * nickname, but the Named flag isn't set for that router. */
MOCK_IMPL(const node_t *,
node_get_by_nickname,(const char *nickname, int warn_if_unnamed))
{
  if (!the_nodelist)
    return NULL;

  /* Handle these cases: DIGEST, $DIGEST, $DIGEST=name, $DIGEST~name. */
  {
    const node_t *node;
    if ((node = node_get_by_hex_id(nickname)) != NULL)
      return node;
  }

  if (!strcasecmp(nickname, UNNAMED_ROUTER_NICKNAME))
    return NULL;

  /* Okay, so if we get here, the nickname is just a nickname.  Is there
   * a binding for it in the consensus? */
  {
    const char *named_id =
      networkstatus_get_router_digest_by_nickname(nickname);
    if (named_id)
      return node_get_by_id(named_id);
  }

  /* Is it marked as owned-by-someone-else? */
  if (networkstatus_nickname_is_unnamed(nickname)) {
    log_info(LD_GENERAL, "The name %s is listed as Unnamed: there is some "
             "router that holds it, but not one listed in the current "
             "consensus.", escaped(nickname));
    return NULL;
  }

  /* Okay, so the name is not canonical for anybody. */
  {
    smartlist_t *matches = smartlist_new();
    const node_t *choice = NULL;

    SMARTLIST_FOREACH_BEGIN(the_nodelist->nodes, node_t *, node) {
      if (!strcasecmp(node_get_nickname(node), nickname))
        smartlist_add(matches, node);
    } SMARTLIST_FOREACH_END(node);

    if (smartlist_len(matches)>1 && warn_if_unnamed) {
      int any_unwarned = 0;
      SMARTLIST_FOREACH_BEGIN(matches, node_t *, node) {
        if (!node->name_lookup_warned) {
          node->name_lookup_warned = 1;
          any_unwarned = 1;
        }
      } SMARTLIST_FOREACH_END(node);

      if (any_unwarned) {
        log_warn(LD_CONFIG, "There are multiple matches for the name %s, "
                 "but none is listed as Named in the directory consensus. "
                 "Choosing one arbitrarily.", nickname);
      }
    } else if (smartlist_len(matches)==1 && warn_if_unnamed) {
      char fp[HEX_DIGEST_LEN+1];
      node_t *node = smartlist_get(matches, 0);
      if (! node->name_lookup_warned) {
        base16_encode(fp, sizeof(fp), node->identity, DIGEST_LEN);
        log_warn(LD_CONFIG,
                 "You specified a server \"%s\" by name, but the directory "
                 "authorities do not have any key registered for this "
                 "nickname -- so it could be used by any server, not just "
                 "the one you meant. "
                 "To make sure you get the same server in the future, refer "
                 "to it by key, as \"$%s\".", nickname, fp);
        node->name_lookup_warned = 1;
      }
    }

    if (smartlist_len(matches))
      choice = smartlist_get(matches, 0);

    smartlist_free(matches);
    return choice;
  }
}

/** Return the Ed25519 identity key for the provided node, or NULL if it
 * doesn't have one. */
const ed25519_public_key_t *
node_get_ed25519_id(const node_t *node)
{
  if (node->ri) {
    if (node->ri->cache_info.signing_key_cert) {
      const ed25519_public_key_t *pk =
        &node->ri->cache_info.signing_key_cert->signing_key;
      if (BUG(ed25519_public_key_is_zero(pk)))
        goto try_the_md;
      return pk;
    }
  }
 try_the_md:
  if (node->md) {
    if (node->md->ed25519_identity_pkey) {
      return node->md->ed25519_identity_pkey;
    }
  }
  return NULL;
}

/** Return true iff this node's Ed25519 identity matches <b>id</b>.
 * (An absent Ed25519 identity matches NULL or zero.) */
int
node_ed25519_id_matches(const node_t *node, const ed25519_public_key_t *id)
{
  const ed25519_public_key_t *node_id = node_get_ed25519_id(node);
  if (node_id == NULL || ed25519_public_key_is_zero(node_id)) {
    return id == NULL || ed25519_public_key_is_zero(id);
  } else {
    return id && ed25519_pubkey_eq(node_id, id);
  }
}

/** Return true iff <b>node</b> supports authenticating itself
 * by ed25519 ID during the link handshake in a way that we can understand
 * when we probe it. */
int
node_supports_ed25519_link_authentication(const node_t *node)
{
  /* XXXX Oh hm. What if some day in the future there are link handshake
   * versions that aren't 3 but which are ed25519 */
  if (! node_get_ed25519_id(node))
    return 0;
  if (node->ri) {
    const char *protos = node->ri->protocol_list;
    if (protos == NULL)
      return 0;
    return protocol_list_supports_protocol(protos, PRT_LINKAUTH, 3);
  }
  if (node->rs) {
    return node->rs->supports_ed25519_link_handshake;
  }
  tor_assert_nonfatal_unreached_once();
  return 0;
}

/** Return the RSA ID key's SHA1 digest for the provided node. */
const uint8_t *
node_get_rsa_id_digest(const node_t *node)
{
  tor_assert(node);
  return (const uint8_t*)node->identity;
}

/** Return the nickname of <b>node</b>, or NULL if we can't find one. */
const char *
node_get_nickname(const node_t *node)
{
  tor_assert(node);
  if (node->rs)
    return node->rs->nickname;
  else if (node->ri)
    return node->ri->nickname;
  else
    return NULL;
}

/** Return true iff the nickname of <b>node</b> is canonical, based on the
 * latest consensus. */
int
node_is_named(const node_t *node)
{
  const char *named_id;
  const char *nickname = node_get_nickname(node);
  if (!nickname)
    return 0;
  named_id = networkstatus_get_router_digest_by_nickname(nickname);
  if (!named_id)
    return 0;
  return tor_memeq(named_id, node->identity, DIGEST_LEN);
}

/** Return true iff <b>node</b> appears to be a directory authority or
 * directory cache */
int
node_is_dir(const node_t *node)
{
  if (node->rs) {
    routerstatus_t * rs = node->rs;
    /* This is true if supports_tunnelled_dir_requests is true which
     * indicates that we support directory request tunnelled or through the
     * DirPort. */
    return rs->is_v2_dir;
  } else if (node->ri) {
    routerinfo_t * ri = node->ri;
    /* Both tunnelled request is supported or DirPort is set. */
    return ri->supports_tunnelled_dir_requests;
  } else {
    return 0;
  }
}

/** Return true iff <b>node</b> has either kind of usable descriptor -- that
 * is, a routerdescriptor or a microdescriptor. */
int
node_has_descriptor(const node_t *node)
{
  return (node->ri ||
          (node->rs && node->md));
}

/** Return the router_purpose of <b>node</b>. */
int
node_get_purpose(const node_t *node)
{
  if (node->ri)
    return node->ri->purpose;
  else
    return ROUTER_PURPOSE_GENERAL;
}

/** Compute the verbose ("extended") nickname of <b>node</b> and store it
 * into the MAX_VERBOSE_NICKNAME_LEN+1 character buffer at
 * <b>verbose_name_out</b> */
void
node_get_verbose_nickname(const node_t *node,
                          char *verbose_name_out)
{
  const char *nickname = node_get_nickname(node);
  int is_named = node_is_named(node);
  verbose_name_out[0] = '$';
  base16_encode(verbose_name_out+1, HEX_DIGEST_LEN+1, node->identity,
                DIGEST_LEN);
  if (!nickname)
    return;
  verbose_name_out[1+HEX_DIGEST_LEN] = is_named ? '=' : '~';
  strlcpy(verbose_name_out+1+HEX_DIGEST_LEN+1, nickname, MAX_NICKNAME_LEN+1);
}

/** Compute the verbose ("extended") nickname of node with
 * given <b>id_digest</b> and store it into the MAX_VERBOSE_NICKNAME_LEN+1
 * character buffer at <b>verbose_name_out</b>
 *
 * If node_get_by_id() returns NULL, base 16 encoding of
 * <b>id_digest</b> is returned instead. */
void
node_get_verbose_nickname_by_id(const char *id_digest,
                                char *verbose_name_out)
{
  const node_t *node = node_get_by_id(id_digest);
  if (!node) {
    verbose_name_out[0] = '$';
    base16_encode(verbose_name_out+1, HEX_DIGEST_LEN+1, id_digest, DIGEST_LEN);
  } else {
    node_get_verbose_nickname(node, verbose_name_out);
  }
}

/** Return true iff it seems that <b>node</b> allows circuits to exit
 * through it directlry from the client. */
int
node_allows_single_hop_exits(const node_t *node)
{
  if (node && node->ri)
    return node->ri->allow_single_hop_exits;
  else
    return 0;
}

/** Return true iff it seems that <b>node</b> has an exit policy that doesn't
 * actually permit anything to exit, or we don't know its exit policy */
int
node_exit_policy_rejects_all(const node_t *node)
{
  if (node->rejects_all)
    return 1;

  if (node->ri)
    return node->ri->policy_is_reject_star;
  else if (node->md)
    return node->md->exit_policy == NULL ||
      short_policy_is_reject_star(node->md->exit_policy);
  else
    return 1;
}

/** Return true iff the exit policy for <b>node</b> is such that we can treat
 * rejecting an address of type <b>family</b> unexpectedly as a sign of that
 * node's failure. */
int
node_exit_policy_is_exact(const node_t *node, sa_family_t family)
{
  if (family == AF_UNSPEC) {
    return 1; /* Rejecting an address but not telling us what address
               * is a bad sign. */
  } else if (family == AF_INET) {
    return node->ri != NULL;
  } else if (family == AF_INET6) {
    return 0;
  }
  tor_fragile_assert();
  return 1;
}

/* Check if the "addr" and port_field fields from r are a valid non-listening
 * address/port. If so, set valid to true and add a newly allocated
 * tor_addr_port_t containing "addr" and port_field to sl.
 * "addr" is an IPv4 host-order address and port_field is a uint16_t.
 * r is typically a routerinfo_t or routerstatus_t.
 */
#define SL_ADD_NEW_IPV4_AP(r, port_field, sl, valid) \
  STMT_BEGIN \
    if (tor_addr_port_is_valid_ipv4h((r)->addr, (r)->port_field, 0)) { \
      valid = 1; \
      tor_addr_port_t *ap = tor_malloc(sizeof(tor_addr_port_t)); \
      tor_addr_from_ipv4h(&ap->addr, (r)->addr); \
      ap->port = (r)->port_field; \
      smartlist_add((sl), ap); \
    } \
  STMT_END

/* Check if the "addr" and port_field fields from r are a valid non-listening
 * address/port. If so, set valid to true and add a newly allocated
 * tor_addr_port_t containing "addr" and port_field to sl.
 * "addr" is a tor_addr_t and port_field is a uint16_t.
 * r is typically a routerinfo_t or routerstatus_t.
 */
#define SL_ADD_NEW_IPV6_AP(r, port_field, sl, valid) \
  STMT_BEGIN \
    if (tor_addr_port_is_valid(&(r)->ipv6_addr, (r)->port_field, 0)) { \
      valid = 1; \
      tor_addr_port_t *ap = tor_malloc(sizeof(tor_addr_port_t)); \
      tor_addr_copy(&ap->addr, &(r)->ipv6_addr); \
      ap->port = (r)->port_field; \
      smartlist_add((sl), ap); \
    } \
  STMT_END

/** Return list of tor_addr_port_t with all OR ports (in the sense IP
 * addr + TCP port) for <b>node</b>.  Caller must free all elements
 * using tor_free() and free the list using smartlist_free().
 *
 * XXX this is potentially a memory fragmentation hog -- if on
 * critical path consider the option of having the caller allocate the
 * memory
 */
smartlist_t *
node_get_all_orports(const node_t *node)
{
  smartlist_t *sl = smartlist_new();
  int valid = 0;

  /* Find a valid IPv4 address and port */
  if (node->ri != NULL) {
    SL_ADD_NEW_IPV4_AP(node->ri, or_port, sl, valid);
  }

  /* If we didn't find a valid address/port in the ri, try the rs */
  if (!valid && node->rs != NULL) {
    SL_ADD_NEW_IPV4_AP(node->rs, or_port, sl, valid);
  }

  /* Find a valid IPv6 address and port */
  valid = 0;
  if (node->ri != NULL) {
    SL_ADD_NEW_IPV6_AP(node->ri, ipv6_orport, sl, valid);
  }

  if (!valid && node->rs != NULL) {
    SL_ADD_NEW_IPV6_AP(node->rs, ipv6_orport, sl, valid);
  }

  if (!valid && node->md != NULL) {
    SL_ADD_NEW_IPV6_AP(node->md, ipv6_orport, sl, valid);
  }

  return sl;
}

#undef SL_ADD_NEW_IPV4_AP
#undef SL_ADD_NEW_IPV6_AP

/** Wrapper around node_get_prim_orport for backward
    compatibility.  */
void
node_get_addr(const node_t *node, tor_addr_t *addr_out)
{
  tor_addr_port_t ap;
  node_get_prim_orport(node, &ap);
  tor_addr_copy(addr_out, &ap.addr);
}

/** Return the host-order IPv4 address for <b>node</b>, or 0 if it doesn't
 * seem to have one.  */
uint32_t
node_get_prim_addr_ipv4h(const node_t *node)
{
  /* Don't check the ORPort or DirPort, as this function isn't port-specific,
   * and the node might have a valid IPv4 address, yet have a zero
   * ORPort or DirPort.
   */
  if (node->ri && tor_addr_is_valid_ipv4h(node->ri->addr, 0)) {
    return node->ri->addr;
  } else if (node->rs && tor_addr_is_valid_ipv4h(node->rs->addr, 0)) {
    return node->rs->addr;
  }
  return 0;
}

/** Copy a string representation of an IP address for <b>node</b> into
 * the <b>len</b>-byte buffer at <b>buf</b>.  */
void
node_get_address_string(const node_t *node, char *buf, size_t len)
{
  uint32_t ipv4_addr = node_get_prim_addr_ipv4h(node);

  if (tor_addr_is_valid_ipv4h(ipv4_addr, 0)) {
    tor_addr_t addr;
    tor_addr_from_ipv4h(&addr, ipv4_addr);
    tor_addr_to_str(buf, &addr, len, 0);
  } else if (len > 0) {
    buf[0] = '\0';
  }
}

/** Return <b>node</b>'s declared uptime, or -1 if it doesn't seem to have
 * one. */
long
node_get_declared_uptime(const node_t *node)
{
  if (node->ri)
    return node->ri->uptime;
  else
    return -1;
}

/** Return <b>node</b>'s platform string, or NULL if we don't know it. */
const char *
node_get_platform(const node_t *node)
{
  /* If we wanted, we could record the version in the routerstatus_t, since
   * the consensus lists it.  We don't, though, so this function just won't
   * work with microdescriptors. */
  if (node->ri)
    return node->ri->platform;
  else
    return NULL;
}

/** Return <b>node</b>'s time of publication, or 0 if we don't have one. */
time_t
node_get_published_on(const node_t *node)
{
  if (node->ri)
    return node->ri->cache_info.published_on;
  else
    return 0;
}

/** Return true iff <b>node</b> is one representing this router. */
int
node_is_me(const node_t *node)
{
  return router_digest_is_me(node->identity);
}

/** Return <b>node</b> declared family (as a list of names), or NULL if
 * the node didn't declare a family. */
const smartlist_t *
node_get_declared_family(const node_t *node)
{
  if (node->ri && node->ri->declared_family)
    return node->ri->declared_family;
  else if (node->md && node->md->family)
    return node->md->family;
  else
    return NULL;
}

/* Does this node have a valid IPv6 address?
 * Prefer node_has_ipv6_orport() or node_has_ipv6_dirport() for
 * checking specific ports. */
int
node_has_ipv6_addr(const node_t *node)
{
  /* Don't check the ORPort or DirPort, as this function isn't port-specific,
   * and the node might have a valid IPv6 address, yet have a zero
   * ORPort or DirPort.
   */
  if (node->ri && tor_addr_is_valid(&node->ri->ipv6_addr, 0))
    return 1;
  if (node->rs && tor_addr_is_valid(&node->rs->ipv6_addr, 0))
    return 1;
  if (node->md && tor_addr_is_valid(&node->md->ipv6_addr, 0))
    return 1;

  return 0;
}

/* Does this node have a valid IPv6 ORPort? */
int
node_has_ipv6_orport(const node_t *node)
{
  tor_addr_port_t ipv6_orport;
  node_get_pref_ipv6_orport(node, &ipv6_orport);
  return tor_addr_port_is_valid_ap(&ipv6_orport, 0);
}

/* Does this node have a valid IPv6 DirPort? */
int
node_has_ipv6_dirport(const node_t *node)
{
  tor_addr_port_t ipv6_dirport;
  node_get_pref_ipv6_dirport(node, &ipv6_dirport);
  return tor_addr_port_is_valid_ap(&ipv6_dirport, 0);
}

/** Return 1 if we prefer the IPv6 address and OR TCP port of
 * <b>node</b>, else 0.
 *
 *  We prefer the IPv6 address if the router has an IPv6 address,
 *  and we can use IPv6 addresses, and:
 *  i) the node_t says that it prefers IPv6
 *  or
 *  ii) the router has no IPv4 OR address.
 *
 * If you don't have a node, consider looking it up.
 * If there is no node, use fascist_firewall_prefer_ipv6_orport().
 */
int
node_ipv6_or_preferred(const node_t *node)
{
  const or_options_t *options = get_options();
  tor_addr_port_t ipv4_addr;
  node_assert_ok(node);

  /* XX/teor - node->ipv6_preferred is set from
   * fascist_firewall_prefer_ipv6_orport() each time the consensus is loaded.
   */
  if (!fascist_firewall_use_ipv6(options)) {
    return 0;
  } else if (node->ipv6_preferred || node_get_prim_orport(node, &ipv4_addr)) {
    return node_has_ipv6_orport(node);
  }
  return 0;
}

#define RETURN_IPV4_AP(r, port_field, ap_out) \
  STMT_BEGIN \
    if (r && tor_addr_port_is_valid_ipv4h((r)->addr, (r)->port_field, 0)) { \
      tor_addr_from_ipv4h(&(ap_out)->addr, (r)->addr); \
      (ap_out)->port = (r)->port_field; \
      return 0; \
    } \
  STMT_END

/** Copy the primary (IPv4) OR port (IP address and TCP port) for
 * <b>node</b> into *<b>ap_out</b>. Return 0 if a valid address and
 * port was copied, else return non-zero.*/
int
node_get_prim_orport(const node_t *node, tor_addr_port_t *ap_out)
{
  node_assert_ok(node);
  tor_assert(ap_out);

<<<<<<< HEAD
=======
  /* Clear the address, as a safety precaution if calling functions ignore the
   * return value */
  tor_addr_make_null(&ap_out->addr, AF_INET);
  ap_out->port = 0;

>>>>>>> b1bd1bf1
  /* Check ri first, because rewrite_node_address_for_bridge() updates
   * node->ri with the configured bridge address. */

  RETURN_IPV4_AP(node->ri, or_port, ap_out);
  RETURN_IPV4_AP(node->rs, or_port, ap_out);
  /* Microdescriptors only have an IPv6 address */

  return -1;
}

/** Copy the preferred OR port (IP address and TCP port) for
 * <b>node</b> into *<b>ap_out</b>.  */
void
node_get_pref_orport(const node_t *node, tor_addr_port_t *ap_out)
{
  tor_assert(ap_out);

  if (node_ipv6_or_preferred(node)) {
    node_get_pref_ipv6_orport(node, ap_out);
  } else {
    /* the primary ORPort is always on IPv4 */
    node_get_prim_orport(node, ap_out);
  }
}

/** Copy the preferred IPv6 OR port (IP address and TCP port) for
 * <b>node</b> into *<b>ap_out</b>. */
void
node_get_pref_ipv6_orport(const node_t *node, tor_addr_port_t *ap_out)
{
  node_assert_ok(node);
  tor_assert(ap_out);

  /* Check ri first, because rewrite_node_address_for_bridge() updates
   * node->ri with the configured bridge address.
   * Prefer rs over md for consistency with the fascist_firewall_* functions.
   * Check if the address or port are valid, and try another alternative
   * if they are not. */

  if (node->ri && tor_addr_port_is_valid(&node->ri->ipv6_addr,
                                         node->ri->ipv6_orport, 0)) {
    tor_addr_copy(&ap_out->addr, &node->ri->ipv6_addr);
    ap_out->port = node->ri->ipv6_orport;
  } else if (node->rs && tor_addr_port_is_valid(&node->rs->ipv6_addr,
                                                 node->rs->ipv6_orport, 0)) {
    tor_addr_copy(&ap_out->addr, &node->rs->ipv6_addr);
    ap_out->port = node->rs->ipv6_orport;
  } else if (node->md && tor_addr_port_is_valid(&node->md->ipv6_addr,
                                                 node->md->ipv6_orport, 0)) {
    tor_addr_copy(&ap_out->addr, &node->md->ipv6_addr);
    ap_out->port = node->md->ipv6_orport;
  } else {
    tor_addr_make_null(&ap_out->addr, AF_INET6);
    ap_out->port = 0;
  }
}

/** Return 1 if we prefer the IPv6 address and Dir TCP port of
 * <b>node</b>, else 0.
 *
 *  We prefer the IPv6 address if the router has an IPv6 address,
 *  and we can use IPv6 addresses, and:
 *  i) the router has no IPv4 Dir address.
 *  or
 *  ii) our preference is for IPv6 Dir addresses.
 *
 * If there is no node, use fascist_firewall_prefer_ipv6_dirport().
 */
int
node_ipv6_dir_preferred(const node_t *node)
{
  const or_options_t *options = get_options();
  tor_addr_port_t ipv4_addr;
  node_assert_ok(node);

  /* node->ipv6_preferred is set from fascist_firewall_prefer_ipv6_orport(),
   * so we can't use it to determine DirPort IPv6 preference.
   * This means that bridge clients will use IPv4 DirPorts by default.
   */
  if (!fascist_firewall_use_ipv6(options)) {
    return 0;
  } else if (node_get_prim_dirport(node, &ipv4_addr)
      || fascist_firewall_prefer_ipv6_dirport(get_options())) {
    return node_has_ipv6_dirport(node);
  }
  return 0;
}

/** Copy the primary (IPv4) Dir port (IP address and TCP port) for
 * <b>node</b> into *<b>ap_out</b>. Return 0 if a valid address and
 * port was copied, else return non-zero.*/
int
node_get_prim_dirport(const node_t *node, tor_addr_port_t *ap_out)
{
  node_assert_ok(node);
  tor_assert(ap_out);

  /* Check ri first, because rewrite_node_address_for_bridge() updates
   * node->ri with the configured bridge address. */

  RETURN_IPV4_AP(node->ri, dir_port, ap_out);
  RETURN_IPV4_AP(node->rs, dir_port, ap_out);
  /* Microdescriptors only have an IPv6 address */

  return -1;
}

#undef RETURN_IPV4_AP

/** Copy the preferred Dir port (IP address and TCP port) for
 * <b>node</b> into *<b>ap_out</b>.  */
void
node_get_pref_dirport(const node_t *node, tor_addr_port_t *ap_out)
{
  tor_assert(ap_out);

  if (node_ipv6_dir_preferred(node)) {
    node_get_pref_ipv6_dirport(node, ap_out);
  } else {
    /* the primary DirPort is always on IPv4 */
    node_get_prim_dirport(node, ap_out);
  }
}

/** Copy the preferred IPv6 Dir port (IP address and TCP port) for
 * <b>node</b> into *<b>ap_out</b>. */
void
node_get_pref_ipv6_dirport(const node_t *node, tor_addr_port_t *ap_out)
{
  node_assert_ok(node);
  tor_assert(ap_out);

  /* Check ri first, because rewrite_node_address_for_bridge() updates
   * node->ri with the configured bridge address.
   * Prefer rs over md for consistency with the fascist_firewall_* functions.
   * Check if the address or port are valid, and try another alternative
   * if they are not. */

  /* Assume IPv4 and IPv6 dirports are the same */
  if (node->ri && tor_addr_port_is_valid(&node->ri->ipv6_addr,
                                         node->ri->dir_port, 0)) {
    tor_addr_copy(&ap_out->addr, &node->ri->ipv6_addr);
    ap_out->port = node->ri->dir_port;
  } else if (node->rs && tor_addr_port_is_valid(&node->rs->ipv6_addr,
                                                node->rs->dir_port, 0)) {
    tor_addr_copy(&ap_out->addr, &node->rs->ipv6_addr);
    ap_out->port = node->rs->dir_port;
  } else {
    tor_addr_make_null(&ap_out->addr, AF_INET6);
    ap_out->port = 0;
  }
}

/** Return true iff <b>md</b> has a curve25519 onion key.
 * Use node_has_curve25519_onion_key() instead of calling this directly. */
static int
microdesc_has_curve25519_onion_key(const microdesc_t *md)
{
  if (!md) {
    return 0;
  }

  if (!md->onion_curve25519_pkey) {
    return 0;
  }

  if (tor_mem_is_zero((const char*)md->onion_curve25519_pkey->public_key,
                      CURVE25519_PUBKEY_LEN)) {
    return 0;
  }

  return 1;
}

/** Return true iff <b>node</b> has a curve25519 onion key. */
int
node_has_curve25519_onion_key(const node_t *node)
{
  if (!node)
    return 0;

  if (node->ri)
    return routerinfo_has_curve25519_onion_key(node->ri);
  else if (node->md)
    return microdesc_has_curve25519_onion_key(node->md);
  else
    return 0;
}

/** Refresh the country code of <b>ri</b>.  This function MUST be called on
 * each router when the GeoIP database is reloaded, and on all new routers. */
void
node_set_country(node_t *node)
{
  tor_addr_t addr = TOR_ADDR_NULL;

  /* XXXXipv6 */
  if (node->rs)
    tor_addr_from_ipv4h(&addr, node->rs->addr);
  else if (node->ri)
    tor_addr_from_ipv4h(&addr, node->ri->addr);

  node->country = geoip_get_country_by_addr(&addr);
}

/** Set the country code of all routers in the routerlist. */
void
nodelist_refresh_countries(void)
{
  smartlist_t *nodes = nodelist_get_list();
  SMARTLIST_FOREACH(nodes, node_t *, node,
                    node_set_country(node));
}

/** Return true iff router1 and router2 have similar enough network addresses
 * that we should treat them as being in the same family */
int
addrs_in_same_network_family(const tor_addr_t *a1,
                             const tor_addr_t *a2)
{
  return 0 == tor_addr_compare_masked(a1, a2, 16, CMP_SEMANTIC);
}

/** Return true if <b>node</b>'s nickname matches <b>nickname</b>
 * (case-insensitive), or if <b>node's</b> identity key digest
 * matches a hexadecimal value stored in <b>nickname</b>.  Return
 * false otherwise. */
static int
node_nickname_matches(const node_t *node, const char *nickname)
{
  const char *n = node_get_nickname(node);
  if (n && nickname[0]!='$' && !strcasecmp(n, nickname))
    return 1;
  return hex_digest_nickname_matches(nickname,
                                     node->identity,
                                     n,
                                     node_is_named(node));
}

/** Return true iff <b>node</b> is named by some nickname in <b>lst</b>. */
static inline int
node_in_nickname_smartlist(const smartlist_t *lst, const node_t *node)
{
  if (!lst) return 0;
  SMARTLIST_FOREACH(lst, const char *, name, {
    if (node_nickname_matches(node, name))
      return 1;
  });
  return 0;
}

/** Return true iff r1 and r2 are in the same family, but not the same
 * router. */
int
nodes_in_same_family(const node_t *node1, const node_t *node2)
{
  const or_options_t *options = get_options();

  /* Are they in the same family because of their addresses? */
  if (options->EnforceDistinctSubnets) {
    tor_addr_t a1, a2;
    node_get_addr(node1, &a1);
    node_get_addr(node2, &a2);
    if (addrs_in_same_network_family(&a1, &a2))
      return 1;
  }

  /* Are they in the same family because the agree they are? */
  {
    const smartlist_t *f1, *f2;
    f1 = node_get_declared_family(node1);
    f2 = node_get_declared_family(node2);
    if (f1 && f2 &&
        node_in_nickname_smartlist(f1, node2) &&
        node_in_nickname_smartlist(f2, node1))
      return 1;
  }

  /* Are they in the same option because the user says they are? */
  if (options->NodeFamilySets) {
    SMARTLIST_FOREACH(options->NodeFamilySets, const routerset_t *, rs, {
        if (routerset_contains_node(rs, node1) &&
            routerset_contains_node(rs, node2))
          return 1;
      });
  }

  return 0;
}

/**
 * Add all the family of <b>node</b>, including <b>node</b> itself, to
 * the smartlist <b>sl</b>.
 *
 * This is used to make sure we don't pick siblings in a single path, or
 * pick more than one relay from a family for our entry guard list.
 * Note that a node may be added to <b>sl</b> more than once if it is
 * part of <b>node</b>'s family for more than one reason.
 */
void
nodelist_add_node_and_family(smartlist_t *sl, const node_t *node)
{
  const smartlist_t *all_nodes = nodelist_get_list();
  const smartlist_t *declared_family;
  const or_options_t *options = get_options();

  tor_assert(node);

  declared_family = node_get_declared_family(node);

  /* Let's make sure that we have the node itself, if it's a real node. */
  {
    const node_t *real_node = node_get_by_id(node->identity);
    if (real_node)
      smartlist_add(sl, (node_t*)real_node);
  }

  /* First, add any nodes with similar network addresses. */
  if (options->EnforceDistinctSubnets) {
    tor_addr_t node_addr;
    node_get_addr(node, &node_addr);

    SMARTLIST_FOREACH_BEGIN(all_nodes, const node_t *, node2) {
      tor_addr_t a;
      node_get_addr(node2, &a);
      if (addrs_in_same_network_family(&a, &node_addr))
        smartlist_add(sl, (void*)node2);
    } SMARTLIST_FOREACH_END(node2);
  }

  /* Now, add all nodes in the declared_family of this node, if they
   * also declare this node to be in their family. */
  if (declared_family) {
    /* Add every r such that router declares familyness with node, and node
     * declares familyhood with router. */
    SMARTLIST_FOREACH_BEGIN(declared_family, const char *, name) {
      const node_t *node2;
      const smartlist_t *family2;
      if (!(node2 = node_get_by_nickname(name, 0)))
        continue;
      if (!(family2 = node_get_declared_family(node2)))
        continue;
      SMARTLIST_FOREACH_BEGIN(family2, const char *, name2) {
          if (node_nickname_matches(node, name2)) {
            smartlist_add(sl, (void*)node2);
            break;
          }
      } SMARTLIST_FOREACH_END(name2);
    } SMARTLIST_FOREACH_END(name);
  }

  /* If the user declared any families locally, honor those too. */
  if (options->NodeFamilySets) {
    SMARTLIST_FOREACH(options->NodeFamilySets, const routerset_t *, rs, {
      if (routerset_contains_node(rs, node)) {
        routerset_get_all_nodes(sl, rs, NULL, 0);
      }
    });
  }
}

/** Find a router that's up, that has this IP address, and
 * that allows exit to this address:port, or return NULL if there
 * isn't a good one.
 * Don't exit enclave to excluded relays -- it wouldn't actually
 * hurt anything, but this way there are fewer confused users.
 */
const node_t *
router_find_exact_exit_enclave(const char *address, uint16_t port)
{/*XXXX MOVE*/
  uint32_t addr;
  struct in_addr in;
  tor_addr_t a;
  const or_options_t *options = get_options();

  if (!tor_inet_aton(address, &in))
    return NULL; /* it's not an IP already */
  addr = ntohl(in.s_addr);

  tor_addr_from_ipv4h(&a, addr);

  SMARTLIST_FOREACH(nodelist_get_list(), const node_t *, node, {
    if (node_get_addr_ipv4h(node) == addr &&
        node->is_running &&
        compare_tor_addr_to_node_policy(&a, port, node) ==
          ADDR_POLICY_ACCEPTED &&
        !routerset_contains_node(options->ExcludeExitNodesUnion_, node))
      return node;
  });
  return NULL;
}

/** Return 1 if <b>router</b> is not suitable for these parameters, else 0.
 * If <b>need_uptime</b> is non-zero, we require a minimum uptime.
 * If <b>need_capacity</b> is non-zero, we require a minimum advertised
 * bandwidth.
 * If <b>need_guard</b>, we require that the router is a possible entry guard.
 */
int
node_is_unreliable(const node_t *node, int need_uptime,
                   int need_capacity, int need_guard)
{
  if (need_uptime && !node->is_stable)
    return 1;
  if (need_capacity && !node->is_fast)
    return 1;
  if (need_guard && !node->is_possible_guard)
    return 1;
  return 0;
}

/** Return 1 if all running sufficiently-stable routers we can use will reject
 * addr:port. Return 0 if any might accept it. */
int
router_exit_policy_all_nodes_reject(const tor_addr_t *addr, uint16_t port,
                                    int need_uptime)
{
  addr_policy_result_t r;

  SMARTLIST_FOREACH_BEGIN(nodelist_get_list(), const node_t *, node) {
    if (node->is_running &&
        !node_is_unreliable(node, need_uptime, 0, 0)) {

      r = compare_tor_addr_to_node_policy(addr, port, node);

      if (r != ADDR_POLICY_REJECTED && r != ADDR_POLICY_PROBABLY_REJECTED)
        return 0; /* this one could be ok. good enough. */
    }
  } SMARTLIST_FOREACH_END(node);
  return 1; /* all will reject. */
}

/** Mark the router with ID <b>digest</b> as running or non-running
 * in our routerlist. */
void
router_set_status(const char *digest, int up)
{
  node_t *node;
  tor_assert(digest);

  SMARTLIST_FOREACH(router_get_fallback_dir_servers(),
                    dir_server_t *, d,
                    if (tor_memeq(d->digest, digest, DIGEST_LEN))
                      d->is_running = up);

  SMARTLIST_FOREACH(router_get_trusted_dir_servers(),
                    dir_server_t *, d,
                    if (tor_memeq(d->digest, digest, DIGEST_LEN))
                      d->is_running = up);

  node = node_get_mutable_by_id(digest);
  if (node) {
#if 0
    log_debug(LD_DIR,"Marking router %s as %s.",
              node_describe(node), up ? "up" : "down");
#endif
    if (!up && node_is_me(node) && !net_is_disabled())
      log_warn(LD_NET, "We just marked ourself as down. Are your external "
               "addresses reachable?");

    if (bool_neq(node->is_running, up))
      router_dir_info_changed();

    node->is_running = up;
  }
}

/** True iff, the last time we checked whether we had enough directory info
 * to build circuits, the answer was "yes". If there are no exits in the
 * consensus, we act as if we have 100% of the exit directory info. */
static int have_min_dir_info = 0;

/** Does the consensus contain nodes that can exit? */
static consensus_path_type_t have_consensus_path = CONSENSUS_PATH_UNKNOWN;

/** True iff enough has changed since the last time we checked whether we had
 * enough directory info to build circuits that our old answer can no longer
 * be trusted. */
static int need_to_update_have_min_dir_info = 1;
/** String describing what we're missing before we have enough directory
 * info. */
static char dir_info_status[512] = "";

/** Return true iff we have enough consensus information to
 * start building circuits.  Right now, this means "a consensus that's
 * less than a day old, and at least 60% of router descriptors (configurable),
 * weighted by bandwidth. Treat the exit fraction as 100% if there are
 * no exits in the consensus."
 * To obtain the final weighted bandwidth, we multiply the
 * weighted bandwidth fraction for each position (guard, middle, exit). */
int
router_have_minimum_dir_info(void)
{
  static int logged_delay=0;
  const char *delay_fetches_msg = NULL;
  if (should_delay_dir_fetches(get_options(), &delay_fetches_msg)) {
    if (!logged_delay)
      log_notice(LD_DIR, "Delaying directory fetches: %s", delay_fetches_msg);
    logged_delay=1;
    strlcpy(dir_info_status, delay_fetches_msg,  sizeof(dir_info_status));
    return 0;
  }
  logged_delay = 0; /* reset it if we get this far */

  if (PREDICT_UNLIKELY(need_to_update_have_min_dir_info)) {
    update_router_have_minimum_dir_info();
  }

  return have_min_dir_info;
}

/** Set to CONSENSUS_PATH_EXIT if there is at least one exit node
 * in the consensus. We update this flag in compute_frac_paths_available if
 * there is at least one relay that has an Exit flag in the consensus.
 * Used to avoid building exit circuits when they will almost certainly fail.
 * Set to CONSENSUS_PATH_INTERNAL if there are no exits in the consensus.
 * (This situation typically occurs during bootstrap of a test network.)
 * Set to CONSENSUS_PATH_UNKNOWN if we have never checked, or have
 * reason to believe our last known value was invalid or has expired.
 * If we're in a network with TestingDirAuthVoteExit set,
 * this can cause router_have_consensus_path() to be set to
 * CONSENSUS_PATH_EXIT, even if there are no nodes with accept exit policies.
 */
MOCK_IMPL(consensus_path_type_t,
router_have_consensus_path, (void))
{
  return have_consensus_path;
}

/** Called when our internal view of the directory has changed.  This can be
 * when the authorities change, networkstatuses change, the list of routerdescs
 * changes, or number of running routers changes.
 */
void
router_dir_info_changed(void)
{
  need_to_update_have_min_dir_info = 1;
  rend_hsdir_routers_changed();
}

/** Return a string describing what we're missing before we have enough
 * directory info. */
const char *
get_dir_info_status_string(void)
{
  return dir_info_status;
}

/** Iterate over the servers listed in <b>consensus</b>, and count how many of
 * them seem like ones we'd use (store this in *<b>num_usable</b>), and how
 * many of <em>those</em> we have descriptors for (store this in
 * *<b>num_present</b>).
 *
 * If <b>in_set</b> is non-NULL, only consider those routers in <b>in_set</b>.
 * If <b>exit_only</b> is USABLE_DESCRIPTOR_EXIT_ONLY, only consider nodes
 * with the Exit flag.
 * If *<b>descs_out</b> is present, add a node_t for each usable descriptor
 * to it.
 */
static void
count_usable_descriptors(int *num_present, int *num_usable,
                         smartlist_t *descs_out,
                         const networkstatus_t *consensus,
                         const or_options_t *options, time_t now,
                         routerset_t *in_set,
                         usable_descriptor_t exit_only)
{
  const int md = (consensus->flavor == FLAV_MICRODESC);
  *num_present = 0, *num_usable = 0;

  SMARTLIST_FOREACH_BEGIN(consensus->routerstatus_list, routerstatus_t *, rs)
    {
       const node_t *node = node_get_by_id(rs->identity_digest);
       if (!node)
         continue; /* This would be a bug: every entry in the consensus is
                    * supposed to have a node. */
       if (exit_only == USABLE_DESCRIPTOR_EXIT_ONLY && ! rs->is_exit)
         continue;
       if (in_set && ! routerset_contains_routerstatus(in_set, rs, -1))
         continue;
       if (client_would_use_router(rs, now, options)) {
         const char * const digest = rs->descriptor_digest;
         int present;
         ++*num_usable; /* the consensus says we want it. */
         if (md)
           present = NULL != microdesc_cache_lookup_by_digest256(NULL, digest);
         else
           present = NULL != router_get_by_descriptor_digest(digest);
         if (present) {
           /* we have the descriptor listed in the consensus. */
           ++*num_present;
         }
         if (descs_out)
           smartlist_add(descs_out, (node_t*)node);
       }
     }
  SMARTLIST_FOREACH_END(rs);

  log_debug(LD_DIR, "%d usable, %d present (%s%s).",
            *num_usable, *num_present,
            md ? "microdesc" : "desc",
            exit_only == USABLE_DESCRIPTOR_EXIT_ONLY ? " exits" : "s");
}

/** Return an estimate of which fraction of usable paths through the Tor
 * network we have available for use.  Count how many routers seem like ones
 * we'd use (store this in *<b>num_usable_out</b>), and how many of
 * <em>those</em> we have descriptors for (store this in
 * *<b>num_present_out</b>.)
 *
 * If **<b>status_out</b> is present, allocate a new string and print the
 * available percentages of guard, middle, and exit nodes to it, noting
 * whether there are exits in the consensus.
 * If there are no exits in the consensus, we treat the exit fraction as 100%,
 * but set router_have_consensus_path() so that we can only build internal
 * paths. */
static double
compute_frac_paths_available(const networkstatus_t *consensus,
                             const or_options_t *options, time_t now,
                             int *num_present_out, int *num_usable_out,
                             char **status_out)
{
  smartlist_t *guards = smartlist_new();
  smartlist_t *mid    = smartlist_new();
  smartlist_t *exits  = smartlist_new();
  double f_guard, f_mid, f_exit;
  double f_path = 0.0;
  /* Used to determine whether there are any exits in the consensus */
  int np = 0;
  /* Used to determine whether there are any exits with descriptors */
  int nu = 0;
  const int authdir = authdir_mode_v3(options);

  count_usable_descriptors(num_present_out, num_usable_out,
                           mid, consensus, options, now, NULL,
                           USABLE_DESCRIPTOR_ALL);
  if (options->EntryNodes) {
    count_usable_descriptors(&np, &nu, guards, consensus, options, now,
                             options->EntryNodes, USABLE_DESCRIPTOR_ALL);
  } else {
    SMARTLIST_FOREACH(mid, const node_t *, node, {
      if (authdir) {
        if (node->rs && node->rs->is_possible_guard)
          smartlist_add(guards, (node_t*)node);
      } else {
        if (node->is_possible_guard)
          smartlist_add(guards, (node_t*)node);
      }
    });
  }

  /* All nodes with exit flag
   * If we're in a network with TestingDirAuthVoteExit set,
   * this can cause false positives on have_consensus_path,
   * incorrectly setting it to CONSENSUS_PATH_EXIT. This is
   * an unavoidable feature of forcing authorities to declare
   * certain nodes as exits.
   */
  count_usable_descriptors(&np, &nu, exits, consensus, options, now,
                           NULL, USABLE_DESCRIPTOR_EXIT_ONLY);
  log_debug(LD_NET,
            "%s: %d present, %d usable",
            "exits",
            np,
            nu);

  /* We need at least 1 exit present in the consensus to consider
   * building exit paths */
  /* Update our understanding of whether the consensus has exits */
  consensus_path_type_t old_have_consensus_path = have_consensus_path;
  have_consensus_path = ((nu > 0) ?
                         CONSENSUS_PATH_EXIT :
                         CONSENSUS_PATH_INTERNAL);

  if (have_consensus_path == CONSENSUS_PATH_INTERNAL
      && old_have_consensus_path != have_consensus_path) {
    log_notice(LD_NET,
               "The current consensus has no exit nodes. "
               "Tor can only build internal paths, "
               "such as paths to hidden services.");

    /* However, exit nodes can reachability self-test using this consensus,
     * join the network, and appear in a later consensus. This will allow
     * the network to build exit paths, such as paths for world wide web
     * browsing (as distinct from hidden service web browsing). */
  }

  f_guard = frac_nodes_with_descriptors(guards, WEIGHT_FOR_GUARD);
  f_mid   = frac_nodes_with_descriptors(mid,    WEIGHT_FOR_MID);
  f_exit  = frac_nodes_with_descriptors(exits,  WEIGHT_FOR_EXIT);

  log_debug(LD_NET,
            "f_guard: %.2f, f_mid: %.2f, f_exit: %.2f",
             f_guard,
             f_mid,
             f_exit);

  smartlist_free(guards);
  smartlist_free(mid);
  smartlist_free(exits);

  if (options->ExitNodes) {
    double f_myexit, f_myexit_unflagged;
    smartlist_t *myexits= smartlist_new();
    smartlist_t *myexits_unflagged = smartlist_new();

    /* All nodes with exit flag in ExitNodes option */
    count_usable_descriptors(&np, &nu, myexits, consensus, options, now,
                             options->ExitNodes, USABLE_DESCRIPTOR_EXIT_ONLY);
    log_debug(LD_NET,
              "%s: %d present, %d usable",
              "myexits",
              np,
              nu);

    /* Now compute the nodes in the ExitNodes option where which we don't know
     * what their exit policy is, or we know it permits something. */
    count_usable_descriptors(&np, &nu, myexits_unflagged,
                             consensus, options, now,
                             options->ExitNodes, USABLE_DESCRIPTOR_ALL);
    log_debug(LD_NET,
              "%s: %d present, %d usable",
              "myexits_unflagged (initial)",
              np,
              nu);

    SMARTLIST_FOREACH_BEGIN(myexits_unflagged, const node_t *, node) {
      if (node_has_descriptor(node) && node_exit_policy_rejects_all(node)) {
        SMARTLIST_DEL_CURRENT(myexits_unflagged, node);
        /* this node is not actually an exit */
        np--;
        /* this node is unusable as an exit */
        nu--;
      }
    } SMARTLIST_FOREACH_END(node);

    log_debug(LD_NET,
              "%s: %d present, %d usable",
              "myexits_unflagged (final)",
              np,
              nu);

    f_myexit= frac_nodes_with_descriptors(myexits,WEIGHT_FOR_EXIT);
    f_myexit_unflagged=
              frac_nodes_with_descriptors(myexits_unflagged,WEIGHT_FOR_EXIT);

    log_debug(LD_NET,
              "f_exit: %.2f, f_myexit: %.2f, f_myexit_unflagged: %.2f",
              f_exit,
              f_myexit,
              f_myexit_unflagged);

    /* If our ExitNodes list has eliminated every possible Exit node, and there
     * were some possible Exit nodes, then instead consider nodes that permit
     * exiting to some ports. */
    if (smartlist_len(myexits) == 0 &&
        smartlist_len(myexits_unflagged)) {
      f_myexit = f_myexit_unflagged;
    }

    smartlist_free(myexits);
    smartlist_free(myexits_unflagged);

    /* This is a tricky point here: we don't want to make it easy for a
     * directory to trickle exits to us until it learns which exits we have
     * configured, so require that we have a threshold both of total exits
     * and usable exits. */
    if (f_myexit < f_exit)
      f_exit = f_myexit;
  }

  /* if the consensus has no exits, treat the exit fraction as 100% */
  if (router_have_consensus_path() != CONSENSUS_PATH_EXIT) {
    f_exit = 1.0;
  }

  f_path = f_guard * f_mid * f_exit;

  if (status_out)
    tor_asprintf(status_out,
                 "%d%% of guards bw, "
                 "%d%% of midpoint bw, and "
                 "%d%% of exit bw%s = "
                 "%d%% of path bw",
                 (int)(f_guard*100),
                 (int)(f_mid*100),
                 (int)(f_exit*100),
                 (router_have_consensus_path() == CONSENSUS_PATH_EXIT ?
                  "" :
                  " (no exits in consensus)"),
                 (int)(f_path*100));

  return f_path;
}

/** We just fetched a new set of descriptors. Compute how far through
 * the "loading descriptors" bootstrapping phase we are, so we can inform
 * the controller of our progress. */
int
count_loading_descriptors_progress(void)
{
  int num_present = 0, num_usable=0;
  time_t now = time(NULL);
  const or_options_t *options = get_options();
  const networkstatus_t *consensus =
    networkstatus_get_reasonably_live_consensus(now,usable_consensus_flavor());
  double paths, fraction;

  if (!consensus)
    return 0; /* can't count descriptors if we have no list of them */

  paths = compute_frac_paths_available(consensus, options, now,
                                       &num_present, &num_usable,
                                       NULL);

  fraction = paths / get_frac_paths_needed_for_circs(options,consensus);
  if (fraction > 1.0)
    return 0; /* it's not the number of descriptors holding us back */
  return BOOTSTRAP_STATUS_LOADING_DESCRIPTORS + (int)
    (fraction*(BOOTSTRAP_STATUS_CONN_OR-1 -
               BOOTSTRAP_STATUS_LOADING_DESCRIPTORS));
}

/** Return the fraction of paths needed before we're willing to build
 * circuits, as configured in <b>options</b>, or in the consensus <b>ns</b>. */
static double
get_frac_paths_needed_for_circs(const or_options_t *options,
                                const networkstatus_t *ns)
{
#define DFLT_PCT_USABLE_NEEDED 60
  if (options->PathsNeededToBuildCircuits >= 0.0) {
    return options->PathsNeededToBuildCircuits;
  } else {
    return networkstatus_get_param(ns, "min_paths_for_circs_pct",
                                   DFLT_PCT_USABLE_NEEDED,
                                   25, 95)/100.0;
  }
}

/** Change the value of have_min_dir_info, setting it true iff we have enough
 * network and router information to build circuits.  Clear the value of
 * need_to_update_have_min_dir_info. */
static void
update_router_have_minimum_dir_info(void)
{
  time_t now = time(NULL);
  int res;
  const or_options_t *options = get_options();
  const networkstatus_t *consensus =
    networkstatus_get_reasonably_live_consensus(now,usable_consensus_flavor());
  int using_md;

  if (!consensus) {
    if (!networkstatus_get_latest_consensus())
      strlcpy(dir_info_status, "We have no usable consensus.",
              sizeof(dir_info_status));
    else
      strlcpy(dir_info_status, "We have no recent usable consensus.",
              sizeof(dir_info_status));
    res = 0;
    goto done;
  }

  using_md = consensus->flavor == FLAV_MICRODESC;

  if (! entry_guards_have_enough_dir_info_to_build_circuits()) {
    strlcpy(dir_info_status, "We're missing descriptors for some of our "
            "primary entry guards", sizeof(dir_info_status));
    res = 0;
    goto done;
  }

  /* Check fraction of available paths */
  {
    char *status = NULL;
    int num_present=0, num_usable=0;
    double paths = compute_frac_paths_available(consensus, options, now,
                                                &num_present, &num_usable,
                                                &status);

    if (paths < get_frac_paths_needed_for_circs(options,consensus)) {
      tor_snprintf(dir_info_status, sizeof(dir_info_status),
                   "We need more %sdescriptors: we have %d/%d, and "
                   "can only build %d%% of likely paths. (We have %s.)",
                   using_md?"micro":"", num_present, num_usable,
                   (int)(paths*100), status);
      tor_free(status);
      res = 0;
      control_event_bootstrap(BOOTSTRAP_STATUS_REQUESTING_DESCRIPTORS, 0);
      goto done;
    }

    tor_free(status);
    res = 1;
  }

 done:

  /* If paths have just become available in this update. */
  if (res && !have_min_dir_info) {
    control_event_client_status(LOG_NOTICE, "ENOUGH_DIR_INFO");
    if (control_event_bootstrap(BOOTSTRAP_STATUS_CONN_OR, 0) == 0) {
      log_notice(LD_DIR,
              "We now have enough directory information to build circuits.");
    }
  }

  /* If paths have just become unavailable in this update. */
  if (!res && have_min_dir_info) {
    int quiet = directory_too_idle_to_fetch_descriptors(options, now);
    tor_log(quiet ? LOG_INFO : LOG_NOTICE, LD_DIR,
        "Our directory information is no longer up-to-date "
        "enough to build circuits: %s", dir_info_status);

    /* a) make us log when we next complete a circuit, so we know when Tor
     * is back up and usable, and b) disable some activities that Tor
     * should only do while circuits are working, like reachability tests
     * and fetching bridge descriptors only over circuits. */
    note_that_we_maybe_cant_complete_circuits();
    have_consensus_path = CONSENSUS_PATH_UNKNOWN;
    control_event_client_status(LOG_NOTICE, "NOT_ENOUGH_DIR_INFO");
  }
  have_min_dir_info = res;
  need_to_update_have_min_dir_info = 0;
}
<|MERGE_RESOLUTION|>--- conflicted
+++ resolved
@@ -1127,14 +1127,11 @@
   node_assert_ok(node);
   tor_assert(ap_out);
 
-<<<<<<< HEAD
-=======
   /* Clear the address, as a safety precaution if calling functions ignore the
    * return value */
   tor_addr_make_null(&ap_out->addr, AF_INET);
   ap_out->port = 0;
 
->>>>>>> b1bd1bf1
   /* Check ri first, because rewrite_node_address_for_bridge() updates
    * node->ri with the configured bridge address. */
 
