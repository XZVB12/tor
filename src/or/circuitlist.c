/* Copyright 2001 Matej Pfajfar.
 * Copyright (c) 2001-2004, Roger Dingledine.
 * Copyright (c) 2004-2006, Roger Dingledine, Nick Mathewson.
 * Copyright (c) 2007-2013, The Tor Project, Inc. */
/* See LICENSE for licensing information */

/**
 * \file circuitlist.c
 * \brief Manage the global circuit list.
 **/
#define CIRCUITLIST_PRIVATE
#include "or.h"
#include "channel.h"
#include "circpathbias.h"
#include "circuitbuild.h"
#include "circuitlist.h"
#include "circuituse.h"
#include "circuitstats.h"
#include "connection.h"
#include "config.h"
#include "connection_edge.h"
#include "connection_or.h"
#include "control.h"
#include "main.h"
#include "networkstatus.h"
#include "nodelist.h"
#include "onion.h"
#include "onion_fast.h"
#include "policies.h"
#include "relay.h"
#include "rendclient.h"
#include "rendcommon.h"
#include "rephist.h"
#include "routerlist.h"
#include "routerset.h"

#include "ht.h"

/********* START VARIABLES **********/

/** A global list of all circuits at this hop. */
static smartlist_t *global_circuitlist = NULL;

/** A list of all the circuits in CIRCUIT_STATE_CHAN_WAIT. */
static smartlist_t *circuits_pending_chans = NULL;

static void circuit_free_cpath_node(crypt_path_t *victim);
static void cpath_ref_decref(crypt_path_reference_t *cpath_ref);
//static void circuit_set_rend_token(or_circuit_t *circ, int is_rend_circ,
//                                   const uint8_t *token);
static void circuit_clear_rend_token(or_circuit_t *circ);

/********* END VARIABLES ************/

/** A map from channel and circuit ID to circuit.  (Lookup performance is
 * very important here, since we need to do it every time a cell arrives.) */
typedef struct chan_circid_circuit_map_t {
  HT_ENTRY(chan_circid_circuit_map_t) node;
  channel_t *chan;
  circid_t circ_id;
  circuit_t *circuit;
  /* For debugging 12184: when was this placeholder item added? */
  time_t made_placeholder_at;
} chan_circid_circuit_map_t;

/** Helper for hash tables: compare the channel and circuit ID for a and
 * b, and return less than, equal to, or greater than zero appropriately.
 */
static INLINE int
chan_circid_entries_eq_(chan_circid_circuit_map_t *a,
                        chan_circid_circuit_map_t *b)
{
  return a->chan == b->chan && a->circ_id == b->circ_id;
}

/** Helper: return a hash based on circuit ID and the pointer value of
 * chan in <b>a</b>. */
static INLINE unsigned int
chan_circid_entry_hash_(chan_circid_circuit_map_t *a)
{
  /* Try to squeze the siphash input into 8 bytes to save any extra siphash
   * rounds.  This hash function is in the critical path. */
  uintptr_t chan = (uintptr_t) (void*) a->chan;
  uint32_t array[2];
  array[0] = a->circ_id;
  /* The low bits of the channel pointer are uninteresting, since the channel
   * is a pretty big structure. */
  array[1] = (uint32_t) (chan >> 6);
  return (unsigned) siphash24g(array, sizeof(array));
}

/** Map from [chan,circid] to circuit. */
static HT_HEAD(chan_circid_map, chan_circid_circuit_map_t)
     chan_circid_map = HT_INITIALIZER();
HT_PROTOTYPE(chan_circid_map, chan_circid_circuit_map_t, node,
             chan_circid_entry_hash_, chan_circid_entries_eq_)
HT_GENERATE(chan_circid_map, chan_circid_circuit_map_t, node,
            chan_circid_entry_hash_, chan_circid_entries_eq_, 0.6,
            malloc, realloc, free)

/** The most recently returned entry from circuit_get_by_circid_chan;
 * used to improve performance when many cells arrive in a row from the
 * same circuit.
 */
chan_circid_circuit_map_t *_last_circid_chan_ent = NULL;

/** Implementation helper for circuit_set_{p,n}_circid_channel: A circuit ID
 * and/or channel for circ has just changed from <b>old_chan, old_id</b>
 * to <b>chan, id</b>.  Adjust the chan,circid map as appropriate, removing
 * the old entry (if any) and adding a new one. */
static void
circuit_set_circid_chan_helper(circuit_t *circ, int direction,
                               circid_t id,
                               channel_t *chan)
{
  chan_circid_circuit_map_t search;
  chan_circid_circuit_map_t *found;
  channel_t *old_chan, **chan_ptr;
  circid_t old_id, *circid_ptr;
  int make_active, attached = 0;

  if (direction == CELL_DIRECTION_OUT) {
    chan_ptr = &circ->n_chan;
    circid_ptr = &circ->n_circ_id;
    make_active = circ->n_chan_cells.n > 0;
  } else {
    or_circuit_t *c = TO_OR_CIRCUIT(circ);
    chan_ptr = &c->p_chan;
    circid_ptr = &c->p_circ_id;
    make_active = c->p_chan_cells.n > 0;
  }
  old_chan = *chan_ptr;
  old_id = *circid_ptr;

  if (id == old_id && chan == old_chan)
    return;

  if (_last_circid_chan_ent &&
      ((old_id == _last_circid_chan_ent->circ_id &&
        old_chan == _last_circid_chan_ent->chan) ||
       (id == _last_circid_chan_ent->circ_id &&
        chan == _last_circid_chan_ent->chan))) {
    _last_circid_chan_ent = NULL;
  }

  if (old_chan) {
    /*
     * If we're changing channels or ID and had an old channel and a non
     * zero old ID and weren't marked for close (i.e., we should have been
     * attached), detach the circuit. ID changes require this because
     * circuitmux hashes on (channel_id, circuit_id).
     */
    if (old_id != 0 && (old_chan != chan || old_id != id) &&
        !(circ->marked_for_close)) {
      tor_assert(old_chan->cmux);
      circuitmux_detach_circuit(old_chan->cmux, circ);
    }

    /* we may need to remove it from the conn-circid map */
    search.circ_id = old_id;
    search.chan = old_chan;
    found = HT_REMOVE(chan_circid_map, &chan_circid_map, &search);
    if (found) {
      tor_free(found);
      if (direction == CELL_DIRECTION_OUT) {
        /* One fewer circuits use old_chan as n_chan */
        --(old_chan->num_n_circuits);
      } else {
        /* One fewer circuits use old_chan as p_chan */
        --(old_chan->num_p_circuits);
      }
    }
  }

  /* Change the values only after we have possibly made the circuit inactive
   * on the previous chan. */
  *chan_ptr = chan;
  *circid_ptr = id;

  if (chan == NULL)
    return;

  /* now add the new one to the conn-circid map */
  search.circ_id = id;
  search.chan = chan;
  found = HT_FIND(chan_circid_map, &chan_circid_map, &search);
  if (found) {
    found->circuit = circ;
    found->made_placeholder_at = 0;
  } else {
    found = tor_malloc_zero(sizeof(chan_circid_circuit_map_t));
    found->circ_id = id;
    found->chan = chan;
    found->circuit = circ;
    HT_INSERT(chan_circid_map, &chan_circid_map, found);
  }

  /*
   * Attach to the circuitmux if we're changing channels or IDs and
   * have a new channel and ID to use and the circuit is not marked for
   * close.
   */
  if (chan && id != 0 && (old_chan != chan || old_id != id) &&
      !(circ->marked_for_close)) {
    tor_assert(chan->cmux);
    circuitmux_attach_circuit(chan->cmux, circ, direction);
    attached = 1;
  }

  /*
   * This is a no-op if we have no cells, but if we do it marks us active to
   * the circuitmux
   */
  if (make_active && attached)
    update_circuit_on_cmux(circ, direction);

  /* Adjust circuit counts on new channel */
  if (direction == CELL_DIRECTION_OUT) {
    ++chan->num_n_circuits;
  } else {
    ++chan->num_p_circuits;
  }
}

/** Mark that circuit id <b>id</b> shouldn't be used on channel <b>chan</b>,
 * even if there is no circuit on the channel. We use this to keep the
 * circuit id from getting re-used while we have queued but not yet sent
 * a destroy cell. */
void
channel_mark_circid_unusable(channel_t *chan, circid_t id)
{
  chan_circid_circuit_map_t search;
  chan_circid_circuit_map_t *ent;

  /* See if there's an entry there. That wouldn't be good. */
  memset(&search, 0, sizeof(search));
  search.chan = chan;
  search.circ_id = id;
  ent = HT_FIND(chan_circid_map, &chan_circid_map, &search);

  if (ent && ent->circuit) {
    /* we have a problem. */
    log_warn(LD_BUG, "Tried to mark %u unusable on %p, but there was already "
             "a circuit there.", (unsigned)id, chan);
  } else if (ent) {
    /* It's already marked. */
    if (!ent->made_placeholder_at)
      ent->made_placeholder_at = approx_time();
  } else {
    ent = tor_malloc_zero(sizeof(chan_circid_circuit_map_t));
    ent->chan = chan;
    ent->circ_id = id;
    /* leave circuit at NULL. */
    ent->made_placeholder_at = approx_time();
    HT_INSERT(chan_circid_map, &chan_circid_map, ent);
  }
}

/** Mark that a circuit id <b>id</b> can be used again on <b>chan</b>.
 * We use this to re-enable the circuit ID after we've sent a destroy cell.
 */
void
channel_mark_circid_usable(channel_t *chan, circid_t id)
{
  chan_circid_circuit_map_t search;
  chan_circid_circuit_map_t *ent;

  /* See if there's an entry there. That wouldn't be good. */
  memset(&search, 0, sizeof(search));
  search.chan = chan;
  search.circ_id = id;
  ent = HT_REMOVE(chan_circid_map, &chan_circid_map, &search);
  if (ent && ent->circuit) {
    log_warn(LD_BUG, "Tried to mark %u usable on %p, but there was already "
             "a circuit there.", (unsigned)id, chan);
    return;
  }
  if (_last_circid_chan_ent == ent)
    _last_circid_chan_ent = NULL;
  tor_free(ent);
}

/** Called to indicate that a DESTROY is pending on <b>chan</b> with
 * circuit ID <b>id</b>, but hasn't been sent yet. */
void
channel_note_destroy_pending(channel_t *chan, circid_t id)
{
  circuit_t *circ = circuit_get_by_circid_channel_even_if_marked(id,chan);
  if (circ) {
    if (circ->n_chan == chan && circ->n_circ_id == id) {
      circ->n_delete_pending = 1;
    } else {
      or_circuit_t *orcirc = TO_OR_CIRCUIT(circ);
      if (orcirc->p_chan == chan && orcirc->p_circ_id == id) {
        circ->p_delete_pending = 1;
      }
    }
    return;
  }
  channel_mark_circid_unusable(chan, id);
}

/** Called to indicate that a DESTROY is no longer pending on <b>chan</b> with
 * circuit ID <b>id</b> -- typically, because it has been sent. */
void
channel_note_destroy_not_pending(channel_t *chan, circid_t id)
{
  circuit_t *circ = circuit_get_by_circid_channel_even_if_marked(id,chan);
  if (circ) {
    if (circ->n_chan == chan && circ->n_circ_id == id) {
      circ->n_delete_pending = 0;
    } else {
      or_circuit_t *orcirc = TO_OR_CIRCUIT(circ);
      if (orcirc->p_chan == chan && orcirc->p_circ_id == id) {
        circ->p_delete_pending = 0;
      }
    }
    /* XXXX this shouldn't happen; log a bug here. */
    return;
  }
  channel_mark_circid_usable(chan, id);
}

/** Set the p_conn field of a circuit <b>circ</b>, along
 * with the corresponding circuit ID, and add the circuit as appropriate
 * to the (chan,id)-\>circuit map. */
void
circuit_set_p_circid_chan(or_circuit_t *or_circ, circid_t id,
                          channel_t *chan)
{
  circuit_t *circ = TO_CIRCUIT(or_circ);
  channel_t *old_chan = or_circ->p_chan;
  circid_t old_id = or_circ->p_circ_id;

  circuit_set_circid_chan_helper(circ, CELL_DIRECTION_IN, id, chan);

  if (chan) {
    tor_assert(bool_eq(or_circ->p_chan_cells.n,
                       or_circ->next_active_on_p_chan));

    chan->timestamp_last_had_circuits = approx_time();
  }

  if (circ->p_delete_pending && old_chan) {
    channel_mark_circid_unusable(old_chan, old_id);
    circ->p_delete_pending = 0;
  }
}

/** Set the n_conn field of a circuit <b>circ</b>, along
 * with the corresponding circuit ID, and add the circuit as appropriate
 * to the (chan,id)-\>circuit map. */
void
circuit_set_n_circid_chan(circuit_t *circ, circid_t id,
                          channel_t *chan)
{
  channel_t *old_chan = circ->n_chan;
  circid_t old_id = circ->n_circ_id;

  circuit_set_circid_chan_helper(circ, CELL_DIRECTION_OUT, id, chan);

  if (chan) {
    tor_assert(bool_eq(circ->n_chan_cells.n, circ->next_active_on_n_chan));

    chan->timestamp_last_had_circuits = approx_time();
  }

  if (circ->n_delete_pending && old_chan) {
    channel_mark_circid_unusable(old_chan, old_id);
    circ->n_delete_pending = 0;
  }
}

/** Change the state of <b>circ</b> to <b>state</b>, adding it to or removing
 * it from lists as appropriate. */
void
circuit_set_state(circuit_t *circ, uint8_t state)
{
  tor_assert(circ);
  if (state == circ->state)
    return;
  if (!circuits_pending_chans)
    circuits_pending_chans = smartlist_new();
  if (circ->state == CIRCUIT_STATE_CHAN_WAIT) {
    /* remove from waiting-circuit list. */
    smartlist_remove(circuits_pending_chans, circ);
  }
  if (state == CIRCUIT_STATE_CHAN_WAIT) {
    /* add to waiting-circuit list. */
    smartlist_add(circuits_pending_chans, circ);
  }
  if (state == CIRCUIT_STATE_OPEN)
    tor_assert(!circ->n_chan_create_cell);
  circ->state = state;
}

/** Append to <b>out</b> all circuits in state CHAN_WAIT waiting for
 * the given connection. */
void
circuit_get_all_pending_on_channel(smartlist_t *out, channel_t *chan)
{
  tor_assert(out);
  tor_assert(chan);

  if (!circuits_pending_chans)
    return;

  SMARTLIST_FOREACH_BEGIN(circuits_pending_chans, circuit_t *, circ) {
    if (circ->marked_for_close)
      continue;
    if (!circ->n_hop)
      continue;
    tor_assert(circ->state == CIRCUIT_STATE_CHAN_WAIT);
    if (tor_digest_is_zero(circ->n_hop->identity_digest)) {
      /* Look at addr/port. This is an unkeyed connection. */
      if (!channel_matches_extend_info(chan, circ->n_hop))
        continue;
    } else {
      /* We expected a key. See if it's the right one. */
      if (tor_memneq(chan->identity_digest,
                     circ->n_hop->identity_digest, DIGEST_LEN))
        continue;
    }
    smartlist_add(out, circ);
  } SMARTLIST_FOREACH_END(circ);
}

/** Return the number of circuits in state CHAN_WAIT, waiting for the given
 * channel. */
int
circuit_count_pending_on_channel(channel_t *chan)
{
  int cnt;
  smartlist_t *sl = smartlist_new();

  tor_assert(chan);

  circuit_get_all_pending_on_channel(sl, chan);
  cnt = smartlist_len(sl);
  smartlist_free(sl);
  log_debug(LD_CIRC,"or_conn to %s at %s, %d pending circs",
            chan->nickname ? chan->nickname : "NULL",
            channel_get_canonical_remote_descr(chan),
            cnt);
  return cnt;
}

/** Detach from the global circuit list, and deallocate, all
 * circuits that have been marked for close.
 */
void
circuit_close_all_marked(void)
{
  smartlist_t *lst = circuit_get_global_list();
  SMARTLIST_FOREACH_BEGIN(lst, circuit_t *, circ) {
    /* Fix up index if SMARTLIST_DEL_CURRENT just moved this one. */
    circ->global_circuitlist_idx = circ_sl_idx;
    if (circ->marked_for_close) {
      circ->global_circuitlist_idx = -1;
      circuit_free(circ);
      SMARTLIST_DEL_CURRENT(lst, circ);
    }
  } SMARTLIST_FOREACH_END(circ);
}

/** Return the head of the global linked list of circuits. */
MOCK_IMPL(smartlist_t *,
circuit_get_global_list,(void))
{
  if (NULL == global_circuitlist)
    global_circuitlist = smartlist_new();
  return global_circuitlist;
}

/** Function to make circ-\>state human-readable */
const char *
circuit_state_to_string(int state)
{
  static char buf[64];
  switch (state) {
    case CIRCUIT_STATE_BUILDING: return "doing handshakes";
    case CIRCUIT_STATE_ONIONSKIN_PENDING: return "processing the onion";
    case CIRCUIT_STATE_CHAN_WAIT: return "connecting to server";
    case CIRCUIT_STATE_OPEN: return "open";
    default:
      log_warn(LD_BUG, "Unknown circuit state %d", state);
      tor_snprintf(buf, sizeof(buf), "unknown state [%d]", state);
      return buf;
  }
}

/** Map a circuit purpose to a string suitable to be displayed to a
 * controller. */
const char *
circuit_purpose_to_controller_string(uint8_t purpose)
{
  static char buf[32];
  switch (purpose) {
    case CIRCUIT_PURPOSE_OR:
    case CIRCUIT_PURPOSE_INTRO_POINT:
    case CIRCUIT_PURPOSE_REND_POINT_WAITING:
    case CIRCUIT_PURPOSE_REND_ESTABLISHED:
      return "SERVER"; /* A controller should never see these, actually. */

    case CIRCUIT_PURPOSE_C_GENERAL:
      return "GENERAL";
    case CIRCUIT_PURPOSE_C_INTRODUCING:
    case CIRCUIT_PURPOSE_C_INTRODUCE_ACK_WAIT:
    case CIRCUIT_PURPOSE_C_INTRODUCE_ACKED:
      return "HS_CLIENT_INTRO";

    case CIRCUIT_PURPOSE_C_ESTABLISH_REND:
    case CIRCUIT_PURPOSE_C_REND_READY:
    case CIRCUIT_PURPOSE_C_REND_READY_INTRO_ACKED:
    case CIRCUIT_PURPOSE_C_REND_JOINED:
      return "HS_CLIENT_REND";

    case CIRCUIT_PURPOSE_S_ESTABLISH_INTRO:
    case CIRCUIT_PURPOSE_S_INTRO:
      return "HS_SERVICE_INTRO";

    case CIRCUIT_PURPOSE_S_CONNECT_REND:
    case CIRCUIT_PURPOSE_S_REND_JOINED:
      return "HS_SERVICE_REND";

    case CIRCUIT_PURPOSE_TESTING:
      return "TESTING";
    case CIRCUIT_PURPOSE_C_MEASURE_TIMEOUT:
      return "MEASURE_TIMEOUT";
    case CIRCUIT_PURPOSE_CONTROLLER:
      return "CONTROLLER";
    case CIRCUIT_PURPOSE_PATH_BIAS_TESTING:
      return "PATH_BIAS_TESTING";

    default:
      tor_snprintf(buf, sizeof(buf), "UNKNOWN_%d", (int)purpose);
      return buf;
  }
}

/** Return a string specifying the state of the hidden-service circuit
 * purpose <b>purpose</b>, or NULL if <b>purpose</b> is not a
 * hidden-service-related circuit purpose. */
const char *
circuit_purpose_to_controller_hs_state_string(uint8_t purpose)
{
  switch (purpose)
    {
    default:
      log_fn(LOG_WARN, LD_BUG,
             "Unrecognized circuit purpose: %d",
             (int)purpose);
      tor_fragile_assert();
      /* fall through */

    case CIRCUIT_PURPOSE_OR:
    case CIRCUIT_PURPOSE_C_GENERAL:
    case CIRCUIT_PURPOSE_C_MEASURE_TIMEOUT:
    case CIRCUIT_PURPOSE_TESTING:
    case CIRCUIT_PURPOSE_CONTROLLER:
    case CIRCUIT_PURPOSE_PATH_BIAS_TESTING:
      return NULL;

    case CIRCUIT_PURPOSE_INTRO_POINT:
      return "OR_HSSI_ESTABLISHED";
    case CIRCUIT_PURPOSE_REND_POINT_WAITING:
      return "OR_HSCR_ESTABLISHED";
    case CIRCUIT_PURPOSE_REND_ESTABLISHED:
      return "OR_HS_R_JOINED";

    case CIRCUIT_PURPOSE_C_INTRODUCING:
      return "HSCI_CONNECTING";
    case CIRCUIT_PURPOSE_C_INTRODUCE_ACK_WAIT:
      return "HSCI_INTRO_SENT";
    case CIRCUIT_PURPOSE_C_INTRODUCE_ACKED:
      return "HSCI_DONE";

    case CIRCUIT_PURPOSE_C_ESTABLISH_REND:
      return "HSCR_CONNECTING";
    case CIRCUIT_PURPOSE_C_REND_READY:
      return "HSCR_ESTABLISHED_IDLE";
    case CIRCUIT_PURPOSE_C_REND_READY_INTRO_ACKED:
      return "HSCR_ESTABLISHED_WAITING";
    case CIRCUIT_PURPOSE_C_REND_JOINED:
      return "HSCR_JOINED";

    case CIRCUIT_PURPOSE_S_ESTABLISH_INTRO:
      return "HSSI_CONNECTING";
    case CIRCUIT_PURPOSE_S_INTRO:
      return "HSSI_ESTABLISHED";

    case CIRCUIT_PURPOSE_S_CONNECT_REND:
      return "HSSR_CONNECTING";
    case CIRCUIT_PURPOSE_S_REND_JOINED:
      return "HSSR_JOINED";
    }
}

/** Return a human-readable string for the circuit purpose <b>purpose</b>. */
const char *
circuit_purpose_to_string(uint8_t purpose)
{
  static char buf[32];

  switch (purpose)
    {
    case CIRCUIT_PURPOSE_OR:
      return "Circuit at relay";
    case CIRCUIT_PURPOSE_INTRO_POINT:
      return "Acting as intro point";
    case CIRCUIT_PURPOSE_REND_POINT_WAITING:
      return "Acting as rendevous (pending)";
    case CIRCUIT_PURPOSE_REND_ESTABLISHED:
      return "Acting as rendevous (established)";
    case CIRCUIT_PURPOSE_C_GENERAL:
      return "General-purpose client";
    case CIRCUIT_PURPOSE_C_INTRODUCING:
      return "Hidden service client: Connecting to intro point";
    case CIRCUIT_PURPOSE_C_INTRODUCE_ACK_WAIT:
      return "Hidden service client: Waiting for ack from intro point";
    case CIRCUIT_PURPOSE_C_INTRODUCE_ACKED:
      return "Hidden service client: Received ack from intro point";
    case CIRCUIT_PURPOSE_C_ESTABLISH_REND:
      return "Hidden service client: Establishing rendezvous point";
    case CIRCUIT_PURPOSE_C_REND_READY:
      return "Hidden service client: Pending rendezvous point";
    case CIRCUIT_PURPOSE_C_REND_READY_INTRO_ACKED:
      return "Hidden service client: Pending rendezvous point (ack received)";
    case CIRCUIT_PURPOSE_C_REND_JOINED:
      return "Hidden service client: Active rendezvous point";
    case CIRCUIT_PURPOSE_C_MEASURE_TIMEOUT:
      return "Measuring circuit timeout";

    case CIRCUIT_PURPOSE_S_ESTABLISH_INTRO:
      return "Hidden service: Establishing introduction point";
    case CIRCUIT_PURPOSE_S_INTRO:
      return "Hidden service: Introduction point";
    case CIRCUIT_PURPOSE_S_CONNECT_REND:
      return "Hidden service: Connecting to rendezvous point";
    case CIRCUIT_PURPOSE_S_REND_JOINED:
      return "Hidden service: Active rendezvous point";

    case CIRCUIT_PURPOSE_TESTING:
      return "Testing circuit";

    case CIRCUIT_PURPOSE_CONTROLLER:
      return "Circuit made by controller";

    case CIRCUIT_PURPOSE_PATH_BIAS_TESTING:
      return "Path-bias testing circuit";

    default:
      tor_snprintf(buf, sizeof(buf), "UNKNOWN_%d", (int)purpose);
      return buf;
  }
}

/** Pick a reasonable package_window to start out for our circuits.
 * Originally this was hard-coded at 1000, but now the consensus votes
 * on the answer. See proposal 168. */
int32_t
circuit_initial_package_window(void)
{
  int32_t num = networkstatus_get_param(NULL, "circwindow", CIRCWINDOW_START,
                                        CIRCWINDOW_START_MIN,
                                        CIRCWINDOW_START_MAX);
  /* If the consensus tells us a negative number, we'd assert. */
  if (num < 0)
    num = CIRCWINDOW_START;
  return num;
}

/** Initialize the common elements in a circuit_t, and add it to the global
 * list. */
static void
init_circuit_base(circuit_t *circ)
{
  tor_gettimeofday(&circ->timestamp_created);

  // Gets reset when we send CREATE_FAST.
  // circuit_expire_building() expects these to be equal
  // until the orconn is built.
  circ->timestamp_began = circ->timestamp_created;

  circ->package_window = circuit_initial_package_window();
  circ->deliver_window = CIRCWINDOW_START;
  cell_queue_init(&circ->n_chan_cells);

  smartlist_add(circuit_get_global_list(), circ);
  circ->global_circuitlist_idx = smartlist_len(circuit_get_global_list()) - 1;
}

/** Allocate space for a new circuit, initializing with <b>p_circ_id</b>
 * and <b>p_conn</b>. Add it to the global circuit list.
 */
origin_circuit_t *
origin_circuit_new(void)
{
  origin_circuit_t *circ;
  /* never zero, since a global ID of 0 is treated specially by the
   * controller */
  static uint32_t n_circuits_allocated = 1;

  circ = tor_malloc_zero(sizeof(origin_circuit_t));
  circ->base_.magic = ORIGIN_CIRCUIT_MAGIC;

  circ->next_stream_id = crypto_rand_int(1<<16);
  circ->global_identifier = n_circuits_allocated++;
  circ->remaining_relay_early_cells = MAX_RELAY_EARLY_CELLS_PER_CIRCUIT;
  circ->remaining_relay_early_cells -= crypto_rand_int(2);

  init_circuit_base(TO_CIRCUIT(circ));

  circuit_build_times_update_last_circ(get_circuit_build_times_mutable());

  return circ;
}

/** Allocate a new or_circuit_t, connected to <b>p_conn</b> as
 * <b>p_circ_id</b>.  If <b>p_conn</b> is NULL, the circuit is unattached. */
or_circuit_t *
or_circuit_new(circid_t p_circ_id, channel_t *p_chan)
{
  /* CircIDs */
  or_circuit_t *circ;

  circ = tor_malloc_zero(sizeof(or_circuit_t));
  circ->base_.magic = OR_CIRCUIT_MAGIC;

  if (p_chan)
    circuit_set_p_circid_chan(circ, p_circ_id, p_chan);

  circ->remaining_relay_early_cells = MAX_RELAY_EARLY_CELLS_PER_CIRCUIT;
  cell_queue_init(&circ->p_chan_cells);

  init_circuit_base(TO_CIRCUIT(circ));

  return circ;
}

/** Deallocate space associated with circ.
 */
STATIC void
circuit_free(circuit_t *circ)
{
  void *mem;
  size_t memlen;
  if (!circ)
    return;

  if (CIRCUIT_IS_ORIGIN(circ)) {
    origin_circuit_t *ocirc = TO_ORIGIN_CIRCUIT(circ);
    mem = ocirc;
    memlen = sizeof(origin_circuit_t);
    tor_assert(circ->magic == ORIGIN_CIRCUIT_MAGIC);
    if (ocirc->build_state) {
        extend_info_free(ocirc->build_state->chosen_exit);
        circuit_free_cpath_node(ocirc->build_state->pending_final_cpath);
        cpath_ref_decref(ocirc->build_state->service_pending_final_cpath_ref);
    }
    tor_free(ocirc->build_state);

    circuit_clear_cpath(ocirc);

    crypto_pk_free(ocirc->intro_key);
    rend_data_free(ocirc->rend_data);

    tor_free(ocirc->dest_address);
    if (ocirc->socks_username) {
      memwipe(ocirc->socks_username, 0x12, ocirc->socks_username_len);
      tor_free(ocirc->socks_username);
    }
    if (ocirc->socks_password) {
      memwipe(ocirc->socks_password, 0x06, ocirc->socks_password_len);
      tor_free(ocirc->socks_password);
    }
    addr_policy_list_free(ocirc->prepend_policy);
  } else {
    or_circuit_t *ocirc = TO_OR_CIRCUIT(circ);
    /* Remember cell statistics for this circuit before deallocating. */
    if (get_options()->CellStatistics)
      rep_hist_buffer_stats_add_circ(circ, time(NULL));
    mem = ocirc;
    memlen = sizeof(or_circuit_t);
    tor_assert(circ->magic == OR_CIRCUIT_MAGIC);

    crypto_cipher_free(ocirc->p_crypto);
    crypto_digest_free(ocirc->p_digest);
    crypto_cipher_free(ocirc->n_crypto);
    crypto_digest_free(ocirc->n_digest);

    circuit_clear_rend_token(ocirc);

    if (ocirc->rend_splice) {
      or_circuit_t *other = ocirc->rend_splice;
      tor_assert(other->base_.magic == OR_CIRCUIT_MAGIC);
      other->rend_splice = NULL;
    }

    /* remove from map. */
    circuit_set_p_circid_chan(ocirc, 0, NULL);

    /* Clear cell queue _after_ removing it from the map.  Otherwise our
     * "active" checks will be violated. */
    cell_queue_clear(&ocirc->p_chan_cells);
  }

  extend_info_free(circ->n_hop);
  tor_free(circ->n_chan_create_cell);

  if (circ->global_circuitlist_idx != -1) {
    int idx = circ->global_circuitlist_idx;
    circuit_t *c2 = smartlist_get(global_circuitlist, idx);
    tor_assert(c2 == circ);
    smartlist_del(global_circuitlist, idx);
    if (idx < smartlist_len(global_circuitlist)) {
      c2 = smartlist_get(global_circuitlist, idx);
      c2->global_circuitlist_idx = idx;
    }
  }

  /* Remove from map. */
  circuit_set_n_circid_chan(circ, 0, NULL);

  /* Clear cell queue _after_ removing it from the map.  Otherwise our
   * "active" checks will be violated. */
  cell_queue_clear(&circ->n_chan_cells);

  memwipe(mem, 0xAA, memlen); /* poison memory */
  tor_free(mem);
}

/** Deallocate the linked list circ-><b>cpath</b>, and remove the cpath from
 * <b>circ</b>. */
void
circuit_clear_cpath(origin_circuit_t *circ)
{
  crypt_path_t *victim, *head, *cpath;

  head = cpath = circ->cpath;

  if (!cpath)
    return;

  /* it's a circular list, so we have to notice when we've
   * gone through it once. */
  while (cpath->next && cpath->next != head) {
    victim = cpath;
    cpath = victim->next;
    circuit_free_cpath_node(victim);
  }

  circuit_free_cpath_node(cpath);

  circ->cpath = NULL;
}

/** Release all storage held by circuits. */
void
circuit_free_all(void)
{
  smartlist_t *lst = circuit_get_global_list();

  SMARTLIST_FOREACH_BEGIN(lst, circuit_t *, tmp) {
    if (! CIRCUIT_IS_ORIGIN(tmp)) {
      or_circuit_t *or_circ = TO_OR_CIRCUIT(tmp);
      while (or_circ->resolving_streams) {
        edge_connection_t *next_conn;
        next_conn = or_circ->resolving_streams->next_stream;
        connection_free(TO_CONN(or_circ->resolving_streams));
        or_circ->resolving_streams = next_conn;
      }
    }
    tmp->global_circuitlist_idx = -1;
    circuit_free(tmp);
    SMARTLIST_DEL_CURRENT(lst, tmp);
  } SMARTLIST_FOREACH_END(tmp);

  smartlist_free(lst);
  global_circuitlist = NULL;

  smartlist_free(circuits_pending_chans);
  circuits_pending_chans = NULL;

  {
    chan_circid_circuit_map_t **elt, **next, *c;
    for (elt = HT_START(chan_circid_map, &chan_circid_map);
         elt;
         elt = next) {
      c = *elt;
      next = HT_NEXT_RMV(chan_circid_map, &chan_circid_map, elt);

      tor_assert(c->circuit == NULL);
      tor_free(c);
    }
  }
  HT_CLEAR(chan_circid_map, &chan_circid_map);
}

/** Deallocate space associated with the cpath node <b>victim</b>. */
static void
circuit_free_cpath_node(crypt_path_t *victim)
{
  if (!victim)
    return;

  crypto_cipher_free(victim->f_crypto);
  crypto_cipher_free(victim->b_crypto);
  crypto_digest_free(victim->f_digest);
  crypto_digest_free(victim->b_digest);
  onion_handshake_state_release(&victim->handshake_state);
  crypto_dh_free(victim->rend_dh_handshake_state);
  extend_info_free(victim->extend_info);

  memwipe(victim, 0xBB, sizeof(crypt_path_t)); /* poison memory */
  tor_free(victim);
}

/** Release a crypt_path_reference_t*, which may be NULL. */
static void
cpath_ref_decref(crypt_path_reference_t *cpath_ref)
{
  if (cpath_ref != NULL) {
    if (--(cpath_ref->refcount) == 0) {
      circuit_free_cpath_node(cpath_ref->cpath);
      tor_free(cpath_ref);
    }
  }
}

/** A helper function for circuit_dump_by_conn() below. Log a bunch
 * of information about circuit <b>circ</b>.
 */
static void
circuit_dump_conn_details(int severity,
                          circuit_t *circ,
                          int conn_array_index,
                          const char *type,
                          circid_t this_circid,
                          circid_t other_circid)
{
  tor_log(severity, LD_CIRC, "Conn %d has %s circuit: circID %u "
      "(other side %u), state %d (%s), born %ld:",
      conn_array_index, type, (unsigned)this_circid, (unsigned)other_circid,
      circ->state, circuit_state_to_string(circ->state),
      (long)circ->timestamp_began.tv_sec);
  if (CIRCUIT_IS_ORIGIN(circ)) { /* circ starts at this node */
    circuit_log_path(severity, LD_CIRC, TO_ORIGIN_CIRCUIT(circ));
  }
}

/** Log, at severity <b>severity</b>, information about each circuit
 * that is connected to <b>conn</b>.
 */
void
circuit_dump_by_conn(connection_t *conn, int severity)
{
  edge_connection_t *tmpconn;

  SMARTLIST_FOREACH_BEGIN(circuit_get_global_list(), circuit_t *, circ) {
    circid_t n_circ_id = circ->n_circ_id, p_circ_id = 0;

    if (circ->marked_for_close) {
      continue;
    }

    if (!CIRCUIT_IS_ORIGIN(circ)) {
      p_circ_id = TO_OR_CIRCUIT(circ)->p_circ_id;
    }

    if (CIRCUIT_IS_ORIGIN(circ)) {
      for (tmpconn=TO_ORIGIN_CIRCUIT(circ)->p_streams; tmpconn;
           tmpconn=tmpconn->next_stream) {
        if (TO_CONN(tmpconn) == conn) {
          circuit_dump_conn_details(severity, circ, conn->conn_array_index,
                                    "App-ward", p_circ_id, n_circ_id);
        }
      }
    }

    if (! CIRCUIT_IS_ORIGIN(circ)) {
      for (tmpconn=TO_OR_CIRCUIT(circ)->n_streams; tmpconn;
           tmpconn=tmpconn->next_stream) {
        if (TO_CONN(tmpconn) == conn) {
          circuit_dump_conn_details(severity, circ, conn->conn_array_index,
                                    "Exit-ward", n_circ_id, p_circ_id);
        }
      }
    }
  }
  SMARTLIST_FOREACH_END(circ);
}

/** Return the circuit whose global ID is <b>id</b>, or NULL if no
 * such circuit exists. */
origin_circuit_t *
circuit_get_by_global_id(uint32_t id)
{
  SMARTLIST_FOREACH_BEGIN(circuit_get_global_list(), circuit_t *, circ) {
    if (CIRCUIT_IS_ORIGIN(circ) &&
        TO_ORIGIN_CIRCUIT(circ)->global_identifier == id) {
      if (circ->marked_for_close)
        return NULL;
      else
        return TO_ORIGIN_CIRCUIT(circ);
    }
  }
  SMARTLIST_FOREACH_END(circ);
  return NULL;
}

/** Return a circ such that:
 *  - circ-\>n_circ_id or circ-\>p_circ_id is equal to <b>circ_id</b>, and
 *  - circ is attached to <b>chan</b>, either as p_chan or n_chan.
 * Return NULL if no such circuit exists.
 *
 * If <b>found_entry_out</b> is provided, set it to true if we have a
 * placeholder entry for circid/chan, and leave it unset otherwise.
 */
static INLINE circuit_t *
circuit_get_by_circid_channel_impl(circid_t circ_id, channel_t *chan,
                                   int *found_entry_out)
{
  chan_circid_circuit_map_t search;
  chan_circid_circuit_map_t *found;

  if (_last_circid_chan_ent &&
      circ_id == _last_circid_chan_ent->circ_id &&
      chan == _last_circid_chan_ent->chan) {
    found = _last_circid_chan_ent;
  } else {
    search.circ_id = circ_id;
    search.chan = chan;
    found = HT_FIND(chan_circid_map, &chan_circid_map, &search);
    _last_circid_chan_ent = found;
  }
  if (found && found->circuit) {
    log_debug(LD_CIRC,
              "circuit_get_by_circid_channel_impl() returning circuit %p for"
              " circ_id %u, channel ID " U64_FORMAT " (%p)",
              found->circuit, (unsigned)circ_id,
              U64_PRINTF_ARG(chan->global_identifier), chan);
    if (found_entry_out)
      *found_entry_out = 1;
    return found->circuit;
  }

  log_debug(LD_CIRC,
            "circuit_get_by_circid_channel_impl() found %s for"
            " circ_id %u, channel ID " U64_FORMAT " (%p)",
            found ? "placeholder" : "nothing",
            (unsigned)circ_id,
            U64_PRINTF_ARG(chan->global_identifier), chan);

  if (found_entry_out)
    *found_entry_out = found ? 1 : 0;

  return NULL;
  /* The rest of this checks for bugs. Disabled by default. */
  /* We comment it out because coverity complains otherwise.
  {
    circuit_t *circ;
    TOR_LIST_FOREACH(circ, &global_circuitlist, head) {
      if (! CIRCUIT_IS_ORIGIN(circ)) {
        or_circuit_t *or_circ = TO_OR_CIRCUIT(circ);
        if (or_circ->p_chan == chan && or_circ->p_circ_id == circ_id) {
          log_warn(LD_BUG,
                   "circuit matches p_chan, but not in hash table (Bug!)");
          return circ;
        }
      }
      if (circ->n_chan == chan && circ->n_circ_id == circ_id) {
        log_warn(LD_BUG,
                 "circuit matches n_chan, but not in hash table (Bug!)");
        return circ;
      }
    }
    return NULL;
  } */
}

/** Return a circ such that:
 *  - circ-\>n_circ_id or circ-\>p_circ_id is equal to <b>circ_id</b>, and
 *  - circ is attached to <b>chan</b>, either as p_chan or n_chan.
 *  - circ is not marked for close.
 * Return NULL if no such circuit exists.
 */
circuit_t *
circuit_get_by_circid_channel(circid_t circ_id, channel_t *chan)
{
  circuit_t *circ = circuit_get_by_circid_channel_impl(circ_id, chan, NULL);
  if (!circ || circ->marked_for_close)
    return NULL;
  else
    return circ;
}

/** Return a circ such that:
 *  - circ-\>n_circ_id or circ-\>p_circ_id is equal to <b>circ_id</b>, and
 *  - circ is attached to <b>chan</b>, either as p_chan or n_chan.
 * Return NULL if no such circuit exists.
 */
circuit_t *
circuit_get_by_circid_channel_even_if_marked(circid_t circ_id,
                                             channel_t *chan)
{
  return circuit_get_by_circid_channel_impl(circ_id, chan, NULL);
}

/** Return true iff the circuit ID <b>circ_id</b> is currently used by a
 * circuit, marked or not, on <b>chan</b>, or if the circ ID is reserved until
 * a queued destroy cell can be sent.
 *
 * (Return 1 if the circuit is present, marked or not; Return 2
 * if the circuit ID is pending a destroy.)
 **/
int
circuit_id_in_use_on_channel(circid_t circ_id, channel_t *chan)
{
  int found = 0;
  if (circuit_get_by_circid_channel_impl(circ_id, chan, &found) != NULL)
    return 1;
  if (found)
    return 2;
  return 0;
}

/** Helper for debugging 12184.  Returns the time since which 'circ_id' has
 * been marked unusable on 'chan'. */
time_t
circuit_id_when_marked_unusable_on_channel(circid_t circ_id, channel_t *chan)
{
  chan_circid_circuit_map_t search;
  chan_circid_circuit_map_t *found;

  memset(&search, 0, sizeof(search));
  search.circ_id = circ_id;
  search.chan = chan;

  found = HT_FIND(chan_circid_map, &chan_circid_map, &search);

  if (! found || found->circuit)
    return 0;

  return found->made_placeholder_at;
}

/** Return the circuit that a given edge connection is using. */
circuit_t *
circuit_get_by_edge_conn(edge_connection_t *conn)
{
  circuit_t *circ;

  circ = conn->on_circuit;
  tor_assert(!circ ||
             (CIRCUIT_IS_ORIGIN(circ) ? circ->magic == ORIGIN_CIRCUIT_MAGIC
                                      : circ->magic == OR_CIRCUIT_MAGIC));

  return circ;
}

/** For each circuit that has <b>chan</b> as n_chan or p_chan, unlink the
 * circuit from the chan,circid map, and mark it for close if it hasn't
 * been marked already.
 */
void
circuit_unlink_all_from_channel(channel_t *chan, int reason)
{
  smartlist_t *detached = smartlist_new();

/* #define DEBUG_CIRCUIT_UNLINK_ALL */

  channel_unlink_all_circuits(chan, detached);

#ifdef DEBUG_CIRCUIT_UNLINK_ALL
  {
    smartlist_t *detached_2 = smartlist_new();
    int mismatch = 0, badlen = 0;

    SMARTLIST_FOREACH_BEGIN(circuit_get_global_list(), circuit_t *, circ) {
      if (circ->n_chan == chan ||
          (!CIRCUIT_IS_ORIGIN(circ) &&
           TO_OR_CIRCUIT(circ)->p_chan == chan)) {
        smartlist_add(detached_2, circ);
      }
    }
    SMARTLIST_FOREACH_END(circ);

    if (smartlist_len(detached) != smartlist_len(detached_2)) {
       log_warn(LD_BUG, "List of detached circuits had the wrong length! "
                "(got %d, should have gotten %d)",
                (int)smartlist_len(detached),
                (int)smartlist_len(detached_2));
       badlen = 1;
    }
    smartlist_sort_pointers(detached);
    smartlist_sort_pointers(detached_2);

    SMARTLIST_FOREACH(detached, circuit_t *, c,
        if (c != smartlist_get(detached_2, c_sl_idx))
          mismatch = 1;
    );

    if (mismatch)
      log_warn(LD_BUG, "Mismatch in list of detached circuits.");

    if (badlen || mismatch) {
      smartlist_free(detached);
      detached = detached_2;
    } else {
      log_notice(LD_CIRC, "List of %d circuits was as expected.",
                (int)smartlist_len(detached));
      smartlist_free(detached_2);
    }
  }
#endif

  SMARTLIST_FOREACH_BEGIN(detached, circuit_t *, circ) {
    int mark = 0;
    if (circ->n_chan == chan) {

      circuit_set_n_circid_chan(circ, 0, NULL);
      mark = 1;

      /* If we didn't request this closure, pass the remote
       * bit to mark_for_close. */
      if (chan->reason_for_closing != CHANNEL_CLOSE_REQUESTED)
        reason |= END_CIRC_REASON_FLAG_REMOTE;
    }
    if (! CIRCUIT_IS_ORIGIN(circ)) {
      or_circuit_t *or_circ = TO_OR_CIRCUIT(circ);
      if (or_circ->p_chan == chan) {
        circuit_set_p_circid_chan(or_circ, 0, NULL);
        mark = 1;
      }
    }
    if (!mark) {
      log_warn(LD_BUG, "Circuit on detached list which I had no reason "
          "to mark");
      continue;
    }
    if (!circ->marked_for_close)
      circuit_mark_for_close(circ, reason);
  } SMARTLIST_FOREACH_END(circ);

  smartlist_free(detached);
}

/** Return a circ such that
 *  - circ-\>rend_data-\>onion_address is equal to
 *    <b>rend_data</b>-\>onion_address,
 *  - circ-\>rend_data-\>rend_cookie is equal to
 *    <b>rend_data</b>-\>rend_cookie, and
 *  - circ-\>purpose is equal to CIRCUIT_PURPOSE_C_REND_READY.
 *
 * Return NULL if no such circuit exists.
 */
origin_circuit_t *
circuit_get_ready_rend_circ_by_rend_data(const rend_data_t *rend_data)
{
  SMARTLIST_FOREACH_BEGIN(circuit_get_global_list(), circuit_t *, circ) {
    if (!circ->marked_for_close &&
        circ->purpose == CIRCUIT_PURPOSE_C_REND_READY) {
      origin_circuit_t *ocirc = TO_ORIGIN_CIRCUIT(circ);
      if (ocirc->rend_data &&
          !rend_cmp_service_ids(rend_data->onion_address,
                                ocirc->rend_data->onion_address) &&
          tor_memeq(ocirc->rend_data->rend_cookie,
                    rend_data->rend_cookie,
                    REND_COOKIE_LEN))
        return ocirc;
    }
  }
  SMARTLIST_FOREACH_END(circ);
  return NULL;
}

/** Return the first circuit originating here in global_circuitlist after
 * <b>start</b> whose purpose is <b>purpose</b>, and where
 * <b>digest</b> (if set) matches the rend_pk_digest field. Return NULL if no
 * circuit is found.  If <b>start</b> is NULL, begin at the start of the list.
 */
origin_circuit_t *
circuit_get_next_by_pk_and_purpose(origin_circuit_t *start,
                                   const char *digest, uint8_t purpose)
{
  int idx;
  smartlist_t *lst = circuit_get_global_list();
  tor_assert(CIRCUIT_PURPOSE_IS_ORIGIN(purpose));
  if (start == NULL)
    idx = 0;
  else
    idx = TO_CIRCUIT(start)->global_circuitlist_idx + 1;

  for ( ; idx < smartlist_len(lst); ++idx) {
    circuit_t *circ = smartlist_get(lst, idx);

    if (circ->marked_for_close)
      continue;
    if (circ->purpose != purpose)
      continue;
    if (!digest)
      return TO_ORIGIN_CIRCUIT(circ);
    else if (TO_ORIGIN_CIRCUIT(circ)->rend_data &&
             tor_memeq(TO_ORIGIN_CIRCUIT(circ)->rend_data->rend_pk_digest,
                     digest, DIGEST_LEN))
      return TO_ORIGIN_CIRCUIT(circ);
  }
  return NULL;
}

/** Map from rendezvous cookie to or_circuit_t */
static digestmap_t *rend_cookie_map = NULL;

/** Map from introduction point digest to or_circuit_t */
static digestmap_t *intro_digest_map = NULL;

/** Return the OR circuit whose purpose is <b>purpose</b>, and whose
 * rend_token is the REND_TOKEN_LEN-byte <b>token</b>. If <b>is_rend_circ</b>,
 * look for rendezvous point circuits; otherwise look for introduction point
 * circuits. */
static or_circuit_t *
circuit_get_by_rend_token_and_purpose(uint8_t purpose, int is_rend_circ,
                                      const char *token)
{
  or_circuit_t *circ;
  digestmap_t *map = is_rend_circ ? rend_cookie_map : intro_digest_map;

  if (!map)
    return NULL;

  circ = digestmap_get(map, token);
  if (!circ ||
      circ->base_.purpose != purpose ||
      circ->base_.marked_for_close)
    return NULL;

  if (!circ->rendinfo) {
    char *t = tor_strdup(hex_str(token, REND_TOKEN_LEN));
    log_warn(LD_BUG, "Wanted a circuit with %s:%d, but lookup returned a "
             "circuit with no rendinfo set.",
             safe_str(t), is_rend_circ);
    tor_free(t);
    return NULL;
  }

  if (! bool_eq(circ->rendinfo->is_rend_circ, is_rend_circ) ||
      tor_memneq(circ->rendinfo->rend_token, token, REND_TOKEN_LEN)) {
    char *t = tor_strdup(hex_str(token, REND_TOKEN_LEN));
    log_warn(LD_BUG, "Wanted a circuit with %s:%d, but lookup returned %s:%d",
             safe_str(t), is_rend_circ,
             safe_str(hex_str(circ->rendinfo->rend_token, REND_TOKEN_LEN)),
             (int)circ->rendinfo->is_rend_circ);
    tor_free(t);
    return NULL;
  }

  return circ;
}

/** Clear the rendezvous cookie or introduction point key digest that's
 * configured on <b>circ</b>, if any, and remove it from any such maps. */
static void
circuit_clear_rend_token(or_circuit_t *circ)
{
  or_circuit_t *found_circ;
  digestmap_t *map;

  if (!circ || !circ->rendinfo)
    return;

  map = circ->rendinfo->is_rend_circ ? rend_cookie_map : intro_digest_map;

  if (!map) {
    log_warn(LD_BUG, "Tried to clear rend token on circuit, but found no map");
    return;
  }

  found_circ = digestmap_get(map, circ->rendinfo->rend_token);
  if (found_circ == circ) {
    /* Great, this is the right one. */
    digestmap_remove(map, circ->rendinfo->rend_token);
  } else if (found_circ) {
    log_warn(LD_BUG, "Tried to clear rend token on circuit, but "
             "it was already replaced in the map.");
  } else {
    log_warn(LD_BUG, "Tried to clear rend token on circuit, but "
             "it not in the map at all.");
  }

  tor_free(circ->rendinfo); /* Sets it to NULL too */
}

/** Set the rendezvous cookie (if is_rend_circ), or the introduction point
 * digest (if ! is_rend_circ) of <b>circ</b> to the REND_TOKEN_LEN-byte value
 * in <b>token</b>, and add it to the appropriate map.  If it previously had a
 * token, clear it.  If another circuit previously had the same
 * cookie/intro-digest, mark that circuit and remove it from the map. */
static void
circuit_set_rend_token(or_circuit_t *circ, int is_rend_circ,
                       const uint8_t *token)
{
  digestmap_t **map_p, *map;
  or_circuit_t *found_circ;

  /* Find the right map, creating it as needed */
  map_p = is_rend_circ ? &rend_cookie_map : &intro_digest_map;

  if (!*map_p)
    *map_p = digestmap_new();

  map = *map_p;

  /* If this circuit already has a token, we need to remove that. */
  if (circ->rendinfo)
    circuit_clear_rend_token(circ);

  if (token == NULL) {
    /* We were only trying to remove this token, not set a new one. */
    return;
  }

  found_circ = digestmap_get(map, (const char *)token);
  if (found_circ) {
    tor_assert(found_circ != circ);
    circuit_clear_rend_token(found_circ);
    if (! found_circ->base_.marked_for_close) {
      circuit_mark_for_close(TO_CIRCUIT(found_circ), END_CIRC_REASON_FINISHED);
      if (is_rend_circ) {
        log_fn(LOG_PROTOCOL_WARN, LD_REND,
               "Duplicate rendezvous cookie (%s...) used on two circuits",
               hex_str((const char*)token, 4)); /* only log first 4 chars */
      }
    }
  }

  /* Now set up the rendinfo */
  circ->rendinfo = tor_malloc(sizeof(*circ->rendinfo));
  memcpy(circ->rendinfo->rend_token, token, REND_TOKEN_LEN);
  circ->rendinfo->is_rend_circ = is_rend_circ ? 1 : 0;

  digestmap_set(map, (const char *)token, circ);
}

/** Return the circuit waiting for a rendezvous with the provided cookie.
 * Return NULL if no such circuit is found.
 */
or_circuit_t *
circuit_get_rendezvous(const uint8_t *cookie)
{
  return circuit_get_by_rend_token_and_purpose(
                                     CIRCUIT_PURPOSE_REND_POINT_WAITING,
                                     1, (const char*)cookie);
}

/** Return the circuit waiting for intro cells of the given digest.
 * Return NULL if no such circuit is found.
 */
or_circuit_t *
circuit_get_intro_point(const uint8_t *digest)
{
  return circuit_get_by_rend_token_and_purpose(
                                     CIRCUIT_PURPOSE_INTRO_POINT, 0,
                                     (const char *)digest);
}

/** Set the rendezvous cookie of <b>circ</b> to <b>cookie</b>.  If another
 * circuit previously had that cookie, mark it. */
void
circuit_set_rendezvous_cookie(or_circuit_t *circ, const uint8_t *cookie)
{
  circuit_set_rend_token(circ, 1, cookie);
}

/** Set the intro point key digest of <b>circ</b> to <b>cookie</b>.  If another
 * circuit previously had that intro point digest, mark it. */
void
circuit_set_intro_point_digest(or_circuit_t *circ, const uint8_t *digest)
{
  circuit_set_rend_token(circ, 0, digest);
}

/** Return a circuit that is open, is CIRCUIT_PURPOSE_C_GENERAL,
 * has a timestamp_dirty value of 0, has flags matching the CIRCLAUNCH_*
 * flags in <b>flags</b>, and if info is defined, does not already use info
 * as any of its hops; or NULL if no circuit fits this description.
 *
 * The <b>purpose</b> argument (currently ignored) refers to the purpose of
 * the circuit we want to create, not the purpose of the circuit we want to
 * cannibalize.
 *
 * If !CIRCLAUNCH_NEED_UPTIME, prefer returning non-uptime circuits.
 */
origin_circuit_t *
circuit_find_to_cannibalize(uint8_t purpose, extend_info_t *info,
                            int flags)
{
  origin_circuit_t *best=NULL;
  int need_uptime = (flags & CIRCLAUNCH_NEED_UPTIME) != 0;
  int need_capacity = (flags & CIRCLAUNCH_NEED_CAPACITY) != 0;
  int internal = (flags & CIRCLAUNCH_IS_INTERNAL) != 0;
  const or_options_t *options = get_options();

  /* Make sure we're not trying to create a onehop circ by
   * cannibalization. */
  tor_assert(!(flags & CIRCLAUNCH_ONEHOP_TUNNEL));

  log_debug(LD_CIRC,
            "Hunting for a circ to cannibalize: purpose %d, uptime %d, "
            "capacity %d, internal %d",
            purpose, need_uptime, need_capacity, internal);

  SMARTLIST_FOREACH_BEGIN(circuit_get_global_list(), circuit_t *, circ_) {
    if (CIRCUIT_IS_ORIGIN(circ_) &&
        circ_->state == CIRCUIT_STATE_OPEN &&
        !circ_->marked_for_close &&
        circ_->purpose == CIRCUIT_PURPOSE_C_GENERAL &&
        !circ_->timestamp_dirty) {
      origin_circuit_t *circ = TO_ORIGIN_CIRCUIT(circ_);
      if ((!need_uptime || circ->build_state->need_uptime) &&
          (!need_capacity || circ->build_state->need_capacity) &&
          (internal == circ->build_state->is_internal) &&
          !circ->unusable_for_new_conns &&
          circ->remaining_relay_early_cells &&
          circ->build_state->desired_path_len == DEFAULT_ROUTE_LEN &&
          !circ->build_state->onehop_tunnel &&
          !circ->isolation_values_set) {
        if (info) {
          /* need to make sure we don't duplicate hops */
          crypt_path_t *hop = circ->cpath;
          const node_t *ri1 = node_get_by_id(info->identity_digest);
          do {
            const node_t *ri2;
            if (tor_memeq(hop->extend_info->identity_digest,
                        info->identity_digest, DIGEST_LEN))
              goto next;
            if (ri1 &&
                (ri2 = node_get_by_id(hop->extend_info->identity_digest))
                && nodes_in_same_family(ri1, ri2))
              goto next;
            hop=hop->next;
          } while (hop!=circ->cpath);
        }
        if (options->ExcludeNodes) {
          /* Make sure no existing nodes in the circuit are excluded for
           * general use.  (This may be possible if StrictNodes is 0, and we
           * thought we needed to use an otherwise excluded node for, say, a
           * directory operation.) */
          crypt_path_t *hop = circ->cpath;
          do {
            if (routerset_contains_extendinfo(options->ExcludeNodes,
                                              hop->extend_info))
              goto next;
            hop = hop->next;
          } while (hop != circ->cpath);
        }
        if (!best || (best->build_state->need_uptime && !need_uptime))
          best = circ;
      next: ;
      }
    }
  }
  SMARTLIST_FOREACH_END(circ_);
  return best;
}

/** Return the number of hops in circuit's path. */
int
circuit_get_cpath_len(origin_circuit_t *circ)
{
  int n = 0;
  if (circ && circ->cpath) {
    crypt_path_t *cpath, *cpath_next = NULL;
    for (cpath = circ->cpath; cpath_next != circ->cpath; cpath = cpath_next) {
      cpath_next = cpath->next;
      ++n;
    }
  }
  return n;
}

/** Return the <b>hopnum</b>th hop in <b>circ</b>->cpath, or NULL if there
 * aren't that many hops in the list. */
crypt_path_t *
circuit_get_cpath_hop(origin_circuit_t *circ, int hopnum)
{
  if (circ && circ->cpath && hopnum > 0) {
    crypt_path_t *cpath, *cpath_next = NULL;
    for (cpath = circ->cpath; cpath_next != circ->cpath; cpath = cpath_next) {
      cpath_next = cpath->next;
      if (--hopnum <= 0)
        return cpath;
    }
  }
  return NULL;
}

/** Go through the circuitlist; mark-for-close each circuit that starts
 *  at us but has not yet been used. */
void
circuit_mark_all_unused_circs(void)
{
  SMARTLIST_FOREACH_BEGIN(circuit_get_global_list(), circuit_t *, circ) {
    if (CIRCUIT_IS_ORIGIN(circ) &&
        !circ->marked_for_close &&
        !circ->timestamp_dirty)
      circuit_mark_for_close(circ, END_CIRC_REASON_FINISHED);
  }
  SMARTLIST_FOREACH_END(circ);
}

/** Go through the circuitlist; for each circuit that starts at us
 * and is dirty, frob its timestamp_dirty so we won't use it for any
 * new streams.
 *
 * This is useful for letting the user change pseudonyms, so new
 * streams will not be linkable to old streams.
 */
void
circuit_mark_all_dirty_circs_as_unusable(void)
{
  SMARTLIST_FOREACH_BEGIN(circuit_get_global_list(), circuit_t *, circ) {
    if (CIRCUIT_IS_ORIGIN(circ) &&
        !circ->marked_for_close &&
        circ->timestamp_dirty) {
      mark_circuit_unusable_for_new_conns(TO_ORIGIN_CIRCUIT(circ));
    }
  }
  SMARTLIST_FOREACH_END(circ);
}

/** Mark <b>circ</b> to be closed next time we call
 * circuit_close_all_marked(). Do any cleanup needed:
 *   - If state is onionskin_pending, remove circ from the onion_pending
 *     list.
 *   - If circ isn't open yet: call circuit_build_failed() if we're
 *     the origin, and in either case call circuit_rep_hist_note_result()
 *     to note stats.
 *   - If purpose is C_INTRODUCE_ACK_WAIT, report the intro point
 *     failure we just had to the hidden service client module.
 *   - If purpose is C_INTRODUCING and <b>reason</b> isn't TIMEOUT,
 *     report to the hidden service client module that the intro point
 *     we just tried may be unreachable.
 *   - Send appropriate destroys and edge_destroys for conns and
 *     streams attached to circ.
 *   - If circ->rend_splice is set (we are the midpoint of a joined
 *     rendezvous stream), then mark the other circuit to close as well.
 */
MOCK_IMPL(void,
circuit_mark_for_close_, (circuit_t *circ, int reason, int line,
                          const char *file))
{
  int orig_reason = reason; /* Passed to the controller */
  assert_circuit_ok(circ);
  tor_assert(line);
  tor_assert(file);

  if (circ->marked_for_close) {
    log_warn(LD_BUG,
        "Duplicate call to circuit_mark_for_close at %s:%d"
        " (first at %s:%d)", file, line,
        circ->marked_for_close_file, circ->marked_for_close);
    return;
  }
  if (reason == END_CIRC_AT_ORIGIN) {
    if (!CIRCUIT_IS_ORIGIN(circ)) {
      log_warn(LD_BUG, "Specified 'at-origin' non-reason for ending circuit, "
               "but circuit was not at origin. (called %s:%d, purpose=%d)",
               file, line, circ->purpose);
    }
    reason = END_CIRC_REASON_NONE;
  }

  if (CIRCUIT_IS_ORIGIN(circ)) {
    if (pathbias_check_close(TO_ORIGIN_CIRCUIT(circ), reason) == -1) {
      /* Don't close it yet, we need to test it first */
      return;
    }

    /* We don't send reasons when closing circuits at the origin. */
    reason = END_CIRC_REASON_NONE;
  }

  if (reason & END_CIRC_REASON_FLAG_REMOTE)
    reason &= ~END_CIRC_REASON_FLAG_REMOTE;

  if (reason < END_CIRC_REASON_MIN_ || reason > END_CIRC_REASON_MAX_) {
    if (!(orig_reason & END_CIRC_REASON_FLAG_REMOTE))
      log_warn(LD_BUG, "Reason %d out of range at %s:%d", reason, file, line);
    reason = END_CIRC_REASON_NONE;
  }

  if (circ->state == CIRCUIT_STATE_ONIONSKIN_PENDING) {
    onion_pending_remove(TO_OR_CIRCUIT(circ));
  }
  /* If the circuit ever became OPEN, we sent it to the reputation history
   * module then.  If it isn't OPEN, we send it there now to remember which
   * links worked and which didn't.
   */
  if (circ->state != CIRCUIT_STATE_OPEN) {
    if (CIRCUIT_IS_ORIGIN(circ)) {
      origin_circuit_t *ocirc = TO_ORIGIN_CIRCUIT(circ);
      circuit_build_failed(ocirc); /* take actions if necessary */
      circuit_rep_hist_note_result(ocirc);
    }
  }
  if (circ->state == CIRCUIT_STATE_CHAN_WAIT) {
    if (circuits_pending_chans)
      smartlist_remove(circuits_pending_chans, circ);
  }
  if (CIRCUIT_IS_ORIGIN(circ)) {
    control_event_circuit_status(TO_ORIGIN_CIRCUIT(circ),
     (circ->state == CIRCUIT_STATE_OPEN)?CIRC_EVENT_CLOSED:CIRC_EVENT_FAILED,
     orig_reason);
  }
  if (circ->purpose == CIRCUIT_PURPOSE_C_INTRODUCE_ACK_WAIT) {
    origin_circuit_t *ocirc = TO_ORIGIN_CIRCUIT(circ);
    int timed_out = (reason == END_CIRC_REASON_TIMEOUT);
    tor_assert(circ->state == CIRCUIT_STATE_OPEN);
    tor_assert(ocirc->build_state->chosen_exit);
    tor_assert(ocirc->rend_data);
    /* treat this like getting a nack from it */
    log_info(LD_REND, "Failed intro circ %s to %s (awaiting ack). %s",
           safe_str_client(ocirc->rend_data->onion_address),
           safe_str_client(build_state_get_exit_nickname(ocirc->build_state)),
           timed_out ? "Recording timeout." : "Removing from descriptor.");
    rend_client_report_intro_point_failure(ocirc->build_state->chosen_exit,
                                           ocirc->rend_data,
                                           timed_out ?
                                           INTRO_POINT_FAILURE_TIMEOUT :
                                           INTRO_POINT_FAILURE_GENERIC);
  } else if (circ->purpose == CIRCUIT_PURPOSE_C_INTRODUCING &&
             reason != END_CIRC_REASON_TIMEOUT) {
    origin_circuit_t *ocirc = TO_ORIGIN_CIRCUIT(circ);
    if (ocirc->build_state->chosen_exit && ocirc->rend_data) {
      log_info(LD_REND, "Failed intro circ %s to %s "
               "(building circuit to intro point). "
               "Marking intro point as possibly unreachable.",
               safe_str_client(ocirc->rend_data->onion_address),
           safe_str_client(build_state_get_exit_nickname(ocirc->build_state)));
      rend_client_report_intro_point_failure(ocirc->build_state->chosen_exit,
                                             ocirc->rend_data,
                                             INTRO_POINT_FAILURE_UNREACHABLE);
    }
  }
  if (circ->n_chan) {
    circuit_clear_cell_queue(circ, circ->n_chan);
    /* Only send destroy if the channel isn't closing anyway */
    if (!(circ->n_chan->state == CHANNEL_STATE_CLOSING ||
          circ->n_chan->state == CHANNEL_STATE_CLOSED ||
          circ->n_chan->state == CHANNEL_STATE_ERROR)) {
      channel_send_destroy(circ->n_circ_id, circ->n_chan, reason);
    }
    circuitmux_detach_circuit(circ->n_chan->cmux, circ);
    circuit_set_n_circid_chan(circ, 0, NULL);
  }

  if (! CIRCUIT_IS_ORIGIN(circ)) {
    or_circuit_t *or_circ = TO_OR_CIRCUIT(circ);
    edge_connection_t *conn;
    for (conn=or_circ->n_streams; conn; conn=conn->next_stream)
      connection_edge_destroy(or_circ->p_circ_id, conn);
    or_circ->n_streams = NULL;

    while (or_circ->resolving_streams) {
      conn = or_circ->resolving_streams;
      or_circ->resolving_streams = conn->next_stream;
      if (!conn->base_.marked_for_close) {
        /* The client will see a DESTROY, and infer that the connections
         * are closing because the circuit is getting torn down.  No need
         * to send an end cell. */
        conn->edge_has_sent_end = 1;
        conn->end_reason = END_STREAM_REASON_DESTROY;
        conn->end_reason |= END_STREAM_REASON_FLAG_ALREADY_SENT_CLOSED;
        connection_mark_for_close(TO_CONN(conn));
      }
      conn->on_circuit = NULL;
    }

    if (or_circ->p_chan) {
      circuit_clear_cell_queue(circ, or_circ->p_chan);
      /* Only send destroy if the channel isn't closing anyway */
      if (!(or_circ->p_chan->state == CHANNEL_STATE_CLOSING ||
            or_circ->p_chan->state == CHANNEL_STATE_CLOSED ||
            or_circ->p_chan->state == CHANNEL_STATE_ERROR)) {
        channel_send_destroy(or_circ->p_circ_id, or_circ->p_chan, reason);
      }
      circuitmux_detach_circuit(or_circ->p_chan->cmux, circ);
      circuit_set_p_circid_chan(or_circ, 0, NULL);
    }
  } else {
    origin_circuit_t *ocirc = TO_ORIGIN_CIRCUIT(circ);
    edge_connection_t *conn;
    for (conn=ocirc->p_streams; conn; conn=conn->next_stream)
      connection_edge_destroy(circ->n_circ_id, conn);
    ocirc->p_streams = NULL;
  }

  circ->marked_for_close = line;
  circ->marked_for_close_file = file;

  if (!CIRCUIT_IS_ORIGIN(circ)) {
    or_circuit_t *or_circ = TO_OR_CIRCUIT(circ);
    if (or_circ->rend_splice) {
      if (!or_circ->rend_splice->base_.marked_for_close) {
        /* do this after marking this circuit, to avoid infinite recursion. */
        circuit_mark_for_close(TO_CIRCUIT(or_circ->rend_splice), reason);
      }
      or_circ->rend_splice = NULL;
    }
  }
}

/** Given a marked circuit <b>circ</b>, aggressively free its cell queues to
 * recover memory. */
static void
marked_circuit_free_cells(circuit_t *circ)
{
  if (!circ->marked_for_close) {
    log_warn(LD_BUG, "Called on non-marked circuit");
    return;
  }
  cell_queue_clear(&circ->n_chan_cells);
  if (! CIRCUIT_IS_ORIGIN(circ))
    cell_queue_clear(& TO_OR_CIRCUIT(circ)->p_chan_cells);
}

static size_t
single_conn_free_bytes(connection_t *conn)
{
  size_t result = 0;
  if (conn->inbuf) {
    result += buf_allocation(conn->inbuf);
    buf_clear(conn->inbuf);
  }
  if (conn->outbuf) {
    result += buf_allocation(conn->outbuf);
    buf_clear(conn->outbuf);
  }
  if (conn->type == CONN_TYPE_DIR) {
    dir_connection_t *dir_conn = TO_DIR_CONN(conn);
    if (dir_conn->zlib_state) {
      result += tor_zlib_state_size(dir_conn->zlib_state);
      tor_zlib_free(dir_conn->zlib_state);
      dir_conn->zlib_state = NULL;
    }
  }
  return result;
}

/** Aggressively free buffer contents on all the buffers of all streams in the
 * list starting at <b>stream</b>. Return the number of bytes recovered. */
static size_t
marked_circuit_streams_free_bytes(edge_connection_t *stream)
{
  size_t result = 0;
  for ( ; stream; stream = stream->next_stream) {
    connection_t *conn = TO_CONN(stream);
    result += single_conn_free_bytes(conn);
    if (conn->linked_conn) {
      result += single_conn_free_bytes(conn->linked_conn);
    }
  }
  return result;
}

/** Aggressively free buffer contents on all the buffers of all streams on
 * circuit <b>c</b>. Return the number of bytes recovered. */
static size_t
marked_circuit_free_stream_bytes(circuit_t *c)
{
  if (CIRCUIT_IS_ORIGIN(c)) {
    return marked_circuit_streams_free_bytes(TO_ORIGIN_CIRCUIT(c)->p_streams);
  } else {
    return marked_circuit_streams_free_bytes(TO_OR_CIRCUIT(c)->n_streams);
  }
}

/** Return the number of cells used by the circuit <b>c</b>'s cell queues. */
STATIC size_t
n_cells_in_circ_queues(const circuit_t *c)
{
  size_t n = c->n_chan_cells.n;
  if (! CIRCUIT_IS_ORIGIN(c)) {
    circuit_t *cc = (circuit_t *) c;
    n += TO_OR_CIRCUIT(cc)->p_chan_cells.n;
  }
  return n;
}

/**
 * Return the age of the oldest cell queued on <b>c</b>, in milliseconds.
 * Return 0 if there are no cells queued on c.  Requires that <b>now</b> be
 * the current time in milliseconds since the epoch, truncated.
 *
 * This function will return incorrect results if the oldest cell queued on
 * the circuit is older than 2**32 msec (about 49 days) old.
 */
STATIC uint32_t
circuit_max_queued_cell_age(const circuit_t *c, uint32_t now)
{
  uint32_t age = 0;
  packed_cell_t *cell;

  if (NULL != (cell = TOR_SIMPLEQ_FIRST(&c->n_chan_cells.head)))
    age = now - cell->inserted_time;

  if (! CIRCUIT_IS_ORIGIN(c)) {
    const or_circuit_t *orcirc = CONST_TO_OR_CIRCUIT(c);
    if (NULL != (cell = TOR_SIMPLEQ_FIRST(&orcirc->p_chan_cells.head))) {
      uint32_t age2 = now - cell->inserted_time;
      if (age2 > age)
        return age2;
    }
  }
  return age;
}

/** Return the age in milliseconds of the oldest buffer chunk on <b>conn</b>,
 * where age is taken in milliseconds before the time <b>now</b> (in truncated
 * milliseconds since the epoch).  If the connection has no data, treat
 * it as having age zero.
 **/
static uint32_t
conn_get_buffer_age(const connection_t *conn, uint32_t now)
{
  uint32_t age = 0, age2;
  if (conn->outbuf) {
    age2 = buf_get_oldest_chunk_timestamp(conn->outbuf, now);
    if (age2 > age)
      age = age2;
  }
  if (conn->inbuf) {
    age2 = buf_get_oldest_chunk_timestamp(conn->inbuf, now);
    if (age2 > age)
      age = age2;
  }
  return age;
}

/** Return the age in milliseconds of the oldest buffer chunk on any stream in
 * the linked list <b>stream</b>, where age is taken in milliseconds before
 * the time <b>now</b> (in truncated milliseconds since the epoch). */
static uint32_t
circuit_get_streams_max_data_age(const edge_connection_t *stream, uint32_t now)
{
  uint32_t age = 0, age2;
  for (; stream; stream = stream->next_stream) {
    const connection_t *conn = TO_CONN(stream);
    age2 = conn_get_buffer_age(conn, now);
    if (age2 > age)
      age = age2;
    if (conn->linked_conn) {
      age2 = conn_get_buffer_age(conn->linked_conn, now);
      if (age2 > age)
        age = age2;
    }
  }
  return age;
}

/** Return the age in milliseconds of the oldest buffer chunk on any stream
 * attached to the circuit <b>c</b>, where age is taken in milliseconds before
 * the time <b>now</b> (in truncated milliseconds since the epoch). */
STATIC uint32_t
circuit_max_queued_data_age(const circuit_t *c, uint32_t now)
{
  if (CIRCUIT_IS_ORIGIN(c)) {
    return circuit_get_streams_max_data_age(
        CONST_TO_ORIGIN_CIRCUIT(c)->p_streams, now);
  } else {
    return circuit_get_streams_max_data_age(
        CONST_TO_OR_CIRCUIT(c)->n_streams, now);
  }
}

/** Return the age of the oldest cell or stream buffer chunk on the circuit
 * <b>c</b>, where age is taken in milliseconds before the time <b>now</b> (in
 * truncated milliseconds since the epoch). */
STATIC uint32_t
circuit_max_queued_item_age(const circuit_t *c, uint32_t now)
{
  uint32_t cell_age = circuit_max_queued_cell_age(c, now);
  uint32_t data_age = circuit_max_queued_data_age(c, now);
  if (cell_age > data_age)
    return cell_age;
  else
    return data_age;
}

/** Helper to sort a list of circuit_t by age of oldest item, in descending
 * order. */
static int
circuits_compare_by_oldest_queued_item_(const void **a_, const void **b_)
{
  const circuit_t *a = *a_;
  const circuit_t *b = *b_;
  uint32_t age_a = a->age_tmp;
  uint32_t age_b = b->age_tmp;

  if (age_a < age_b)
    return 1;
  else if (age_a == age_b)
    return 0;
  else
    return -1;
}

static uint32_t now_ms_for_buf_cmp;

/** Helper to sort a list of circuit_t by age of oldest item, in descending
 * order. */
static int
conns_compare_by_buffer_age_(const void **a_, const void **b_)
{
  const connection_t *a = *a_;
  const connection_t *b = *b_;
  time_t age_a = conn_get_buffer_age(a, now_ms_for_buf_cmp);
  time_t age_b = conn_get_buffer_age(b, now_ms_for_buf_cmp);

  if (age_a < age_b)
    return 1;
  else if (age_a == age_b)
    return 0;
  else
    return -1;
}

#define FRACTION_OF_DATA_TO_RETAIN_ON_OOM 0.90

/** We're out of memory for cells, having allocated <b>current_allocation</b>
 * bytes' worth.  Kill the 'worst' circuits until we're under
 * FRACTION_OF_DATA_TO_RETAIN_ON_OOM of our maximum usage. */
void
circuits_handle_oom(size_t current_allocation)
{
<<<<<<< HEAD
  smartlist_t *circlist;
=======
  /* Let's hope there's enough slack space for this allocation here... */
  smartlist_t *circlist = smartlist_new();
  smartlist_t *connection_array = get_connection_array();
  int conn_idx;
  circuit_t *circ;
>>>>>>> d6033843
  size_t mem_to_recover;
  size_t mem_recovered=0;
  int n_circuits_killed=0;
  int n_dirconns_killed=0;
  struct timeval now;
  uint32_t now_ms;
  log_notice(LD_GENERAL, "We're low on memory.  Killing circuits with "
             "over-long queues. (This behavior is controlled by "
             "MaxMemInQueues.)");

  {
    const size_t recovered = buf_shrink_freelists(1);
    if (recovered >= current_allocation) {
      log_warn(LD_BUG, "We somehow recovered more memory from freelists "
               "than we thought we had allocated");
      current_allocation = 0;
    } else {
      current_allocation -= recovered;
    }
  }

  {
    size_t mem_target = (size_t)(get_options()->MaxMemInQueues *
                                 FRACTION_OF_DATA_TO_RETAIN_ON_OOM);
    if (current_allocation <= mem_target)
      return;
    mem_to_recover = current_allocation - mem_target;
  }

  tor_gettimeofday_cached_monotonic(&now);
  now_ms = (uint32_t)tv_to_msec(&now);

  circlist = circuit_get_global_list();
  SMARTLIST_FOREACH_BEGIN(circlist, circuit_t *, circ) {
    circ->age_tmp = circuit_max_queued_item_age(circ, now_ms);
  } SMARTLIST_FOREACH_END(circ);

  /* This is O(n log n); there are faster algorithms we could use instead.
   * Let's hope this doesn't happen enough to be in the critical path. */
  smartlist_sort(circlist, circuits_compare_by_oldest_queued_item_);
<<<<<<< HEAD

  /* Fix up the indices before we run into trouble */
  SMARTLIST_FOREACH_BEGIN(circlist, circuit_t *, circ) {
    circ->global_circuitlist_idx = circ_sl_idx;
  } SMARTLIST_FOREACH_END(circ);

  /* Okay, now the worst circuits are at the front of the list. Let's mark
   * them, and reclaim their storage aggressively. */
=======
  now_ms_for_buf_cmp = now_ms;
  smartlist_sort(connection_array, conns_compare_by_buffer_age_);
  now_ms_for_buf_cmp = 0;

  /* Fix up the connection array to its new order. */
  SMARTLIST_FOREACH_BEGIN(connection_array, connection_t *, conn) {
    conn->conn_array_index = conn_sl_idx;
  } SMARTLIST_FOREACH_END(conn);

  /* Okay, now the worst circuits and connections are at the front of their
   * respective lists. Let's mark them, and reclaim their storage
   * aggressively. */
  conn_idx = 0;
>>>>>>> d6033843
  SMARTLIST_FOREACH_BEGIN(circlist, circuit_t *, circ) {
    size_t n;
    size_t freed;

    /* Free storage in any non-linked directory connections that have buffered
     * data older than this circuit. */
    while (conn_idx < smartlist_len(connection_array)) {
      connection_t *conn = smartlist_get(connection_array, conn_idx);
      uint32_t conn_age = conn_get_buffer_age(conn, now_ms);
      if (conn_age < circ->age_tmp) {
        break;
      }
      if (conn->type == CONN_TYPE_DIR && conn->linked_conn == NULL) {
        if (!conn->marked_for_close)
          connection_mark_for_close(conn);
        mem_recovered += single_conn_free_bytes(conn);

        ++n_dirconns_killed;

        if (mem_recovered >= mem_to_recover)
          goto done_recovering_mem;
      }
      ++conn_idx;
    }

    /* Now, kill the circuit. */
    n = n_cells_in_circ_queues(circ);
    if (! circ->marked_for_close) {
      circuit_mark_for_close(circ, END_CIRC_REASON_RESOURCELIMIT);
    }
    marked_circuit_free_cells(circ);
    freed = marked_circuit_free_stream_bytes(circ);

    ++n_circuits_killed;

    mem_recovered += n * packed_cell_mem_cost();
    mem_recovered += freed;

    if (mem_recovered >= mem_to_recover)
      goto done_recovering_mem;
  } SMARTLIST_FOREACH_END(circ);

 done_recovering_mem:

#ifdef ENABLE_MEMPOOLS
  clean_cell_pool(); /* In case this helps. */
#endif /* ENABLE_MEMPOOLS */
  buf_shrink_freelists(1); /* This is necessary to actually release buffer
                              chunks. */

  log_notice(LD_GENERAL, "Removed "U64_FORMAT" bytes by killing %d circuits; "
             "%d circuits remain alive. Also killed %d non-linked directory "
             "connections.",
             U64_PRINTF_ARG(mem_recovered),
             n_circuits_killed,
<<<<<<< HEAD
             smartlist_len(circlist) - n_circuits_killed);
=======
             smartlist_len(circlist) - n_circuits_killed,
             n_dirconns_killed);

  smartlist_free(circlist);
>>>>>>> d6033843
}

/** Verify that cpath layer <b>cp</b> has all of its invariants
 * correct. Trigger an assert if anything is invalid.
 */
void
assert_cpath_layer_ok(const crypt_path_t *cp)
{
//  tor_assert(cp->addr); /* these are zero for rendezvous extra-hops */
//  tor_assert(cp->port);
  tor_assert(cp);
  tor_assert(cp->magic == CRYPT_PATH_MAGIC);
  switch (cp->state)
    {
    case CPATH_STATE_OPEN:
      tor_assert(cp->f_crypto);
      tor_assert(cp->b_crypto);
      /* fall through */
    case CPATH_STATE_CLOSED:
      /*XXXX Assert that there's no handshake_state either. */
      tor_assert(!cp->rend_dh_handshake_state);
      break;
    case CPATH_STATE_AWAITING_KEYS:
      /* tor_assert(cp->dh_handshake_state); */
      break;
    default:
      log_fn(LOG_ERR, LD_BUG, "Unexpected state %d", cp->state);
      tor_assert(0);
    }
  tor_assert(cp->package_window >= 0);
  tor_assert(cp->deliver_window >= 0);
}

/** Verify that cpath <b>cp</b> has all of its invariants
 * correct. Trigger an assert if anything is invalid.
 */
static void
assert_cpath_ok(const crypt_path_t *cp)
{
  const crypt_path_t *start = cp;

  do {
    assert_cpath_layer_ok(cp);
    /* layers must be in sequence of: "open* awaiting? closed*" */
    if (cp != start) {
      if (cp->state == CPATH_STATE_AWAITING_KEYS) {
        tor_assert(cp->prev->state == CPATH_STATE_OPEN);
      } else if (cp->state == CPATH_STATE_OPEN) {
        tor_assert(cp->prev->state == CPATH_STATE_OPEN);
      }
    }
    cp = cp->next;
    tor_assert(cp);
  } while (cp != start);
}

/** Verify that circuit <b>c</b> has all of its invariants
 * correct. Trigger an assert if anything is invalid.
 */
void
assert_circuit_ok(const circuit_t *c)
{
  edge_connection_t *conn;
  const or_circuit_t *or_circ = NULL;
  const origin_circuit_t *origin_circ = NULL;

  tor_assert(c);
  tor_assert(c->magic == ORIGIN_CIRCUIT_MAGIC || c->magic == OR_CIRCUIT_MAGIC);
  tor_assert(c->purpose >= CIRCUIT_PURPOSE_MIN_ &&
             c->purpose <= CIRCUIT_PURPOSE_MAX_);

  if (CIRCUIT_IS_ORIGIN(c))
    origin_circ = CONST_TO_ORIGIN_CIRCUIT(c);
  else
    or_circ = CONST_TO_OR_CIRCUIT(c);

  if (c->n_chan) {
    tor_assert(!c->n_hop);

    if (c->n_circ_id) {
      /* We use the _impl variant here to make sure we don't fail on marked
       * circuits, which would not be returned by the regular function. */
      circuit_t *c2 = circuit_get_by_circid_channel_impl(c->n_circ_id,
                                                         c->n_chan, NULL);
      tor_assert(c == c2);
    }
  }
  if (or_circ && or_circ->p_chan) {
    if (or_circ->p_circ_id) {
      /* ibid */
      circuit_t *c2 =
        circuit_get_by_circid_channel_impl(or_circ->p_circ_id,
                                           or_circ->p_chan, NULL);
      tor_assert(c == c2);
    }
  }
  if (or_circ)
    for (conn = or_circ->n_streams; conn; conn = conn->next_stream)
      tor_assert(conn->base_.type == CONN_TYPE_EXIT);

  tor_assert(c->deliver_window >= 0);
  tor_assert(c->package_window >= 0);
  if (c->state == CIRCUIT_STATE_OPEN) {
    tor_assert(!c->n_chan_create_cell);
    if (or_circ) {
      tor_assert(or_circ->n_crypto);
      tor_assert(or_circ->p_crypto);
      tor_assert(or_circ->n_digest);
      tor_assert(or_circ->p_digest);
    }
  }
  if (c->state == CIRCUIT_STATE_CHAN_WAIT && !c->marked_for_close) {
    tor_assert(circuits_pending_chans &&
               smartlist_contains(circuits_pending_chans, c));
  } else {
    tor_assert(!circuits_pending_chans ||
               !smartlist_contains(circuits_pending_chans, c));
  }
  if (origin_circ && origin_circ->cpath) {
    assert_cpath_ok(origin_circ->cpath);
  }
  if (c->purpose == CIRCUIT_PURPOSE_REND_ESTABLISHED) {
    tor_assert(or_circ);
    if (!c->marked_for_close) {
      tor_assert(or_circ->rend_splice);
      tor_assert(or_circ->rend_splice->rend_splice == or_circ);
    }
    tor_assert(or_circ->rend_splice != or_circ);
  } else {
    tor_assert(!or_circ || !or_circ->rend_splice);
  }
}
<|MERGE_RESOLUTION|>--- conflicted
+++ resolved
@@ -2034,15 +2034,9 @@
 void
 circuits_handle_oom(size_t current_allocation)
 {
-<<<<<<< HEAD
   smartlist_t *circlist;
-=======
-  /* Let's hope there's enough slack space for this allocation here... */
-  smartlist_t *circlist = smartlist_new();
   smartlist_t *connection_array = get_connection_array();
   int conn_idx;
-  circuit_t *circ;
->>>>>>> d6033843
   size_t mem_to_recover;
   size_t mem_recovered=0;
   int n_circuits_killed=0;
@@ -2083,16 +2077,14 @@
   /* This is O(n log n); there are faster algorithms we could use instead.
    * Let's hope this doesn't happen enough to be in the critical path. */
   smartlist_sort(circlist, circuits_compare_by_oldest_queued_item_);
-<<<<<<< HEAD
 
   /* Fix up the indices before we run into trouble */
   SMARTLIST_FOREACH_BEGIN(circlist, circuit_t *, circ) {
     circ->global_circuitlist_idx = circ_sl_idx;
   } SMARTLIST_FOREACH_END(circ);
 
-  /* Okay, now the worst circuits are at the front of the list. Let's mark
-   * them, and reclaim their storage aggressively. */
-=======
+
+  /* Now sort the connection array ... */
   now_ms_for_buf_cmp = now_ms;
   smartlist_sort(connection_array, conns_compare_by_buffer_age_);
   now_ms_for_buf_cmp = 0;
@@ -2106,7 +2098,6 @@
    * respective lists. Let's mark them, and reclaim their storage
    * aggressively. */
   conn_idx = 0;
->>>>>>> d6033843
   SMARTLIST_FOREACH_BEGIN(circlist, circuit_t *, circ) {
     size_t n;
     size_t freed;
@@ -2162,14 +2153,8 @@
              "connections.",
              U64_PRINTF_ARG(mem_recovered),
              n_circuits_killed,
-<<<<<<< HEAD
-             smartlist_len(circlist) - n_circuits_killed);
-=======
              smartlist_len(circlist) - n_circuits_killed,
              n_dirconns_killed);
-
-  smartlist_free(circlist);
->>>>>>> d6033843
 }
 
 /** Verify that cpath layer <b>cp</b> has all of its invariants
