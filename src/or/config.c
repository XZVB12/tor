/* Copyright (c) 2001 Matej Pfajfar.
 * Copyright (c) 2001-2004, Roger Dingledine.
 * Copyright (c) 2004-2006, Roger Dingledine, Nick Mathewson.
 * Copyright (c) 2007-2015, The Tor Project, Inc. */
/* See LICENSE for licensing information */

/**
 * \file config.c
 * \brief Code to parse and interpret configuration files.
 **/

#define CONFIG_PRIVATE
#include "or.h"
#include "compat.h"
#include "addressmap.h"
#include "channel.h"
#include "circuitbuild.h"
#include "circuitlist.h"
#include "circuitmux.h"
#include "circuitmux_ewma.h"
#include "config.h"
#include "connection.h"
#include "connection_edge.h"
#include "connection_or.h"
#include "control.h"
#include "confparse.h"
#include "cpuworker.h"
#include "dirserv.h"
#include "dirvote.h"
#include "dns.h"
#include "entrynodes.h"
#include "geoip.h"
#include "hibernate.h"
#include "main.h"
#include "networkstatus.h"
#include "nodelist.h"
#include "policies.h"
#include "relay.h"
#include "rendclient.h"
#include "rendservice.h"
#include "rephist.h"
#include "router.h"
#include "sandbox.h"
#include "util.h"
#include "routerlist.h"
#include "routerset.h"
#include "scheduler.h"
#include "statefile.h"
#include "transports.h"
#include "ext_orport.h"
#include "torgzip.h"
#ifdef _WIN32
#include <shlobj.h>
#endif

#include "procmon.h"

#ifdef HAVE_SYSTEMD
#   if defined(__COVERITY__) && !defined(__INCLUDE_LEVEL__)
/* Systemd's use of gcc's __INCLUDE_LEVEL__ extension macro appears to confuse
 * Coverity. Here's a kludge to unconfuse it.
 */
#   define __INCLUDE_LEVEL__ 2
#   endif
#include <systemd/sd-daemon.h>
#endif

/* From main.c */
extern int quiet_level;

/* Prefix used to indicate a Unix socket in a FooPort configuration. */
static const char unix_socket_prefix[] = "unix:";

/** A list of abbreviations and aliases to map command-line options, obsolete
 * option names, or alternative option names, to their current values. */
static config_abbrev_t option_abbrevs_[] = {
  PLURAL(AuthDirBadDirCC),
  PLURAL(AuthDirBadExitCC),
  PLURAL(AuthDirInvalidCC),
  PLURAL(AuthDirRejectCC),
  PLURAL(EntryNode),
  PLURAL(ExcludeNode),
  PLURAL(Tor2webRendezvousPoint),
  PLURAL(FirewallPort),
  PLURAL(LongLivedPort),
  PLURAL(HiddenServiceNode),
  PLURAL(HiddenServiceExcludeNode),
  PLURAL(NumCPU),
  PLURAL(RendNode),
  PLURAL(RecommendedPackage),
  PLURAL(RendExcludeNode),
  PLURAL(StrictEntryNode),
  PLURAL(StrictExitNode),
  PLURAL(StrictNode),
  { "l", "Log", 1, 0},
  { "AllowUnverifiedNodes", "AllowInvalidNodes", 0, 0},
  { "AutomapHostSuffixes", "AutomapHostsSuffixes", 0, 0},
  { "AutomapHostOnResolve", "AutomapHostsOnResolve", 0, 0},
  { "BandwidthRateBytes", "BandwidthRate", 0, 0},
  { "BandwidthBurstBytes", "BandwidthBurst", 0, 0},
  { "DirFetchPostPeriod", "StatusFetchPeriod", 0, 0},
  { "DirServer", "DirAuthority", 0, 0}, /* XXXX024 later, make this warn? */
  { "MaxConn", "ConnLimit", 0, 1},
  { "MaxMemInCellQueues", "MaxMemInQueues", 0, 0},
  { "ORBindAddress", "ORListenAddress", 0, 0},
  { "DirBindAddress", "DirListenAddress", 0, 0},
  { "SocksBindAddress", "SocksListenAddress", 0, 0},
  { "UseHelperNodes", "UseEntryGuards", 0, 0},
  { "NumHelperNodes", "NumEntryGuards", 0, 0},
  { "UseEntryNodes", "UseEntryGuards", 0, 0},
  { "NumEntryNodes", "NumEntryGuards", 0, 0},
  { "ResolvConf", "ServerDNSResolvConfFile", 0, 1},
  { "SearchDomains", "ServerDNSSearchDomains", 0, 1},
  { "ServerDNSAllowBrokenResolvConf", "ServerDNSAllowBrokenConfig", 0, 0},
  { "PreferTunnelledDirConns", "PreferTunneledDirConns", 0, 0},
  { "BridgeAuthoritativeDirectory", "BridgeAuthoritativeDir", 0, 0},
  { "HashedControlPassword", "__HashedControlSessionPassword", 1, 0},
  { "VirtualAddrNetwork", "VirtualAddrNetworkIPv4", 0, 0},
  { "_UseFilteringSSLBufferevents", "UseFilteringSSLBufferevents", 0, 1},
  { NULL, NULL, 0, 0},
};

/** An entry for config_vars: "The option <b>name</b> has type
 * CONFIG_TYPE_<b>conftype</b>, and corresponds to
 * or_options_t.<b>member</b>"
 */
#define VAR(name,conftype,member,initvalue)                             \
  { name, CONFIG_TYPE_ ## conftype, STRUCT_OFFSET(or_options_t, member), \
      initvalue }
/** As VAR, but the option name and member name are the same. */
#define V(member,conftype,initvalue)                                    \
  VAR(#member, conftype, member, initvalue)
/** An entry for config_vars: "The option <b>name</b> is obsolete." */
#define OBSOLETE(name) { name, CONFIG_TYPE_OBSOLETE, 0, NULL }

#define VPORT(member,conftype,initvalue)                                    \
  VAR(#member, conftype, member ## _lines, initvalue)

/** Array of configuration options.  Until we disallow nonstandard
 * abbreviations, order is significant, since the first matching option will
 * be chosen first.
 */
static config_var_t option_vars_[] = {
  V(AccountingMax,               MEMUNIT,  "0 bytes"),
  VAR("AccountingRule",          STRING,   AccountingRule_option,  "max"),
  V(AccountingStart,             STRING,   NULL),
  V(Address,                     STRING,   NULL),
  V(AllowDotExit,                BOOL,     "0"),
  V(AllowInvalidNodes,           CSV,      "middle,rendezvous"),
  V(AllowNonRFC953Hostnames,     BOOL,     "0"),
  V(AllowSingleHopCircuits,      BOOL,     "0"),
  V(AllowSingleHopExits,         BOOL,     "0"),
  V(AlternateBridgeAuthority,    LINELIST, NULL),
  V(AlternateDirAuthority,       LINELIST, NULL),
  OBSOLETE("AlternateHSAuthority"),
  V(AssumeReachable,             BOOL,     "0"),
  OBSOLETE("AuthDirBadDir"),
  OBSOLETE("AuthDirBadDirCCs"),
  V(AuthDirBadExit,              LINELIST, NULL),
  V(AuthDirBadExitCCs,           CSV,      ""),
  V(AuthDirInvalid,              LINELIST, NULL),
  V(AuthDirInvalidCCs,           CSV,      ""),
  V(AuthDirFastGuarantee,        MEMUNIT,  "100 KB"),
  V(AuthDirGuardBWGuarantee,     MEMUNIT,  "2 MB"),
  V(AuthDirPinKeys,              BOOL,     "0"),
  V(AuthDirReject,               LINELIST, NULL),
  V(AuthDirRejectCCs,            CSV,      ""),
  OBSOLETE("AuthDirRejectUnlisted"),
  OBSOLETE("AuthDirListBadDirs"),
  V(AuthDirListBadExits,         BOOL,     "0"),
  V(AuthDirMaxServersPerAddr,    UINT,     "2"),
  V(AuthDirMaxServersPerAuthAddr,UINT,     "5"),
  V(AuthDirHasIPv6Connectivity,  BOOL,     "0"),
  VAR("AuthoritativeDirectory",  BOOL, AuthoritativeDir,    "0"),
  V(AutomapHostsOnResolve,       BOOL,     "0"),
  V(AutomapHostsSuffixes,        CSV,      ".onion,.exit"),
  V(AvoidDiskWrites,             BOOL,     "0"),
  V(BandwidthBurst,              MEMUNIT,  "1 GB"),
  V(BandwidthRate,               MEMUNIT,  "1 GB"),
  V(BridgeAuthoritativeDir,      BOOL,     "0"),
  VAR("Bridge",                  LINELIST, Bridges,    NULL),
  V(BridgePassword,              STRING,   NULL),
  V(BridgeRecordUsageByCountry,  BOOL,     "1"),
  V(BridgeRelay,                 BOOL,     "0"),
  V(CellStatistics,              BOOL,     "0"),
  V(LearnCircuitBuildTimeout,    BOOL,     "1"),
  V(CircuitBuildTimeout,         INTERVAL, "0"),
  V(CircuitIdleTimeout,          INTERVAL, "1 hour"),
  V(CircuitStreamTimeout,        INTERVAL, "0"),
  V(CircuitPriorityHalflife,     DOUBLE,  "-100.0"), /*negative:'Use default'*/
  V(ClientDNSRejectInternalAddresses, BOOL,"1"),
  V(ClientOnly,                  BOOL,     "0"),
  V(ClientPreferIPv6ORPort,      BOOL,     "0"),
  V(ClientRejectInternalAddresses, BOOL,   "1"),
  V(ClientTransportPlugin,       LINELIST, NULL),
  V(ClientUseIPv6,               BOOL,     "0"),
  V(ConsensusParams,             STRING,   NULL),
  V(ConnLimit,                   UINT,     "1000"),
  V(ConnDirectionStatistics,     BOOL,     "0"),
  V(ConstrainedSockets,          BOOL,     "0"),
  V(ConstrainedSockSize,         MEMUNIT,  "8192"),
  V(ContactInfo,                 STRING,   NULL),
  V(ControlListenAddress,        LINELIST, NULL),
  VPORT(ControlPort,                 LINELIST, NULL),
  V(ControlPortFileGroupReadable,BOOL,     "0"),
  V(ControlPortWriteToFile,      FILENAME, NULL),
  V(ControlSocket,               LINELIST, NULL),
  V(ControlSocketsGroupWritable, BOOL,     "0"),
  V(SocksSocketsGroupWritable,   BOOL,     "0"),
  V(CookieAuthentication,        BOOL,     "0"),
  V(CookieAuthFileGroupReadable, BOOL,     "0"),
  V(CookieAuthFile,              STRING,   NULL),
  V(CountPrivateBandwidth,       BOOL,     "0"),
  V(DataDirectory,               FILENAME, NULL),
  V(DisableNetwork,              BOOL,     "0"),
  V(DirAllowPrivateAddresses,    BOOL,     "0"),
  V(TestingAuthDirTimeToLearnReachability, INTERVAL, "30 minutes"),
  V(DirListenAddress,            LINELIST, NULL),
  V(DirPolicy,                   LINELIST, NULL),
  VPORT(DirPort,                     LINELIST, NULL),
  V(DirPortFrontPage,            FILENAME, NULL),
  VAR("DirReqStatistics",        BOOL,     DirReqStatistics_option, "1"),
  VAR("DirAuthority",            LINELIST, DirAuthorities, NULL),
  V(DirAuthorityFallbackRate,    DOUBLE,   "1.0"),
  V(DisableAllSwap,              BOOL,     "0"),
  V(DisableDebuggerAttachment,   BOOL,     "1"),
  V(DisableIOCP,                 BOOL,     "1"),
  OBSOLETE("DisableV2DirectoryInfo_"),
  OBSOLETE("DynamicDHGroups"),
  VPORT(DNSPort,                     LINELIST, NULL),
  V(DNSListenAddress,            LINELIST, NULL),
  V(DownloadExtraInfo,           BOOL,     "0"),
  V(TestingEnableConnBwEvent,    BOOL,     "0"),
  V(TestingEnableCellStatsEvent, BOOL,     "0"),
  V(TestingEnableTbEmptyEvent,   BOOL,     "0"),
  V(EnforceDistinctSubnets,      BOOL,     "1"),
  V(EntryNodes,                  ROUTERSET,   NULL),
  V(EntryStatistics,             BOOL,     "0"),
  V(TestingEstimatedDescriptorPropagationTime, INTERVAL, "10 minutes"),
  V(ExcludeNodes,                ROUTERSET, NULL),
  V(ExcludeExitNodes,            ROUTERSET, NULL),
  V(ExcludeSingleHopRelays,      BOOL,     "1"),
  V(ExitNodes,                   ROUTERSET, NULL),
  V(ExitPolicy,                  LINELIST, NULL),
  V(ExitPolicyRejectPrivate,     BOOL,     "1"),
  V(ExitPortStatistics,          BOOL,     "0"),
  V(ExtendAllowPrivateAddresses, BOOL,     "0"),
  V(ExitRelay,                   AUTOBOOL, "auto"),
  VPORT(ExtORPort,               LINELIST, NULL),
  V(ExtORPortCookieAuthFile,     STRING,   NULL),
  V(ExtORPortCookieAuthFileGroupReadable, BOOL, "0"),
  V(ExtraInfoStatistics,         BOOL,     "1"),
  V(FallbackDir,                 LINELIST, NULL),

  OBSOLETE("FallbackNetworkstatusFile"),
  V(FascistFirewall,             BOOL,     "0"),
  V(FirewallPorts,               CSV,      ""),
  V(FastFirstHopPK,              AUTOBOOL, "auto"),
  V(FetchDirInfoEarly,           BOOL,     "0"),
  V(FetchDirInfoExtraEarly,      BOOL,     "0"),
  V(FetchServerDescriptors,      BOOL,     "1"),
  V(FetchHidServDescriptors,     BOOL,     "1"),
  V(FetchUselessDescriptors,     BOOL,     "0"),
  OBSOLETE("FetchV2Networkstatus"),
  V(GeoIPExcludeUnknown,         AUTOBOOL, "auto"),
#ifdef _WIN32
  V(GeoIPFile,                   FILENAME, "<default>"),
  V(GeoIPv6File,                 FILENAME, "<default>"),
#else
  V(GeoIPFile,                   FILENAME,
    SHARE_DATADIR PATH_SEPARATOR "tor" PATH_SEPARATOR "geoip"),
  V(GeoIPv6File,                 FILENAME,
    SHARE_DATADIR PATH_SEPARATOR "tor" PATH_SEPARATOR "geoip6"),
#endif
  OBSOLETE("Group"),
  V(GuardLifetime,               INTERVAL, "0 minutes"),
  V(HardwareAccel,               BOOL,     "0"),
  V(HeartbeatPeriod,             INTERVAL, "6 hours"),
  V(AccelName,                   STRING,   NULL),
  V(AccelDir,                    FILENAME, NULL),
  V(HashedControlPassword,       LINELIST, NULL),
  OBSOLETE("HidServDirectoryV2"),
  VAR("HiddenServiceDir",    LINELIST_S, RendConfigLines,    NULL),
  VAR("HiddenServiceDirGroupReadable",  LINELIST_S, RendConfigLines, NULL),
  VAR("HiddenServiceOptions",LINELIST_V, RendConfigLines,    NULL),
  VAR("HiddenServicePort",   LINELIST_S, RendConfigLines,    NULL),
  VAR("HiddenServiceVersion",LINELIST_S, RendConfigLines,    NULL),
  VAR("HiddenServiceAuthorizeClient",LINELIST_S,RendConfigLines, NULL),
  VAR("HiddenServiceAllowUnknownPorts",LINELIST_S, RendConfigLines, NULL),
  VAR("HiddenServiceMaxStreams",LINELIST_S, RendConfigLines, NULL),
  VAR("HiddenServiceMaxStreamsCloseCircuit",LINELIST_S, RendConfigLines, NULL),
  VAR("HiddenServiceNumIntroductionPoints", LINELIST_S, RendConfigLines, NULL),
  V(HiddenServiceStatistics,     BOOL,     "1"),
  V(HidServAuth,                 LINELIST, NULL),
  V(CloseHSClientCircuitsImmediatelyOnTimeout, BOOL, "0"),
  V(CloseHSServiceRendCircuitsImmediatelyOnTimeout, BOOL, "0"),
  V(HTTPProxy,                   STRING,   NULL),
  V(HTTPProxyAuthenticator,      STRING,   NULL),
  V(HTTPSProxy,                  STRING,   NULL),
  V(HTTPSProxyAuthenticator,     STRING,   NULL),
  V(IPv6Exit,                    BOOL,     "0"),
  VAR("ServerTransportPlugin",   LINELIST, ServerTransportPlugin,  NULL),
  V(ServerTransportListenAddr,   LINELIST, NULL),
  V(ServerTransportOptions,      LINELIST, NULL),
  V(SigningKeyLifetime,          INTERVAL, "30 days"),
  V(Socks4Proxy,                 STRING,   NULL),
  V(Socks5Proxy,                 STRING,   NULL),
  V(Socks5ProxyUsername,         STRING,   NULL),
  V(Socks5ProxyPassword,         STRING,   NULL),
  V(KeepalivePeriod,             INTERVAL, "5 minutes"),
  VAR("Log",                     LINELIST, Logs,             NULL),
  V(LogMessageDomains,           BOOL,     "0"),
  V(LogTimeGranularity,          MSEC_INTERVAL, "1 second"),
  V(TruncateLogFile,             BOOL,     "0"),
  V(LongLivedPorts,              CSV,
        "21,22,706,1863,5050,5190,5222,5223,6523,6667,6697,8300"),
  VAR("MapAddress",              LINELIST, AddressMap,           NULL),
  V(MaxAdvertisedBandwidth,      MEMUNIT,  "1 GB"),
  V(MaxCircuitDirtiness,         INTERVAL, "10 minutes"),
  V(MaxClientCircuitsPending,    UINT,     "32"),
  VAR("MaxMemInQueues",          MEMUNIT,   MaxMemInQueues_raw, "0"),
  OBSOLETE("MaxOnionsPending"),
  V(MaxOnionQueueDelay,          MSEC_INTERVAL, "1750 msec"),
  V(MinMeasuredBWsForAuthToIgnoreAdvertised, INT, "500"),
  V(MyFamily,                    STRING,   NULL),
  V(NewCircuitPeriod,            INTERVAL, "30 seconds"),
  OBSOLETE("NamingAuthoritativeDirectory"),
  V(NATDListenAddress,           LINELIST, NULL),
  VPORT(NATDPort,                    LINELIST, NULL),
  V(Nickname,                    STRING,   NULL),
  V(PredictedPortsRelevanceTime,  INTERVAL, "1 hour"),
  V(WarnUnsafeSocks,              BOOL,     "1"),
  VAR("NodeFamily",              LINELIST, NodeFamilies,         NULL),
  V(NumCPUs,                     UINT,     "0"),
  V(NumDirectoryGuards,          UINT,     "0"),
  V(NumEntryGuards,              UINT,     "0"),
  V(OfflineMasterKey,            BOOL,     "0"),
  V(ORListenAddress,             LINELIST, NULL),
  VPORT(ORPort,                      LINELIST, NULL),
  V(OutboundBindAddress,         LINELIST,   NULL),

  OBSOLETE("PathBiasDisableRate"),
  V(PathBiasCircThreshold,       INT,      "-1"),
  V(PathBiasNoticeRate,          DOUBLE,   "-1"),
  V(PathBiasWarnRate,            DOUBLE,   "-1"),
  V(PathBiasExtremeRate,         DOUBLE,   "-1"),
  V(PathBiasScaleThreshold,      INT,      "-1"),
  OBSOLETE("PathBiasScaleFactor"),
  OBSOLETE("PathBiasMultFactor"),
  V(PathBiasDropGuards,          AUTOBOOL, "0"),
  OBSOLETE("PathBiasUseCloseCounts"),

  V(PathBiasUseThreshold,       INT,      "-1"),
  V(PathBiasNoticeUseRate,          DOUBLE,   "-1"),
  V(PathBiasExtremeUseRate,         DOUBLE,   "-1"),
  V(PathBiasScaleUseThreshold,      INT,      "-1"),

  V(PathsNeededToBuildCircuits,  DOUBLE,   "-1"),
  V(PerConnBWBurst,              MEMUNIT,  "0"),
  V(PerConnBWRate,               MEMUNIT,  "0"),
  V(PidFile,                     STRING,   NULL),
  V(TestingTorNetwork,           BOOL,     "0"),
  V(TestingMinExitFlagThreshold, MEMUNIT,  "0"),
  V(TestingMinFastFlagThreshold, MEMUNIT,  "0"),

  V(TestingLinkCertLifetime,          INTERVAL, "2 days"),
  V(TestingAuthKeyLifetime,          INTERVAL, "2 days"),
  V(TestingLinkKeySlop,              INTERVAL, "3 hours"),
  V(TestingAuthKeySlop,              INTERVAL, "3 hours"),
  V(TestingSigningKeySlop,           INTERVAL, "1 day"),

  V(OptimisticData,              AUTOBOOL, "auto"),
  V(PortForwarding,              BOOL,     "0"),
  V(PortForwardingHelper,        FILENAME, "tor-fw-helper"),
  OBSOLETE("PreferTunneledDirConns"),
  V(ProtocolWarnings,            BOOL,     "0"),
  V(PublishServerDescriptor,     CSV,      "1"),
  V(PublishHidServDescriptors,   BOOL,     "1"),
  V(ReachableAddresses,          LINELIST, NULL),
  V(ReachableDirAddresses,       LINELIST, NULL),
  V(ReachableORAddresses,        LINELIST, NULL),
  V(RecommendedVersions,         LINELIST, NULL),
  V(RecommendedClientVersions,   LINELIST, NULL),
  V(RecommendedServerVersions,   LINELIST, NULL),
  V(RecommendedPackages,         LINELIST, NULL),
  V(RefuseUnknownExits,          AUTOBOOL, "auto"),
  V(RejectPlaintextPorts,        CSV,      ""),
  V(RelayBandwidthBurst,         MEMUNIT,  "0"),
  V(RelayBandwidthRate,          MEMUNIT,  "0"),
  V(RendPostPeriod,              INTERVAL, "1 hour"),
  V(RephistTrackTime,            INTERVAL, "24 hours"),
  V(RunAsDaemon,                 BOOL,     "0"),
  OBSOLETE("RunTesting"), // currently unused
  V(Sandbox,                     BOOL,     "0"),
  V(SafeLogging,                 STRING,   "1"),
  V(SafeSocks,                   BOOL,     "0"),
  V(ServerDNSAllowBrokenConfig,  BOOL,     "1"),
  V(ServerDNSAllowNonRFC953Hostnames, BOOL,"0"),
  V(ServerDNSDetectHijacking,    BOOL,     "1"),
  V(ServerDNSRandomizeCase,      BOOL,     "1"),
  V(ServerDNSResolvConfFile,     STRING,   NULL),
  V(ServerDNSSearchDomains,      BOOL,     "0"),
  V(ServerDNSTestAddresses,      CSV,
      "www.google.com,www.mit.edu,www.yahoo.com,www.slashdot.org"),
  V(SchedulerLowWaterMark__,     MEMUNIT,  "100 MB"),
  V(SchedulerHighWaterMark__,    MEMUNIT,  "101 MB"),
  V(SchedulerMaxFlushCells__,    UINT,     "1000"),
  V(ShutdownWaitLength,          INTERVAL, "30 seconds"),
  V(SocksListenAddress,          LINELIST, NULL),
  V(SocksPolicy,                 LINELIST, NULL),
  VPORT(SocksPort,                   LINELIST, NULL),
  V(SocksTimeout,                INTERVAL, "2 minutes"),
  V(SSLKeyLifetime,              INTERVAL, "0"),
  OBSOLETE("StrictEntryNodes"),
  OBSOLETE("StrictExitNodes"),
  V(StrictNodes,                 BOOL,     "0"),
  OBSOLETE("Support022HiddenServices"),
  V(TestSocks,                   BOOL,     "0"),
  V(TokenBucketRefillInterval,   MSEC_INTERVAL, "100 msec"),
  V(Tor2webMode,                 BOOL,     "0"),
  V(Tor2webRendezvousPoints,      ROUTERSET, NULL),
  V(TLSECGroup,                  STRING,   NULL),
  V(TrackHostExits,              CSV,      NULL),
  V(TrackHostExitsExpire,        INTERVAL, "30 minutes"),
  V(TransListenAddress,          LINELIST, NULL),
  VPORT(TransPort,                   LINELIST, NULL),
  V(TransProxyType,              STRING,   "default"),
  OBSOLETE("TunnelDirConns"),
  V(UpdateBridgesFromAuthority,  BOOL,     "0"),
  V(UseBridges,                  BOOL,     "0"),
  V(UseEntryGuards,              BOOL,     "1"),
  V(UseEntryGuardsAsDirGuards,   BOOL,     "1"),
  V(UseGuardFraction,            AUTOBOOL, "auto"),
  V(UseMicrodescriptors,         AUTOBOOL, "auto"),
  V(UseNTorHandshake,            AUTOBOOL, "1"),
  V(User,                        STRING,   NULL),
  V(UserspaceIOCPBuffers,        BOOL,     "0"),
  OBSOLETE("V1AuthoritativeDirectory"),
  OBSOLETE("V2AuthoritativeDirectory"),
  VAR("V3AuthoritativeDirectory",BOOL, V3AuthoritativeDir,   "0"),
  V(TestingV3AuthInitialVotingInterval, INTERVAL, "30 minutes"),
  V(TestingV3AuthInitialVoteDelay, INTERVAL, "5 minutes"),
  V(TestingV3AuthInitialDistDelay, INTERVAL, "5 minutes"),
  V(TestingV3AuthVotingStartOffset, INTERVAL, "0"),
  V(V3AuthVotingInterval,        INTERVAL, "1 hour"),
  V(V3AuthVoteDelay,             INTERVAL, "5 minutes"),
  V(V3AuthDistDelay,             INTERVAL, "5 minutes"),
  V(V3AuthNIntervalsValid,       UINT,     "3"),
  V(V3AuthUseLegacyKey,          BOOL,     "0"),
  V(V3BandwidthsFile,            FILENAME, NULL),
  V(GuardfractionFile,           FILENAME, NULL),
  VAR("VersioningAuthoritativeDirectory",BOOL,VersioningAuthoritativeDir, "0"),
  OBSOLETE("VoteOnHidServDirectoriesV2"),
  V(VirtualAddrNetworkIPv4,      STRING,   "127.192.0.0/10"),
  V(VirtualAddrNetworkIPv6,      STRING,   "[FE80::]/10"),
  V(WarnPlaintextPorts,          CSV,      "23,109,110,143"),
  V(UseFilteringSSLBufferevents, BOOL,    "0"),
  VAR("__ReloadTorrcOnSIGHUP",   BOOL,  ReloadTorrcOnSIGHUP,      "1"),
  VAR("__AllDirActionsPrivate",  BOOL,  AllDirActionsPrivate,     "0"),
  VAR("__DisablePredictedCircuits",BOOL,DisablePredictedCircuits, "0"),
  VAR("__LeaveStreamsUnattached",BOOL,  LeaveStreamsUnattached,   "0"),
  VAR("__HashedControlSessionPassword", LINELIST, HashedControlSessionPassword,
      NULL),
  VAR("__OwningControllerProcess",STRING,OwningControllerProcess, NULL),
  V(MinUptimeHidServDirectoryV2, INTERVAL, "96 hours"),
  V(TestingServerDownloadSchedule, CSV_INTERVAL, "0, 0, 0, 60, 60, 120, "
                                 "300, 900, 2147483647"),
  V(TestingClientDownloadSchedule, CSV_INTERVAL, "0, 0, 60, 300, 600, "
                                 "2147483647"),
  V(TestingServerConsensusDownloadSchedule, CSV_INTERVAL, "0, 0, 60, "
                                 "300, 600, 1800, 1800, 1800, 1800, "
                                 "1800, 3600, 7200"),
  V(TestingClientConsensusDownloadSchedule, CSV_INTERVAL, "0, 0, 60, "
                                 "300, 600, 1800, 3600, 3600, 3600, "
                                 "10800, 21600, 43200"),
  V(TestingBridgeDownloadSchedule, CSV_INTERVAL, "3600, 900, 900, 3600"),
  V(TestingClientMaxIntervalWithoutRequest, INTERVAL, "10 minutes"),
  V(TestingDirConnectionMaxStall, INTERVAL, "5 minutes"),
  V(TestingConsensusMaxDownloadTries, UINT, "8"),
  V(TestingDescriptorMaxDownloadTries, UINT, "8"),
  V(TestingMicrodescMaxDownloadTries, UINT, "8"),
  V(TestingCertMaxDownloadTries, UINT, "8"),
  V(TestingDirAuthVoteExit, ROUTERSET, NULL),
  V(TestingDirAuthVoteExitIsStrict,  BOOL,     "0"),
  V(TestingDirAuthVoteGuard, ROUTERSET, NULL),
  V(TestingDirAuthVoteGuardIsStrict,  BOOL,     "0"),
  V(TestingDirAuthVoteHSDir, ROUTERSET, NULL),
  V(TestingDirAuthVoteHSDirIsStrict,  BOOL,     "0"),
  VAR("___UsingTestNetworkDefaults", BOOL, UsingTestNetworkDefaults_, "0"),

  { NULL, CONFIG_TYPE_OBSOLETE, 0, NULL }
};

/** Override default values with these if the user sets the TestingTorNetwork
 * option. */
static const config_var_t testing_tor_network_defaults[] = {
  V(ServerDNSAllowBrokenConfig,  BOOL,     "1"),
  V(DirAllowPrivateAddresses,    BOOL,     "1"),
  V(EnforceDistinctSubnets,      BOOL,     "0"),
  V(AssumeReachable,             BOOL,     "1"),
  V(AuthDirMaxServersPerAddr,    UINT,     "0"),
  V(AuthDirMaxServersPerAuthAddr,UINT,     "0"),
  V(ClientDNSRejectInternalAddresses, BOOL,"0"),
  V(ClientRejectInternalAddresses, BOOL,   "0"),
  V(CountPrivateBandwidth,       BOOL,     "1"),
  V(ExitPolicyRejectPrivate,     BOOL,     "0"),
  V(ExtendAllowPrivateAddresses, BOOL,     "1"),
  V(V3AuthVotingInterval,        INTERVAL, "5 minutes"),
  V(V3AuthVoteDelay,             INTERVAL, "20 seconds"),
  V(V3AuthDistDelay,             INTERVAL, "20 seconds"),
  V(TestingV3AuthInitialVotingInterval, INTERVAL, "150 seconds"),
  V(TestingV3AuthInitialVoteDelay, INTERVAL, "20 seconds"),
  V(TestingV3AuthInitialDistDelay, INTERVAL, "20 seconds"),
  V(TestingV3AuthVotingStartOffset, INTERVAL, "0"),
  V(TestingAuthDirTimeToLearnReachability, INTERVAL, "0 minutes"),
  V(TestingEstimatedDescriptorPropagationTime, INTERVAL, "0 minutes"),
  V(MinUptimeHidServDirectoryV2, INTERVAL, "0 minutes"),
  V(TestingServerDownloadSchedule, CSV_INTERVAL, "0, 0, 0, 5, 10, 15, "
                                 "20, 30, 60"),
  V(TestingClientDownloadSchedule, CSV_INTERVAL, "0, 0, 5, 10, 15, 20, "
                                 "30, 60"),
  V(TestingServerConsensusDownloadSchedule, CSV_INTERVAL, "0, 0, 5, 10, "
                                 "15, 20, 30, 60"),
  V(TestingClientConsensusDownloadSchedule, CSV_INTERVAL, "0, 0, 5, 10, "
                                 "15, 20, 30, 60"),
  V(TestingBridgeDownloadSchedule, CSV_INTERVAL, "60, 30, 30, 60"),
  V(TestingClientMaxIntervalWithoutRequest, INTERVAL, "5 seconds"),
  V(TestingDirConnectionMaxStall, INTERVAL, "30 seconds"),
  V(TestingConsensusMaxDownloadTries, UINT, "80"),
  V(TestingDescriptorMaxDownloadTries, UINT, "80"),
  V(TestingMicrodescMaxDownloadTries, UINT, "80"),
  V(TestingCertMaxDownloadTries, UINT, "80"),
  V(TestingEnableConnBwEvent,    BOOL,     "1"),
  V(TestingEnableCellStatsEvent, BOOL,     "1"),
  V(TestingEnableTbEmptyEvent,   BOOL,     "1"),
  VAR("___UsingTestNetworkDefaults", BOOL, UsingTestNetworkDefaults_, "1"),
  V(RendPostPeriod,              INTERVAL, "2 minutes"),

  { NULL, CONFIG_TYPE_OBSOLETE, 0, NULL }
};

#undef VAR
#undef V
#undef OBSOLETE

#ifdef _WIN32
static char *get_windows_conf_root(void);
#endif
static int options_act_reversible(const or_options_t *old_options, char **msg);
static int options_act(const or_options_t *old_options);
static int options_transition_allowed(const or_options_t *old,
                                      const or_options_t *new,
                                      char **msg);
static int options_transition_affects_workers(
      const or_options_t *old_options, const or_options_t *new_options);
static int options_transition_affects_descriptor(
      const or_options_t *old_options, const or_options_t *new_options);
static int check_nickname_list(char **lst, const char *name, char **msg);
static char *get_bindaddr_from_transport_listen_line(const char *line,
                                                     const char *transport);
static int parse_dir_authority_line(const char *line,
                                 dirinfo_type_t required_type,
                                 int validate_only);
static void port_cfg_free(port_cfg_t *port);
static int parse_ports(or_options_t *options, int validate_only,
                              char **msg_out, int *n_ports_out,
                              int *world_writable_control_socket);
static int check_server_ports(const smartlist_t *ports,
                              const or_options_t *options);

static int validate_data_directory(or_options_t *options);
static int write_configuration_file(const char *fname,
                                    const or_options_t *options);
static int options_init_logs(const or_options_t *old_options,
                             or_options_t *options, int validate_only);

static void init_libevent(const or_options_t *options);
static int opt_streq(const char *s1, const char *s2);
static int parse_outbound_addresses(or_options_t *options, int validate_only,
                                    char **msg);
static void config_maybe_load_geoip_files_(const or_options_t *options,
                                           const or_options_t *old_options);
static int options_validate_cb(void *old_options, void *options,
                               void *default_options,
                               int from_setconf, char **msg);
static uint64_t compute_real_max_mem_in_queues(const uint64_t val,
                                               int log_guess);

/** Magic value for or_options_t. */
#define OR_OPTIONS_MAGIC 9090909

/** Configuration format for or_options_t. */
STATIC config_format_t options_format = {
  sizeof(or_options_t),
  OR_OPTIONS_MAGIC,
  STRUCT_OFFSET(or_options_t, magic_),
  option_abbrevs_,
  option_vars_,
  options_validate_cb,
  NULL
};

/*
 * Functions to read and write the global options pointer.
 */

/** Command-line and config-file options. */
static or_options_t *global_options = NULL;
/** The fallback options_t object; this is where we look for options not
 * in torrc before we fall back to Tor's defaults. */
static or_options_t *global_default_options = NULL;
/** Name of most recently read torrc file. */
static char *torrc_fname = NULL;
/** Name of the most recently read torrc-defaults file.*/
static char *torrc_defaults_fname;
/** Configuration options set by command line. */
static config_line_t *global_cmdline_options = NULL;
/** Non-configuration options set by the command line */
static config_line_t *global_cmdline_only_options = NULL;
/** Boolean: Have we parsed the command line? */
static int have_parsed_cmdline = 0;
/** Contents of most recently read DirPortFrontPage file. */
static char *global_dirfrontpagecontents = NULL;
/** List of port_cfg_t for all configured ports. */
static smartlist_t *configured_ports = NULL;

/** Return the contents of our frontpage string, or NULL if not configured. */
const char *
get_dirportfrontpage(void)
{
  return global_dirfrontpagecontents;
}

/** Return the currently configured options. */
or_options_t *
get_options_mutable(void)
{
  tor_assert(global_options);
  return global_options;
}

/** Returns the currently configured options */
MOCK_IMPL(const or_options_t *,
get_options,(void))
{
  return get_options_mutable();
}

/** Change the current global options to contain <b>new_val</b> instead of
 * their current value; take action based on the new value; free the old value
 * as necessary.  Returns 0 on success, -1 on failure.
 */
int
set_options(or_options_t *new_val, char **msg)
{
  int i;
  smartlist_t *elements;
  config_line_t *line;
  or_options_t *old_options = global_options;
  global_options = new_val;
  /* Note that we pass the *old* options below, for comparison. It
   * pulls the new options directly out of global_options. */
  if (options_act_reversible(old_options, msg)<0) {
    tor_assert(*msg);
    global_options = old_options;
    return -1;
  }
  if (options_act(old_options) < 0) { /* acting on the options failed. die. */
    log_err(LD_BUG,
            "Acting on config options left us in a broken state. Dying.");
    exit(1);
  }
  /* Issues a CONF_CHANGED event to notify controller of the change. If Tor is
   * just starting up then the old_options will be undefined. */
  if (old_options && old_options != global_options) {
    elements = smartlist_new();
    for (i=0; options_format.vars[i].name; ++i) {
      const config_var_t *var = &options_format.vars[i];
      const char *var_name = var->name;
      if (var->type == CONFIG_TYPE_LINELIST_S ||
          var->type == CONFIG_TYPE_OBSOLETE) {
        continue;
      }
      if (!config_is_same(&options_format, new_val, old_options, var_name)) {
        line = config_get_assigned_option(&options_format, new_val,
                                          var_name, 1);

        if (line) {
          config_line_t *next;
          for (; line; line = next) {
            next = line->next;
            smartlist_add(elements, line->key);
            smartlist_add(elements, line->value);
            tor_free(line);
          }
        } else {
          smartlist_add(elements, tor_strdup(options_format.vars[i].name));
          smartlist_add(elements, NULL);
        }
      }
    }
    control_event_conf_changed(elements);
    SMARTLIST_FOREACH(elements, char *, cp, tor_free(cp));
    smartlist_free(elements);
  }

  if (old_options != global_options)
    config_free(&options_format, old_options);

  return 0;
}

extern const char tor_git_revision[]; /* from tor_main.c */

/** The version of this Tor process, as parsed. */
static char *the_tor_version = NULL;
/** A shorter version of this Tor process's version, for export in our router
 *  descriptor.  (Does not include the git version, if any.) */
static char *the_short_tor_version = NULL;

/** Return the current Tor version. */
const char *
get_version(void)
{
  if (the_tor_version == NULL) {
    if (strlen(tor_git_revision)) {
      tor_asprintf(&the_tor_version, "%s (git-%s)", get_short_version(),
                   tor_git_revision);
    } else {
      the_tor_version = tor_strdup(get_short_version());
    }
  }
  return the_tor_version;
}

/** Return the current Tor version, without any git tag. */
const char *
get_short_version(void)
{

  if (the_short_tor_version == NULL) {
#ifdef TOR_BUILD_TAG
    tor_asprintf(&the_short_tor_version, "%s (%s)", VERSION, TOR_BUILD_TAG);
#else
    the_short_tor_version = tor_strdup(VERSION);
#endif
  }
  return the_short_tor_version;
}

/** Release additional memory allocated in options
 */
STATIC void
or_options_free(or_options_t *options)
{
  if (!options)
    return;

  routerset_free(options->ExcludeExitNodesUnion_);
  if (options->NodeFamilySets) {
    SMARTLIST_FOREACH(options->NodeFamilySets, routerset_t *,
                      rs, routerset_free(rs));
    smartlist_free(options->NodeFamilySets);
  }
  tor_free(options->BridgePassword_AuthDigest_);
  tor_free(options->command_arg);
  tor_free(options->master_key_fname);
  config_free(&options_format, options);
}

/** Release all memory and resources held by global configuration structures.
 */
void
config_free_all(void)
{
  or_options_free(global_options);
  global_options = NULL;
  or_options_free(global_default_options);
  global_default_options = NULL;

  config_free_lines(global_cmdline_options);
  global_cmdline_options = NULL;

  config_free_lines(global_cmdline_only_options);
  global_cmdline_only_options = NULL;

  if (configured_ports) {
    SMARTLIST_FOREACH(configured_ports,
                      port_cfg_t *, p, port_cfg_free(p));
    smartlist_free(configured_ports);
    configured_ports = NULL;
  }

  tor_free(torrc_fname);
  tor_free(torrc_defaults_fname);
  tor_free(the_tor_version);
  tor_free(global_dirfrontpagecontents);

  tor_free(the_short_tor_version);
  tor_free(the_tor_version);
}

/** Make <b>address</b> -- a piece of information related to our operation as
 * a client -- safe to log according to the settings in options->SafeLogging,
 * and return it.
 *
 * (We return "[scrubbed]" if SafeLogging is "1", and address otherwise.)
 */
const char *
safe_str_client(const char *address)
{
  tor_assert(address);
  if (get_options()->SafeLogging_ == SAFELOG_SCRUB_ALL)
    return "[scrubbed]";
  else
    return address;
}

/** Make <b>address</b> -- a piece of information of unspecified sensitivity
 * -- safe to log according to the settings in options->SafeLogging, and
 * return it.
 *
 * (We return "[scrubbed]" if SafeLogging is anything besides "0", and address
 * otherwise.)
 */
const char *
safe_str(const char *address)
{
  tor_assert(address);
  if (get_options()->SafeLogging_ != SAFELOG_SCRUB_NONE)
    return "[scrubbed]";
  else
    return address;
}

/** Equivalent to escaped(safe_str_client(address)).  See reentrancy note on
 * escaped(): don't use this outside the main thread, or twice in the same
 * log statement. */
const char *
escaped_safe_str_client(const char *address)
{
  if (get_options()->SafeLogging_ == SAFELOG_SCRUB_ALL)
    return "[scrubbed]";
  else
    return escaped(address);
}

/** Equivalent to escaped(safe_str(address)).  See reentrancy note on
 * escaped(): don't use this outside the main thread, or twice in the same
 * log statement. */
const char *
escaped_safe_str(const char *address)
{
  if (get_options()->SafeLogging_ != SAFELOG_SCRUB_NONE)
    return "[scrubbed]";
  else
    return escaped(address);
}

/** List of default directory authorities */

static const char *default_authorities[] = {
  "moria1 orport=9101 "
    "v3ident=D586D18309DED4CD6D57C18FDB97EFA96D330566 "
    "128.31.0.39:9131 9695 DFC3 5FFE B861 329B 9F1A B04C 4639 7020 CE31",
  "tor26 orport=443 "
    "v3ident=14C131DFC5C6F93646BE72FA1401C02A8DF2E8B4 "
    "86.59.21.38:80 847B 1F85 0344 D787 6491 A548 92F9 0493 4E4E B85D",
  "dizum orport=443 "
    "v3ident=E8A9C45EDE6D711294FADF8E7951F4DE6CA56B58 "
    "194.109.206.212:80 7EA6 EAD6 FD83 083C 538F 4403 8BBF A077 587D D755",
  "Tonga orport=443 bridge "
    "82.94.251.203:80 4A0C CD2D DC79 9508 3D73 F5D6 6710 0C8A 5831 F16D",
  "gabelmoo orport=443 "
    "v3ident=ED03BB616EB2F60BEC80151114BB25CEF515B226 "
    "131.188.40.189:80 F204 4413 DAC2 E02E 3D6B CF47 35A1 9BCA 1DE9 7281",
  "dannenberg orport=443 "
    "v3ident=585769C78764D58426B8B52B6651A5A71137189A "
    "193.23.244.244:80 7BE6 83E6 5D48 1413 21C5 ED92 F075 C553 64AC 7123",
  "urras orport=80 "
    "v3ident=80550987E1D626E3EBA5E5E75A458DE0626D088C "
    "208.83.223.34:443 0AD3 FA88 4D18 F89E EA2D 89C0 1937 9E0E 7FD9 4417",
  "maatuska orport=80 "
    "v3ident=49015F787433103580E3B66A1707A00E60F2D15B "
    "171.25.193.9:443 BD6A 8292 55CB 08E6 6FBE 7D37 4836 3586 E46B 3810",
  "Faravahar orport=443 "
    "v3ident=EFCBE720AB3A82B99F9E953CD5BF50F7EEFC7B97 "
    "154.35.175.225:80 CF6D 0AAF B385 BE71 B8E1 11FC 5CFF 4B47 9237 33BC",
  "longclaw orport=443 "
    "v3ident=23D15D965BC35114467363C165C4F724B64B4F66 "
    "199.254.238.52:80 74A9 1064 6BCE EFBC D2E8 74FC 1DC9 9743 0F96 8145",
  NULL
};

/** Add the default directory authorities directly into the trusted dir list,
 * but only add them insofar as they share bits with <b>type</b>.
 * Each authority's bits are restricted to the bits shared with <b>type</b>.
 * If <b>type</b> is ALL_DIRINFO or NO_DIRINFO (zero), add all authorities. */
static void
add_default_trusted_dir_authorities(dirinfo_type_t type)
{
  int i;
<<<<<<< HEAD
  for (i=0; default_authorities[i]; i++) {
    if (parse_dir_authority_line(default_authorities[i], type, 0)<0) {
=======
  const char *authorities[] = {
    "moria1 orport=9101 "
      "v3ident=D586D18309DED4CD6D57C18FDB97EFA96D330566 "
      "128.31.0.39:9131 9695 DFC3 5FFE B861 329B 9F1A B04C 4639 7020 CE31",
    "tor26 orport=443 "
      "v3ident=14C131DFC5C6F93646BE72FA1401C02A8DF2E8B4 "
      "86.59.21.38:80 847B 1F85 0344 D787 6491 A548 92F9 0493 4E4E B85D",
    "dizum orport=443 "
      "v3ident=E8A9C45EDE6D711294FADF8E7951F4DE6CA56B58 "
      "194.109.206.212:80 7EA6 EAD6 FD83 083C 538F 4403 8BBF A077 587D D755",
    "Bifroest orport=443 bridge "
      "37.218.247.217:80 1D8F 3A91 C37C 5D1C 4C19 B1AD 1D0C FBE8 BF72 D8E1",
    "gabelmoo orport=443 "
      "v3ident=ED03BB616EB2F60BEC80151114BB25CEF515B226 "
      "131.188.40.189:80 F204 4413 DAC2 E02E 3D6B CF47 35A1 9BCA 1DE9 7281",
    "dannenberg orport=443 "
      "v3ident=0232AF901C31A04EE9848595AF9BB7620D4C5B2E "
      "193.23.244.244:80 7BE6 83E6 5D48 1413 21C5 ED92 F075 C553 64AC 7123",
    "maatuska orport=80 "
      "v3ident=49015F787433103580E3B66A1707A00E60F2D15B "
      "171.25.193.9:443 BD6A 8292 55CB 08E6 6FBE 7D37 4836 3586 E46B 3810",
    "Faravahar orport=443 "
      "v3ident=EFCBE720AB3A82B99F9E953CD5BF50F7EEFC7B97 "
      "154.35.175.225:80 CF6D 0AAF B385 BE71 B8E1 11FC 5CFF 4B47 9237 33BC",
    "longclaw orport=443 "
      "v3ident=23D15D965BC35114467363C165C4F724B64B4F66 "
      "199.254.238.52:80 74A9 1064 6BCE EFBC D2E8 74FC 1DC9 9743 0F96 8145",
    NULL
  };
  for (i=0; authorities[i]; i++) {
    if (parse_dir_authority_line(authorities[i], type, 0)<0) {
>>>>>>> 5446cb8d
      log_err(LD_BUG, "Couldn't parse internal DirAuthority line %s",
              default_authorities[i]);
    }
  }
}

/** Add the default fallback directory servers into the fallback directory
 * server list. */
MOCK_IMPL(void,
add_default_fallback_dir_servers,(void))
{
  int i;
  const char *fallback[] = {
    NULL
  };
  for (i=0; fallback[i]; i++) {
    if (parse_dir_fallback_line(fallback[i], 0)<0) {
      log_err(LD_BUG, "Couldn't parse internal FallbackDir line %s",
              fallback[i]);
    }
  }
}

/** Look at all the config options for using alternate directory
 * authorities, and make sure none of them are broken. Also, warn the
 * user if we changed any dangerous ones.
 */
static int
validate_dir_servers(or_options_t *options, or_options_t *old_options)
{
  config_line_t *cl;

  if (options->DirAuthorities &&
      (options->AlternateDirAuthority || options->AlternateBridgeAuthority)) {
    log_warn(LD_CONFIG,
             "You cannot set both DirAuthority and Alternate*Authority.");
    return -1;
  }

  /* do we want to complain to the user about being partitionable? */
  if ((options->DirAuthorities &&
       (!old_options ||
        !config_lines_eq(options->DirAuthorities,
                         old_options->DirAuthorities))) ||
      (options->AlternateDirAuthority &&
       (!old_options ||
        !config_lines_eq(options->AlternateDirAuthority,
                         old_options->AlternateDirAuthority)))) {
    log_warn(LD_CONFIG,
             "You have used DirAuthority or AlternateDirAuthority to "
             "specify alternate directory authorities in "
             "your configuration. This is potentially dangerous: it can "
             "make you look different from all other Tor users, and hurt "
             "your anonymity. Even if you've specified the same "
             "authorities as Tor uses by default, the defaults could "
             "change in the future. Be sure you know what you're doing.");
  }

  /* Now go through the four ways you can configure an alternate
   * set of directory authorities, and make sure none are broken. */
  for (cl = options->DirAuthorities; cl; cl = cl->next)
    if (parse_dir_authority_line(cl->value, NO_DIRINFO, 1)<0)
      return -1;
  for (cl = options->AlternateBridgeAuthority; cl; cl = cl->next)
    if (parse_dir_authority_line(cl->value, NO_DIRINFO, 1)<0)
      return -1;
  for (cl = options->AlternateDirAuthority; cl; cl = cl->next)
    if (parse_dir_authority_line(cl->value, NO_DIRINFO, 1)<0)
      return -1;
  for (cl = options->FallbackDir; cl; cl = cl->next)
    if (parse_dir_fallback_line(cl->value, 1)<0)
      return -1;
  return 0;
}

/** Look at all the config options and assign new dir authorities
 * as appropriate.
 */
int
consider_adding_dir_servers(const or_options_t *options,
                            const or_options_t *old_options)
{
  config_line_t *cl;
  int need_to_update =
    !smartlist_len(router_get_trusted_dir_servers()) ||
    !smartlist_len(router_get_fallback_dir_servers()) || !old_options ||
    !config_lines_eq(options->DirAuthorities, old_options->DirAuthorities) ||
    !config_lines_eq(options->FallbackDir, old_options->FallbackDir) ||
    !config_lines_eq(options->AlternateBridgeAuthority,
                     old_options->AlternateBridgeAuthority) ||
    !config_lines_eq(options->AlternateDirAuthority,
                     old_options->AlternateDirAuthority);

  if (!need_to_update)
    return 0; /* all done */

  /* "You cannot set both DirAuthority and Alternate*Authority."
   * Checking that this restriction holds allows us to simplify
   * the unit tests. */
  tor_assert(!(options->DirAuthorities &&
               (options->AlternateDirAuthority
                || options->AlternateBridgeAuthority)));

  /* Start from a clean slate. */
  clear_dir_servers();

  if (!options->DirAuthorities) {
    /* then we may want some of the defaults */
    dirinfo_type_t type = NO_DIRINFO;
    if (!options->AlternateBridgeAuthority) {
      type |= BRIDGE_DIRINFO;
    }
    if (!options->AlternateDirAuthority) {
      type |= V3_DIRINFO | EXTRAINFO_DIRINFO | MICRODESC_DIRINFO;
      /* Only add the default fallback directories when the DirAuthorities,
       * AlternateDirAuthority, and FallbackDir directory config options
       * are set to their defaults. */
      if (!options->FallbackDir) {
        add_default_fallback_dir_servers();
      }
    }
    /* if type == NO_DIRINFO, we don't want to add any of the
     * default authorities, because we've replaced them all */
    if (type != NO_DIRINFO)
      add_default_trusted_dir_authorities(type);
  }

  for (cl = options->DirAuthorities; cl; cl = cl->next)
    if (parse_dir_authority_line(cl->value, NO_DIRINFO, 0)<0)
      return -1;
  for (cl = options->AlternateBridgeAuthority; cl; cl = cl->next)
    if (parse_dir_authority_line(cl->value, NO_DIRINFO, 0)<0)
      return -1;
  for (cl = options->AlternateDirAuthority; cl; cl = cl->next)
    if (parse_dir_authority_line(cl->value, NO_DIRINFO, 0)<0)
      return -1;
  for (cl = options->FallbackDir; cl; cl = cl->next)
    if (parse_dir_fallback_line(cl->value, 0)<0)
      return -1;
  return 0;
}

/** Fetch the active option list, and take actions based on it. All of the
 * things we do should survive being done repeatedly.  If present,
 * <b>old_options</b> contains the previous value of the options.
 *
 * Return 0 if all goes well, return -1 if things went badly.
 */
static int
options_act_reversible(const or_options_t *old_options, char **msg)
{
  smartlist_t *new_listeners = smartlist_new();
  smartlist_t *replaced_listeners = smartlist_new();
  static int libevent_initialized = 0;
  or_options_t *options = get_options_mutable();
  int running_tor = options->command == CMD_RUN_TOR;
  int set_conn_limit = 0;
  int r = -1;
  int logs_marked = 0, logs_initialized = 0;
  int old_min_log_level = get_min_log_level();

  /* Daemonize _first_, since we only want to open most of this stuff in
   * the subprocess.  Libevent bases can't be reliably inherited across
   * processes. */
  if (running_tor && options->RunAsDaemon) {
    /* No need to roll back, since you can't change the value. */
    start_daemon();
  }

#ifdef HAVE_SYSTEMD
  /* Our PID may have changed, inform supervisor */
  sd_notifyf(0, "MAINPID=%ld\n", (long int)getpid());
#endif

#ifndef HAVE_SYS_UN_H
  if (options->ControlSocket || options->ControlSocketsGroupWritable) {
    *msg = tor_strdup("Unix domain sockets (ControlSocket) not supported "
                      "on this OS/with this build.");
    goto rollback;
  }
#else
  if (options->ControlSocketsGroupWritable && !options->ControlSocket) {
    *msg = tor_strdup("Setting ControlSocketGroupWritable without setting"
                      "a ControlSocket makes no sense.");
    goto rollback;
  }
#endif

  if (running_tor) {
    int n_ports=0;
    /* We need to set the connection limit before we can open the listeners. */
    if (! sandbox_is_active()) {
      if (set_max_file_descriptors((unsigned)options->ConnLimit,
                                   &options->ConnLimit_) < 0) {
        *msg = tor_strdup("Problem with ConnLimit value. "
                          "See logs for details.");
        goto rollback;
      }
      set_conn_limit = 1;
    } else {
      tor_assert(old_options);
      options->ConnLimit_ = old_options->ConnLimit_;
    }

    /* Set up libevent.  (We need to do this before we can register the
     * listeners as listeners.) */
    if (running_tor && !libevent_initialized) {
      init_libevent(options);
      libevent_initialized = 1;

      /* This has to come up after libevent is initialized. */
      control_initialize_event_queue();

      /*
       * Initialize the scheduler - this has to come after
       * options_init_from_torrc() sets up libevent - why yes, that seems
       * completely sensible to hide the libevent setup in the option parsing
       * code!  It also needs to happen before init_keys(), so it needs to
       * happen here too.  How yucky. */
      scheduler_init();
    }

    /* Adjust the port configuration so we can launch listeners. */
    if (parse_ports(options, 0, msg, &n_ports, NULL)) {
      if (!*msg)
        *msg = tor_strdup("Unexpected problem parsing port config");
      goto rollback;
    }

    /* Set the hibernation state appropriately.*/
    consider_hibernation(time(NULL));

    /* Launch the listeners.  (We do this before we setuid, so we can bind to
     * ports under 1024.)  We don't want to rebind if we're hibernating. If
     * networking is disabled, this will close all but the control listeners,
     * but disable those. */
    if (!we_are_hibernating()) {
      if (retry_all_listeners(replaced_listeners, new_listeners,
                              options->DisableNetwork) < 0) {
        *msg = tor_strdup("Failed to bind one of the listener ports.");
        goto rollback;
      }
    }
    if (options->DisableNetwork) {
      /* Aggressively close non-controller stuff, NOW */
      log_notice(LD_NET, "DisableNetwork is set. Tor will not make or accept "
                 "non-control network connections. Shutting down all existing "
                 "connections.");
      connection_mark_all_noncontrol_connections();
      /* We can't complete circuits until the network is re-enabled. */
      note_that_we_maybe_cant_complete_circuits();
    }
  }

#if defined(HAVE_NET_IF_H) && defined(HAVE_NET_PFVAR_H)
  /* Open /dev/pf before dropping privileges. */
  if (options->TransPort_set &&
      options->TransProxyType_parsed == TPT_DEFAULT) {
    if (get_pf_socket() < 0) {
      *msg = tor_strdup("Unable to open /dev/pf for transparent proxy.");
      goto rollback;
    }
  }
#endif

  /* Attempt to lock all current and future memory with mlockall() only once */
  if (options->DisableAllSwap) {
    if (tor_mlockall() == -1) {
      *msg = tor_strdup("DisableAllSwap failure. Do you have proper "
                        "permissions?");
      goto done;
    }
  }

  /* Setuid/setgid as appropriate */
  if (options->User) {
    if (switch_id(options->User) != 0) {
      /* No need to roll back, since you can't change the value. */
      *msg = tor_strdup("Problem with User value. See logs for details.");
      goto done;
    }
  }

  /* Ensure data directory is private; create if possible. */
  if (check_private_dir(options->DataDirectory,
                        running_tor ? CPD_CREATE : CPD_CHECK,
                        options->User)<0) {
    tor_asprintf(msg,
              "Couldn't access/create private data directory \"%s\"",
              options->DataDirectory);
    goto done;
    /* No need to roll back, since you can't change the value. */
  }

  /* Bail out at this point if we're not going to be a client or server:
   * we don't run Tor itself. */
  if (!running_tor)
    goto commit;

  mark_logs_temp(); /* Close current logs once new logs are open. */
  logs_marked = 1;
  /* Configure the tor_log(s) */
  if (options_init_logs(old_options, options, 0)<0) {
    *msg = tor_strdup("Failed to init Log options. See logs for details.");
    goto rollback;
  }
  logs_initialized = 1;

 commit:
  r = 0;
  if (logs_marked) {
    log_severity_list_t *severity =
      tor_malloc_zero(sizeof(log_severity_list_t));
    close_temp_logs();
    add_callback_log(severity, control_event_logmsg);
    control_adjust_event_log_severity();
    tor_free(severity);
    tor_log_update_sigsafe_err_fds();
  }
  if (logs_initialized) {
    flush_log_messages_from_startup();
  }

  {
    const char *badness = NULL;
    int bad_safelog = 0, bad_severity = 0, new_badness = 0;
    if (options->SafeLogging_ != SAFELOG_SCRUB_ALL) {
      bad_safelog = 1;
      if (!old_options || old_options->SafeLogging_ != options->SafeLogging_)
        new_badness = 1;
    }
    if (get_min_log_level() >= LOG_INFO) {
      bad_severity = 1;
      if (get_min_log_level() != old_min_log_level)
        new_badness = 1;
    }
    if (bad_safelog && bad_severity)
      badness = "you disabled SafeLogging, and "
        "you're logging more than \"notice\"";
    else if (bad_safelog)
      badness = "you disabled SafeLogging";
    else
      badness = "you're logging more than \"notice\"";
    if (new_badness)
      log_warn(LD_GENERAL, "Your log may contain sensitive information - %s. "
               "Don't log unless it serves an important reason. "
               "Overwrite the log afterwards.", badness);
  }

  SMARTLIST_FOREACH(replaced_listeners, connection_t *, conn,
  {
    int marked = conn->marked_for_close;
    log_notice(LD_NET, "Closing old %s on %s:%d",
               conn_type_to_string(conn->type), conn->address, conn->port);
    connection_close_immediate(conn);
    if (!marked) {
      connection_mark_for_close(conn);
    }
  });
  goto done;

 rollback:
  r = -1;
  tor_assert(*msg);

  if (logs_marked) {
    rollback_log_changes();
    control_adjust_event_log_severity();
  }

  if (set_conn_limit && old_options)
    set_max_file_descriptors((unsigned)old_options->ConnLimit,
                             &options->ConnLimit_);

  SMARTLIST_FOREACH(new_listeners, connection_t *, conn,
  {
    log_notice(LD_NET, "Closing partially-constructed %s on %s:%d",
               conn_type_to_string(conn->type), conn->address, conn->port);
    connection_close_immediate(conn);
    connection_mark_for_close(conn);
  });

 done:
  smartlist_free(new_listeners);
  smartlist_free(replaced_listeners);
  return r;
}

/** If we need to have a GEOIP ip-to-country map to run with our configured
 * options, return 1 and set *<b>reason_out</b> to a description of why. */
int
options_need_geoip_info(const or_options_t *options, const char **reason_out)
{
  int bridge_usage =
    options->BridgeRelay && options->BridgeRecordUsageByCountry;
  int routerset_usage =
    routerset_needs_geoip(options->EntryNodes) ||
    routerset_needs_geoip(options->ExitNodes) ||
    routerset_needs_geoip(options->ExcludeExitNodes) ||
    routerset_needs_geoip(options->ExcludeNodes) ||
    routerset_needs_geoip(options->Tor2webRendezvousPoints);

  if (routerset_usage && reason_out) {
    *reason_out = "We've been configured to use (or avoid) nodes in certain "
      "countries, and we need GEOIP information to figure out which ones they "
      "are.";
  } else if (bridge_usage && reason_out) {
    *reason_out = "We've been configured to see which countries can access "
      "us as a bridge, and we need GEOIP information to tell which countries "
      "clients are in.";
  }
  return bridge_usage || routerset_usage;
}

/** Return the bandwidthrate that we are going to report to the authorities
 * based on the config options. */
uint32_t
get_effective_bwrate(const or_options_t *options)
{
  uint64_t bw = options->BandwidthRate;
  if (bw > options->MaxAdvertisedBandwidth)
    bw = options->MaxAdvertisedBandwidth;
  if (options->RelayBandwidthRate > 0 && bw > options->RelayBandwidthRate)
    bw = options->RelayBandwidthRate;
  /* ensure_bandwidth_cap() makes sure that this cast can't overflow. */
  return (uint32_t)bw;
}

/** Return the bandwidthburst that we are going to report to the authorities
 * based on the config options. */
uint32_t
get_effective_bwburst(const or_options_t *options)
{
  uint64_t bw = options->BandwidthBurst;
  if (options->RelayBandwidthBurst > 0 && bw > options->RelayBandwidthBurst)
    bw = options->RelayBandwidthBurst;
  /* ensure_bandwidth_cap() makes sure that this cast can't overflow. */
  return (uint32_t)bw;
}

/** Return True if any changes from <b>old_options</b> to
 * <b>new_options</b> needs us to refresh our TLS context. */
static int
options_transition_requires_fresh_tls_context(const or_options_t *old_options,
                                              const or_options_t *new_options)
{
  tor_assert(new_options);

  if (!old_options)
    return 0;

  if (!opt_streq(old_options->TLSECGroup, new_options->TLSECGroup))
    return 1;

  return 0;
}

/** Fetch the active option list, and take actions based on it. All of the
 * things we do should survive being done repeatedly.  If present,
 * <b>old_options</b> contains the previous value of the options.
 *
 * Return 0 if all goes well, return -1 if it's time to die.
 *
 * Note: We haven't moved all the "act on new configuration" logic
 * here yet.  Some is still in do_hup() and other places.
 */
static int
options_act(const or_options_t *old_options)
{
  config_line_t *cl;
  or_options_t *options = get_options_mutable();
  int running_tor = options->command == CMD_RUN_TOR;
  char *msg=NULL;
  const int transition_affects_workers =
    old_options && options_transition_affects_workers(old_options, options);
  int old_ewma_enabled;

  /* disable ptrace and later, other basic debugging techniques */
  {
    /* Remember if we already disabled debugger attachment */
    static int disabled_debugger_attach = 0;
    /* Remember if we already warned about being configured not to disable
     * debugger attachment */
    static int warned_debugger_attach = 0;
    /* Don't disable debugger attachment when we're running the unit tests. */
    if (options->DisableDebuggerAttachment && !disabled_debugger_attach &&
        running_tor) {
      int ok = tor_disable_debugger_attach();
      if (warned_debugger_attach && ok == 1) {
        log_notice(LD_CONFIG, "Disabled attaching debuggers for unprivileged "
                   "users.");
      }
      disabled_debugger_attach = (ok == 1);
    } else if (!options->DisableDebuggerAttachment &&
               !warned_debugger_attach) {
      log_notice(LD_CONFIG, "Not disabling debugger attaching for "
                 "unprivileged users.");
      warned_debugger_attach = 1;
    }
  }

  /* Write control ports to disk as appropriate */
  control_ports_write_to_file();

  if (running_tor && !have_lockfile()) {
    if (try_locking(options, 1) < 0)
      return -1;
  }

  if (consider_adding_dir_servers(options, old_options) < 0)
    return -1;

#ifdef NON_ANONYMOUS_MODE_ENABLED
  log_warn(LD_GENERAL, "This copy of Tor was compiled to run in a "
      "non-anonymous mode. It will provide NO ANONYMITY.");
#endif

#ifdef ENABLE_TOR2WEB_MODE
  if (!options->Tor2webMode) {
    log_err(LD_CONFIG, "This copy of Tor was compiled to run in "
            "'tor2web mode'. It can only be run with the Tor2webMode torrc "
            "option enabled.");
    return -1;
  }
#else
  if (options->Tor2webMode) {
    log_err(LD_CONFIG, "This copy of Tor was not compiled to run in "
            "'tor2web mode'. It cannot be run with the Tor2webMode torrc "
            "option enabled. To enable Tor2webMode recompile with the "
            "--enable-tor2web-mode option.");
    return -1;
  }
#endif

  /* If we are a bridge with a pluggable transport proxy but no
     Extended ORPort, inform the user that she is missing out. */
  if (server_mode(options) && options->ServerTransportPlugin &&
      !options->ExtORPort_lines) {
    log_notice(LD_CONFIG, "We use pluggable transports but the Extended "
               "ORPort is disabled. Tor and your pluggable transports proxy "
               "communicate with each other via the Extended ORPort so it "
               "is suggested you enable it: it will also allow your Bridge "
               "to collect statistics about its clients that use pluggable "
               "transports. Please enable it using the ExtORPort torrc option "
               "(e.g. set 'ExtORPort auto').");
  }

  if (options->Bridges) {
    mark_bridge_list();
    for (cl = options->Bridges; cl; cl = cl->next) {
      bridge_line_t *bridge_line = parse_bridge_line(cl->value);
      if (!bridge_line) {
        log_warn(LD_BUG,
                 "Previously validated Bridge line could not be added!");
        return -1;
      }
      bridge_add_from_config(bridge_line);
    }
    sweep_bridge_list();
  }

  if (running_tor && rend_config_services(options, 0)<0) {
    log_warn(LD_BUG,
       "Previously validated hidden services line could not be added!");
    return -1;
  }

  if (running_tor && rend_parse_service_authorization(options, 0) < 0) {
    log_warn(LD_BUG, "Previously validated client authorization for "
                     "hidden services could not be added!");
    return -1;
  }

  /* Load state */
  if (! or_state_loaded() && running_tor) {
    if (or_state_load())
      return -1;
    rep_hist_load_mtbf_data(time(NULL));
  }

  /* If we have an ExtORPort, initialize its auth cookie. */
  if (running_tor &&
      init_ext_or_cookie_authentication(!!options->ExtORPort_lines) < 0) {
    log_warn(LD_CONFIG,"Error creating Extended ORPort cookie file.");
    return -1;
  }

  mark_transport_list();
  pt_prepare_proxy_list_for_config_read();
  if (!options->DisableNetwork) {
    if (options->ClientTransportPlugin) {
      for (cl = options->ClientTransportPlugin; cl; cl = cl->next) {
        if (parse_transport_line(options, cl->value, 0, 0) < 0) {
          log_warn(LD_BUG,
                   "Previously validated ClientTransportPlugin line "
                   "could not be added!");
          return -1;
        }
      }
    }

    if (options->ServerTransportPlugin && server_mode(options)) {
      for (cl = options->ServerTransportPlugin; cl; cl = cl->next) {
        if (parse_transport_line(options, cl->value, 0, 1) < 0) {
          log_warn(LD_BUG,
                   "Previously validated ServerTransportPlugin line "
                   "could not be added!");
          return -1;
        }
      }
    }
  }
  sweep_transport_list();
  sweep_proxy_list();

  /* Start the PT proxy configuration. By doing this configuration
     here, we also figure out which proxies need to be restarted and
     which not. */
  if (pt_proxies_configuration_pending() && !net_is_disabled())
    pt_configure_remaining_proxies();

  /* Bail out at this point if we're not going to be a client or server:
   * we want to not fork, and to log stuff to stderr. */
  if (!running_tor)
    return 0;

  /* Finish backgrounding the process */
  if (options->RunAsDaemon) {
    /* We may be calling this for the n'th time (on SIGHUP), but it's safe. */
    finish_daemon(options->DataDirectory);
  }

  /* We want to reinit keys as needed before we do much of anything else:
     keys are important, and other things can depend on them. */
  if (transition_affects_workers ||
      (options->V3AuthoritativeDir && (!old_options ||
                                       !old_options->V3AuthoritativeDir))) {
    if (init_keys() < 0) {
      log_warn(LD_BUG,"Error initializing keys; exiting");
      return -1;
    }
  } else if (old_options &&
             options_transition_requires_fresh_tls_context(old_options,
                                                           options)) {
    if (router_initialize_tls_context() < 0) {
      log_warn(LD_BUG,"Error initializing TLS context.");
      return -1;
    }
  }

  /* Write our PID to the PID file. If we do not have write permissions we
   * will log a warning */
  if (options->PidFile && !sandbox_is_active()) {
    write_pidfile(options->PidFile);
  }

  /* Register addressmap directives */
  config_register_addressmaps(options);
  parse_virtual_addr_network(options->VirtualAddrNetworkIPv4, AF_INET,0,NULL);
  parse_virtual_addr_network(options->VirtualAddrNetworkIPv6, AF_INET6,0,NULL);

  /* Update address policies. */
  if (policies_parse_from_options(options) < 0) {
    /* This should be impossible, but let's be sure. */
    log_warn(LD_BUG,"Error parsing already-validated policy options.");
    return -1;
  }

  if (init_control_cookie_authentication(options->CookieAuthentication) < 0) {
    log_warn(LD_CONFIG,"Error creating control cookie authentication file.");
    return -1;
  }

  monitor_owning_controller_process(options->OwningControllerProcess);

  /* reload keys as needed for rendezvous services. */
  if (rend_service_load_all_keys()<0) {
    log_warn(LD_GENERAL,"Error loading rendezvous service keys");
    return -1;
  }

  /* Set up scheduler thresholds */
  scheduler_set_watermarks((uint32_t)options->SchedulerLowWaterMark__,
                           (uint32_t)options->SchedulerHighWaterMark__,
                           (options->SchedulerMaxFlushCells__ > 0) ?
                           options->SchedulerMaxFlushCells__ : 1000);

  /* Set up accounting */
  if (accounting_parse_options(options, 0)<0) {
    log_warn(LD_CONFIG,"Error in accounting options");
    return -1;
  }
  if (accounting_is_enabled(options))
    configure_accounting(time(NULL));

#ifdef USE_BUFFEREVENTS
  /* If we're using the bufferevents implementation and our rate limits
   * changed, we need to tell the rate-limiting system about it. */
  if (!old_options ||
      old_options->BandwidthRate != options->BandwidthRate ||
      old_options->BandwidthBurst != options->BandwidthBurst ||
      old_options->RelayBandwidthRate != options->RelayBandwidthRate ||
      old_options->RelayBandwidthBurst != options->RelayBandwidthBurst)
    connection_bucket_init();
#endif

  old_ewma_enabled = cell_ewma_enabled();
  /* Change the cell EWMA settings */
  cell_ewma_set_scale_factor(options, networkstatus_get_latest_consensus());
  /* If we just enabled ewma, set the cmux policy on all active channels */
  if (cell_ewma_enabled() && !old_ewma_enabled) {
    channel_set_cmux_policy_everywhere(&ewma_policy);
  } else if (!cell_ewma_enabled() && old_ewma_enabled) {
    /* Turn it off everywhere */
    channel_set_cmux_policy_everywhere(NULL);
  }

  /* Update the BridgePassword's hashed version as needed.  We store this as a
   * digest so that we can do side-channel-proof comparisons on it.
   */
  if (options->BridgePassword) {
    char *http_authenticator;
    http_authenticator = alloc_http_authenticator(options->BridgePassword);
    if (!http_authenticator) {
      log_warn(LD_BUG, "Unable to allocate HTTP authenticator. Not setting "
               "BridgePassword.");
      return -1;
    }
    options->BridgePassword_AuthDigest_ = tor_malloc(DIGEST256_LEN);
    crypto_digest256(options->BridgePassword_AuthDigest_,
                     http_authenticator, strlen(http_authenticator),
                     DIGEST_SHA256);
    tor_free(http_authenticator);
  }

  if (parse_outbound_addresses(options, 0, &msg) < 0) {
    log_warn(LD_BUG, "Failed parsing outbound bind addresses: %s", msg);
    tor_free(msg);
    return -1;
  }

  config_maybe_load_geoip_files_(options, old_options);

  if (geoip_is_loaded(AF_INET) && options->GeoIPExcludeUnknown) {
    /* ExcludeUnknown is true or "auto" */
    const int is_auto = options->GeoIPExcludeUnknown == -1;
    int changed;

    changed  = routerset_add_unknown_ccs(&options->ExcludeNodes, is_auto);
    changed += routerset_add_unknown_ccs(&options->ExcludeExitNodes, is_auto);

    if (changed)
      routerset_add_unknown_ccs(&options->ExcludeExitNodesUnion_, is_auto);
  }

  /* Check for transitions that need action. */
  if (old_options) {
    int revise_trackexithosts = 0;
    int revise_automap_entries = 0;
    if ((options->UseEntryGuards && !old_options->UseEntryGuards) ||
        options->UseBridges != old_options->UseBridges ||
        (options->UseBridges &&
         !config_lines_eq(options->Bridges, old_options->Bridges)) ||
        !routerset_equal(old_options->ExcludeNodes,options->ExcludeNodes) ||
        !routerset_equal(old_options->ExcludeExitNodes,
                         options->ExcludeExitNodes) ||
        !routerset_equal(old_options->EntryNodes, options->EntryNodes) ||
        !routerset_equal(old_options->ExitNodes, options->ExitNodes) ||
        !routerset_equal(old_options->Tor2webRendezvousPoints,
                         options->Tor2webRendezvousPoints) ||
        options->StrictNodes != old_options->StrictNodes) {
      log_info(LD_CIRC,
               "Changed to using entry guards or bridges, or changed "
               "preferred or excluded node lists. "
               "Abandoning previous circuits.");
      circuit_mark_all_unused_circs();
      circuit_mark_all_dirty_circs_as_unusable();
      revise_trackexithosts = 1;
    }

    if (!smartlist_strings_eq(old_options->TrackHostExits,
                              options->TrackHostExits))
      revise_trackexithosts = 1;

    if (revise_trackexithosts)
      addressmap_clear_excluded_trackexithosts(options);

    if (!options->AutomapHostsOnResolve) {
      if (old_options->AutomapHostsOnResolve)
        revise_automap_entries = 1;
    } else {
      if (!smartlist_strings_eq(old_options->AutomapHostsSuffixes,
                                options->AutomapHostsSuffixes))
        revise_automap_entries = 1;
      else if (!opt_streq(old_options->VirtualAddrNetworkIPv4,
                          options->VirtualAddrNetworkIPv4) ||
               !opt_streq(old_options->VirtualAddrNetworkIPv6,
                          options->VirtualAddrNetworkIPv6))
        revise_automap_entries = 1;
    }

    if (revise_automap_entries)
      addressmap_clear_invalid_automaps(options);

/* How long should we delay counting bridge stats after becoming a bridge?
 * We use this so we don't count people who used our bridge thinking it is
 * a relay. If you change this, don't forget to change the log message
 * below. It's 4 hours (the time it takes to stop being used by clients)
 * plus some extra time for clock skew. */
#define RELAY_BRIDGE_STATS_DELAY (6 * 60 * 60)

    if (! bool_eq(options->BridgeRelay, old_options->BridgeRelay)) {
      int was_relay = 0;
      if (options->BridgeRelay) {
        time_t int_start = time(NULL);
        if (config_lines_eq(old_options->ORPort_lines,options->ORPort_lines)) {
          int_start += RELAY_BRIDGE_STATS_DELAY;
          was_relay = 1;
        }
        geoip_bridge_stats_init(int_start);
        log_info(LD_CONFIG, "We are acting as a bridge now.  Starting new "
                 "GeoIP stats interval%s.", was_relay ? " in 6 "
                 "hours from now" : "");
      } else {
        geoip_bridge_stats_term();
        log_info(LD_GENERAL, "We are no longer acting as a bridge.  "
                 "Forgetting GeoIP stats.");
      }
    }

    if (transition_affects_workers) {
      log_info(LD_GENERAL,
               "Worker-related options changed. Rotating workers.");

      if (server_mode(options) && !server_mode(old_options)) {
        cpu_init();
        ip_address_changed(0);
        if (have_completed_a_circuit() || !any_predicted_circuits(time(NULL)))
          inform_testing_reachability();
      }
      cpuworkers_rotate_keyinfo();
      if (dns_reset())
        return -1;
    } else {
      if (dns_reset())
        return -1;
    }

    if (options->PerConnBWRate != old_options->PerConnBWRate ||
        options->PerConnBWBurst != old_options->PerConnBWBurst)
      connection_or_update_token_buckets(get_connection_array(), options);
  }

  /* Only collect directory-request statistics on relays and bridges. */
  options->DirReqStatistics = options->DirReqStatistics_option &&
    server_mode(options);

  if (options->CellStatistics || options->DirReqStatistics ||
      options->EntryStatistics || options->ExitPortStatistics ||
      options->ConnDirectionStatistics ||
      options->HiddenServiceStatistics ||
      options->BridgeAuthoritativeDir) {
    time_t now = time(NULL);
    int print_notice = 0;

    /* Only collect other relay-only statistics on relays. */
    if (!public_server_mode(options)) {
      options->CellStatistics = 0;
      options->EntryStatistics = 0;
      options->ConnDirectionStatistics = 0;
      options->HiddenServiceStatistics = 0;
      options->ExitPortStatistics = 0;
    }

    if ((!old_options || !old_options->CellStatistics) &&
        options->CellStatistics) {
      rep_hist_buffer_stats_init(now);
      print_notice = 1;
    }
    if ((!old_options || !old_options->DirReqStatistics) &&
        options->DirReqStatistics) {
      if (geoip_is_loaded(AF_INET)) {
        geoip_dirreq_stats_init(now);
        print_notice = 1;
      } else {
        /* disable statistics collection since we have no geoip file */
        options->DirReqStatistics = 0;
        if (options->ORPort_set)
          log_notice(LD_CONFIG, "Configured to measure directory request "
                                "statistics, but no GeoIP database found. "
                                "Please specify a GeoIP database using the "
                                "GeoIPFile option.");
      }
    }
    if ((!old_options || !old_options->EntryStatistics) &&
        options->EntryStatistics && !should_record_bridge_info(options)) {
      if (geoip_is_loaded(AF_INET) || geoip_is_loaded(AF_INET6)) {
        geoip_entry_stats_init(now);
        print_notice = 1;
      } else {
        options->EntryStatistics = 0;
        log_notice(LD_CONFIG, "Configured to measure entry node "
                              "statistics, but no GeoIP database found. "
                              "Please specify a GeoIP database using the "
                              "GeoIPFile option.");
      }
    }
    if ((!old_options || !old_options->ExitPortStatistics) &&
        options->ExitPortStatistics) {
      rep_hist_exit_stats_init(now);
      print_notice = 1;
    }
    if ((!old_options || !old_options->ConnDirectionStatistics) &&
        options->ConnDirectionStatistics) {
      rep_hist_conn_stats_init(now);
    }
    if ((!old_options || !old_options->HiddenServiceStatistics) &&
        options->HiddenServiceStatistics) {
      log_info(LD_CONFIG, "Configured to measure hidden service statistics.");
      rep_hist_hs_stats_init(now);
    }
    if ((!old_options || !old_options->BridgeAuthoritativeDir) &&
        options->BridgeAuthoritativeDir) {
      rep_hist_desc_stats_init(now);
      print_notice = 1;
    }
    if (print_notice)
      log_notice(LD_CONFIG, "Configured to measure statistics. Look for "
                 "the *-stats files that will first be written to the "
                 "data directory in 24 hours from now.");
  }

  /* If we used to have statistics enabled but we just disabled them,
     stop gathering them.  */
  if (old_options && old_options->CellStatistics &&
      !options->CellStatistics)
    rep_hist_buffer_stats_term();
  if (old_options && old_options->DirReqStatistics &&
      !options->DirReqStatistics)
    geoip_dirreq_stats_term();
  if (old_options && old_options->EntryStatistics &&
      !options->EntryStatistics)
    geoip_entry_stats_term();
  if (old_options && old_options->HiddenServiceStatistics &&
      !options->HiddenServiceStatistics)
    rep_hist_hs_stats_term();
  if (old_options && old_options->ExitPortStatistics &&
      !options->ExitPortStatistics)
    rep_hist_exit_stats_term();
  if (old_options && old_options->ConnDirectionStatistics &&
      !options->ConnDirectionStatistics)
    rep_hist_conn_stats_term();
  if (old_options && old_options->BridgeAuthoritativeDir &&
      !options->BridgeAuthoritativeDir)
    rep_hist_desc_stats_term();

  /* Check if we need to parse and add the EntryNodes config option. */
  if (options->EntryNodes &&
      (!old_options ||
       !routerset_equal(old_options->EntryNodes,options->EntryNodes) ||
       !routerset_equal(old_options->ExcludeNodes,options->ExcludeNodes)))
    entry_nodes_should_be_added();

  /* Since our options changed, we might need to regenerate and upload our
   * server descriptor.
   */
  if (!old_options ||
      options_transition_affects_descriptor(old_options, options))
    mark_my_descriptor_dirty("config change");

  /* We may need to reschedule some directory stuff if our status changed. */
  if (old_options) {
    if (authdir_mode_v3(options) && !authdir_mode_v3(old_options))
      dirvote_recalculate_timing(options, time(NULL));
    if (!bool_eq(directory_fetches_dir_info_early(options),
                 directory_fetches_dir_info_early(old_options)) ||
        !bool_eq(directory_fetches_dir_info_later(options),
                 directory_fetches_dir_info_later(old_options))) {
      /* Make sure update_router_have_minimum_dir_info() gets called. */
      router_dir_info_changed();
      /* We might need to download a new consensus status later or sooner than
       * we had expected. */
      update_consensus_networkstatus_fetch_time(time(NULL));
    }
  }

  /* Load the webpage we're going to serve every time someone asks for '/' on
     our DirPort. */
  tor_free(global_dirfrontpagecontents);
  if (options->DirPortFrontPage) {
    global_dirfrontpagecontents =
      read_file_to_str(options->DirPortFrontPage, 0, NULL);
    if (!global_dirfrontpagecontents) {
      log_warn(LD_CONFIG,
               "DirPortFrontPage file '%s' not found. Continuing anyway.",
               options->DirPortFrontPage);
    }
  }

  return 0;
}

typedef enum {
  TAKES_NO_ARGUMENT = 0,
  ARGUMENT_NECESSARY = 1,
  ARGUMENT_OPTIONAL = 2
} takes_argument_t;

static const struct {
  const char *name;
  takes_argument_t takes_argument;
} CMDLINE_ONLY_OPTIONS[] = {
  { "-f",                     ARGUMENT_NECESSARY },
  { "--allow-missing-torrc",  TAKES_NO_ARGUMENT },
  { "--defaults-torrc",       ARGUMENT_NECESSARY },
  { "--hash-password",        ARGUMENT_NECESSARY },
  { "--dump-config",          ARGUMENT_OPTIONAL },
  { "--list-fingerprint",     TAKES_NO_ARGUMENT },
  { "--keygen",               TAKES_NO_ARGUMENT },
  { "--newpass",              TAKES_NO_ARGUMENT },
#if 0
/* XXXX028: This is not working yet in 0.2.7, so disabling with the
 * minimal code modification. */
  { "--master-key",           ARGUMENT_NECESSARY },
#endif
  { "--no-passphrase",        TAKES_NO_ARGUMENT },
  { "--passphrase-fd",        ARGUMENT_NECESSARY },
  { "--verify-config",        TAKES_NO_ARGUMENT },
  { "--ignore-missing-torrc", TAKES_NO_ARGUMENT },
  { "--quiet",                TAKES_NO_ARGUMENT },
  { "--hush",                 TAKES_NO_ARGUMENT },
  { "--version",              TAKES_NO_ARGUMENT },
  { "--library-versions",     TAKES_NO_ARGUMENT },
  { "-h",                     TAKES_NO_ARGUMENT },
  { "--help",                 TAKES_NO_ARGUMENT },
  { "--list-torrc-options",   TAKES_NO_ARGUMENT },
  { "--nt-service",           TAKES_NO_ARGUMENT },
  { "-nt-service",            TAKES_NO_ARGUMENT },
  { NULL, 0 },
};

/** Helper: Read a list of configuration options from the command line.  If
 * successful, or if ignore_errors is set, put them in *<b>result</b>, put the
 * commandline-only options in *<b>cmdline_result</b>, and return 0;
 * otherwise, return -1 and leave *<b>result</b> and <b>cmdline_result</b>
 * alone. */
int
config_parse_commandline(int argc, char **argv, int ignore_errors,
                         config_line_t **result,
                         config_line_t **cmdline_result)
{
  config_line_t *param = NULL;

  config_line_t *front = NULL;
  config_line_t **new = &front;

  config_line_t *front_cmdline = NULL;
  config_line_t **new_cmdline = &front_cmdline;

  char *s, *arg;
  int i = 1;

  while (i < argc) {
    unsigned command = CONFIG_LINE_NORMAL;
    takes_argument_t want_arg = ARGUMENT_NECESSARY;
    int is_cmdline = 0;
    int j;

    for (j = 0; CMDLINE_ONLY_OPTIONS[j].name != NULL; ++j) {
      if (!strcmp(argv[i], CMDLINE_ONLY_OPTIONS[j].name)) {
        is_cmdline = 1;
        want_arg = CMDLINE_ONLY_OPTIONS[j].takes_argument;
        break;
      }
    }

    s = argv[i];

    /* Each keyword may be prefixed with one or two dashes. */
    if (*s == '-')
      s++;
    if (*s == '-')
      s++;
    /* Figure out the command, if any. */
    if (*s == '+') {
      s++;
      command = CONFIG_LINE_APPEND;
    } else if (*s == '/') {
      s++;
      command = CONFIG_LINE_CLEAR;
      /* A 'clear' command has no argument. */
      want_arg = 0;
    }

    const int is_last = (i == argc-1);

    if (want_arg == ARGUMENT_NECESSARY && is_last) {
      if (ignore_errors) {
        arg = strdup("");
      } else {
        log_warn(LD_CONFIG,"Command-line option '%s' with no value. Failing.",
            argv[i]);
        config_free_lines(front);
        config_free_lines(front_cmdline);
        return -1;
      }
    } else if (want_arg == ARGUMENT_OPTIONAL && is_last) {
      arg = tor_strdup("");
    } else {
      arg = (want_arg != TAKES_NO_ARGUMENT) ? tor_strdup(argv[i+1]) :
                                              tor_strdup("");
    }

    param = tor_malloc_zero(sizeof(config_line_t));
    param->key = is_cmdline ? tor_strdup(argv[i]) :
                   tor_strdup(config_expand_abbrev(&options_format, s, 1, 1));
    param->value = arg;
    param->command = command;
    param->next = NULL;
    log_debug(LD_CONFIG, "command line: parsed keyword '%s', value '%s'",
        param->key, param->value);

    if (is_cmdline) {
      *new_cmdline = param;
      new_cmdline = &((*new_cmdline)->next);
    } else {
      *new = param;
      new = &((*new)->next);
    }

    i += want_arg ? 2 : 1;
  }
  *cmdline_result = front_cmdline;
  *result = front;
  return 0;
}

/** Return true iff key is a valid configuration option. */
int
option_is_recognized(const char *key)
{
  const config_var_t *var = config_find_option(&options_format, key);
  return (var != NULL);
}

/** Return the canonical name of a configuration option, or NULL
 * if no such option exists. */
const char *
option_get_canonical_name(const char *key)
{
  const config_var_t *var = config_find_option(&options_format, key);
  return var ? var->name : NULL;
}

/** Return a canonical list of the options assigned for key.
 */
config_line_t *
option_get_assignment(const or_options_t *options, const char *key)
{
  return config_get_assigned_option(&options_format, options, key, 1);
}

/** Try assigning <b>list</b> to the global options. You do this by duping
 * options, assigning list to the new one, then validating it. If it's
 * ok, then throw out the old one and stick with the new one. Else,
 * revert to old and return failure.  Return SETOPT_OK on success, or
 * a setopt_err_t on failure.
 *
 * If not success, point *<b>msg</b> to a newly allocated string describing
 * what went wrong.
 */
setopt_err_t
options_trial_assign(config_line_t *list, int use_defaults,
                     int clear_first, char **msg)
{
  int r;
  or_options_t *trial_options = config_dup(&options_format, get_options());

  if ((r=config_assign(&options_format, trial_options,
                       list, use_defaults, clear_first, msg)) < 0) {
    config_free(&options_format, trial_options);
    return r;
  }

  if (options_validate(get_options_mutable(), trial_options,
                       global_default_options, 1, msg) < 0) {
    config_free(&options_format, trial_options);
    return SETOPT_ERR_PARSE; /*XXX make this a separate return value. */
  }

  if (options_transition_allowed(get_options(), trial_options, msg) < 0) {
    config_free(&options_format, trial_options);
    return SETOPT_ERR_TRANSITION;
  }

  if (set_options(trial_options, msg)<0) {
    config_free(&options_format, trial_options);
    return SETOPT_ERR_SETTING;
  }

  /* we liked it. put it in place. */
  return SETOPT_OK;
}

/** Print a usage message for tor. */
static void
print_usage(void)
{
  printf(
"Copyright (c) 2001-2004, Roger Dingledine\n"
"Copyright (c) 2004-2006, Roger Dingledine, Nick Mathewson\n"
"Copyright (c) 2007-2015, The Tor Project, Inc.\n\n"
"tor -f <torrc> [args]\n"
"See man page for options, or https://www.torproject.org/ for "
"documentation.\n");
}

/** Print all non-obsolete torrc options. */
static void
list_torrc_options(void)
{
  int i;
  smartlist_t *lines = smartlist_new();
  for (i = 0; option_vars_[i].name; ++i) {
    const config_var_t *var = &option_vars_[i];
    if (var->type == CONFIG_TYPE_OBSOLETE ||
        var->type == CONFIG_TYPE_LINELIST_V)
      continue;
    printf("%s\n", var->name);
  }
  smartlist_free(lines);
}

/** Last value actually set by resolve_my_address. */
static uint32_t last_resolved_addr = 0;

/** Accessor for last_resolved_addr from outside this file. */
uint32_t
get_last_resolved_addr(void)
{
  return last_resolved_addr;
}

/** Reset last_resolved_addr from outside this file. */
void
reset_last_resolved_addr(void)
{
  last_resolved_addr = 0;
}

/**
 * Attempt getting our non-local (as judged by tor_addr_is_internal()
 * function) IP address using following techniques, listed in
 * order from best (most desirable, try first) to worst (least
 * desirable, try if everything else fails).
 *
 * First, attempt using <b>options-\>Address</b> to get our
 * non-local IP address.
 *
 * If <b>options-\>Address</b> represents a non-local IP address,
 * consider it ours.
 *
 * If <b>options-\>Address</b> is a DNS name that resolves to
 * a non-local IP address, consider this IP address ours.
 *
 * If <b>options-\>Address</b> is NULL, fall back to getting local
 * hostname and using it in above-described ways to try and
 * get our IP address.
 *
 * In case local hostname cannot be resolved to a non-local IP
 * address, try getting an IP address of network interface
 * in hopes it will be non-local one.
 *
 * Fail if one or more of the following is true:
 *   - DNS name in <b>options-\>Address</b> cannot be resolved.
 *   - <b>options-\>Address</b> is a local host address.
 *   - Attempt to getting local hostname fails.
 *   - Attempt to getting network interface address fails.
 *
 * Return 0 if all is well, or -1 if we can't find a suitable
 * public IP address.
 *
 * If we are returning 0:
 *   - Put our public IP address (in host order) into *<b>addr_out</b>.
 *   - If <b>method_out</b> is non-NULL, set *<b>method_out</b> to a static
 *     string describing how we arrived at our answer.
 *      - "CONFIGURED" - parsed from IP address string in
 *        <b>options-\>Address</b>
 *      - "RESOLVED" - resolved from DNS name in <b>options-\>Address</b>
 *      - "GETHOSTNAME" - resolved from a local hostname.
 *      - "INTERFACE" - retrieved from a network interface.
 *   - If <b>hostname_out</b> is non-NULL, and we resolved a hostname to
 *     get our address, set *<b>hostname_out</b> to a newly allocated string
 *     holding that hostname. (If we didn't get our address by resolving a
 *     hostname, set *<b>hostname_out</b> to NULL.)
 *
 * XXXX ipv6
 */
int
resolve_my_address(int warn_severity, const or_options_t *options,
                   uint32_t *addr_out,
                   const char **method_out, char **hostname_out)
{
  struct in_addr in;
  uint32_t addr; /* host order */
  char hostname[256];
  const char *method_used;
  const char *hostname_used;
  int explicit_ip=1;
  int explicit_hostname=1;
  int from_interface=0;
  char *addr_string = NULL;
  const char *address = options->Address;
  int notice_severity = warn_severity <= LOG_NOTICE ?
                          LOG_NOTICE : warn_severity;

  tor_addr_t myaddr;
  tor_assert(addr_out);

  /*
   * Step one: Fill in 'hostname' to be our best guess.
   */

  if (address && *address) {
    strlcpy(hostname, address, sizeof(hostname));
  } else { /* then we need to guess our address */
    explicit_ip = 0; /* it's implicit */
    explicit_hostname = 0; /* it's implicit */

    if (tor_gethostname(hostname, sizeof(hostname)) < 0) {
      log_fn(warn_severity, LD_NET,"Error obtaining local hostname");
      return -1;
    }
    log_debug(LD_CONFIG, "Guessed local host name as '%s'", hostname);
  }

  /*
   * Step two: Now that we know 'hostname', parse it or resolve it. If
   * it doesn't parse or resolve, look at the interface address. Set 'addr'
   * to be our (host-order) 32-bit answer.
   */

  if (tor_inet_aton(hostname, &in) == 0) {
    /* then we have to resolve it */
    explicit_ip = 0;
    if (tor_lookup_hostname(hostname, &addr)) { /* failed to resolve */
      uint32_t interface_ip; /* host order */

      if (explicit_hostname) {
        log_fn(warn_severity, LD_CONFIG,
               "Could not resolve local Address '%s'. Failing.", hostname);
        return -1;
      }
      log_fn(notice_severity, LD_CONFIG,
             "Could not resolve guessed local hostname '%s'. "
             "Trying something else.", hostname);
      if (get_interface_address(warn_severity, &interface_ip)) {
        log_fn(warn_severity, LD_CONFIG,
               "Could not get local interface IP address. Failing.");
        return -1;
      }
      from_interface = 1;
      addr = interface_ip;
      log_fn(notice_severity, LD_CONFIG, "Learned IP address '%s' for "
             "local interface. Using that.", fmt_addr32(addr));
      strlcpy(hostname, "<guessed from interfaces>", sizeof(hostname));
    } else { /* resolved hostname into addr */
      tor_addr_from_ipv4h(&myaddr, addr);

      if (!explicit_hostname &&
          tor_addr_is_internal(&myaddr, 0)) {
        tor_addr_t interface_ip;

        log_fn(notice_severity, LD_CONFIG, "Guessed local hostname '%s' "
               "resolves to a private IP address (%s). Trying something "
               "else.", hostname, fmt_addr32(addr));

        if (get_interface_address6(warn_severity, AF_INET, &interface_ip)<0) {
          log_fn(warn_severity, LD_CONFIG,
                 "Could not get local interface IP address. Too bad.");
        } else if (tor_addr_is_internal(&interface_ip, 0)) {
          log_fn(notice_severity, LD_CONFIG,
                 "Interface IP address '%s' is a private address too. "
                 "Ignoring.", fmt_addr(&interface_ip));
        } else {
          from_interface = 1;
          addr = tor_addr_to_ipv4h(&interface_ip);
          log_fn(notice_severity, LD_CONFIG,
                 "Learned IP address '%s' for local interface."
                 " Using that.", fmt_addr32(addr));
          strlcpy(hostname, "<guessed from interfaces>", sizeof(hostname));
        }
      }
    }
  } else {
    addr = ntohl(in.s_addr); /* set addr so that addr_string is not
                              * illformed */
  }

  /*
   * Step three: Check whether 'addr' is an internal IP address, and error
   * out if it is and we don't want that.
   */

  tor_addr_from_ipv4h(&myaddr,addr);

  addr_string = tor_dup_ip(addr);
  if (tor_addr_is_internal(&myaddr, 0)) {
    /* make sure we're ok with publishing an internal IP */
    if (!options->DirAuthorities && !options->AlternateDirAuthority) {
      /* if they are using the default authorities, disallow internal IPs
       * always. */
      log_fn(warn_severity, LD_CONFIG,
             "Address '%s' resolves to private IP address '%s'. "
             "Tor servers that use the default DirAuthorities must have "
             "public IP addresses.", hostname, addr_string);
      tor_free(addr_string);
      return -1;
    }
    if (!explicit_ip) {
      /* even if they've set their own authorities, require an explicit IP if
       * they're using an internal address. */
      log_fn(warn_severity, LD_CONFIG, "Address '%s' resolves to private "
             "IP address '%s'. Please set the Address config option to be "
             "the IP address you want to use.", hostname, addr_string);
      tor_free(addr_string);
      return -1;
    }
  }

  /*
   * Step four: We have a winner! 'addr' is our answer for sure, and
   * 'addr_string' is its string form. Fill out the various fields to
   * say how we decided it.
   */

  log_debug(LD_CONFIG, "Resolved Address to '%s'.", addr_string);

  if (explicit_ip) {
    method_used = "CONFIGURED";
    hostname_used = NULL;
  } else if (explicit_hostname) {
    method_used = "RESOLVED";
    hostname_used = hostname;
  } else if (from_interface) {
    method_used = "INTERFACE";
    hostname_used = NULL;
  } else {
    method_used = "GETHOSTNAME";
    hostname_used = hostname;
  }

  *addr_out = addr;
  if (method_out)
    *method_out = method_used;
  if (hostname_out)
    *hostname_out = hostname_used ? tor_strdup(hostname_used) : NULL;

  /*
   * Step five: Check if the answer has changed since last time (or if
   * there was no last time), and if so call various functions to keep
   * us up-to-date.
   */

  if (last_resolved_addr && last_resolved_addr != *addr_out) {
    /* Leave this as a notice, regardless of the requested severity,
     * at least until dynamic IP address support becomes bulletproof. */
    log_notice(LD_NET,
               "Your IP address seems to have changed to %s "
               "(METHOD=%s%s%s). Updating.",
               addr_string, method_used,
               hostname_used ? " HOSTNAME=" : "",
               hostname_used ? hostname_used : "");
    ip_address_changed(0);
  }

  if (last_resolved_addr != *addr_out) {
    control_event_server_status(LOG_NOTICE,
                                "EXTERNAL_ADDRESS ADDRESS=%s METHOD=%s%s%s",
                                addr_string, method_used,
                                hostname_used ? " HOSTNAME=" : "",
                                hostname_used ? hostname_used : "");
  }
  last_resolved_addr = *addr_out;

  /*
   * And finally, clean up and return success.
   */

  tor_free(addr_string);
  return 0;
}

/** Return true iff <b>addr</b> is judged to be on the same network as us, or
 * on a private network.
 */
MOCK_IMPL(int,
is_local_addr, (const tor_addr_t *addr))
{
  if (tor_addr_is_internal(addr, 0))
    return 1;
  /* Check whether ip is on the same /24 as we are. */
  if (get_options()->EnforceDistinctSubnets == 0)
    return 0;
  if (tor_addr_family(addr) == AF_INET) {
    /*XXXX023 IP6 what corresponds to an /24? */
    uint32_t ip = tor_addr_to_ipv4h(addr);

    /* It's possible that this next check will hit before the first time
     * resolve_my_address actually succeeds.  (For clients, it is likely that
     * resolve_my_address will never be called at all).  In those cases,
     * last_resolved_addr will be 0, and so checking to see whether ip is on
     * the same /24 as last_resolved_addr will be the same as checking whether
     * it was on net 0, which is already done by tor_addr_is_internal.
     */
    if ((last_resolved_addr & (uint32_t)0xffffff00ul)
        == (ip & (uint32_t)0xffffff00ul))
      return 1;
  }
  return 0;
}

/** Return a new empty or_options_t.  Used for testing. */
or_options_t *
options_new(void)
{
  return config_new(&options_format);
}

/** Set <b>options</b> to hold reasonable defaults for most options.
 * Each option defaults to zero. */
void
options_init(or_options_t *options)
{
  config_init(&options_format, options);
}

/** Return a string containing a possible configuration file that would give
 * the configuration in <b>options</b>.  If <b>minimal</b> is true, do not
 * include options that are the same as Tor's defaults.
 */
char *
options_dump(const or_options_t *options, int how_to_dump)
{
  const or_options_t *use_defaults;
  int minimal;
  switch (how_to_dump) {
    case OPTIONS_DUMP_MINIMAL:
      use_defaults = global_default_options;
      minimal = 1;
      break;
    case OPTIONS_DUMP_DEFAULTS:
      use_defaults = NULL;
      minimal = 1;
      break;
    case OPTIONS_DUMP_ALL:
      use_defaults = NULL;
      minimal = 0;
      break;
    default:
      log_warn(LD_BUG, "Bogus value for how_to_dump==%d", how_to_dump);
      return NULL;
  }

  return config_dump(&options_format, use_defaults, options, minimal, 0);
}

/** Return 0 if every element of sl is a string holding a decimal
 * representation of a port number, or if sl is NULL.
 * Otherwise set *msg and return -1. */
static int
validate_ports_csv(smartlist_t *sl, const char *name, char **msg)
{
  int i;
  tor_assert(name);

  if (!sl)
    return 0;

  SMARTLIST_FOREACH(sl, const char *, cp,
  {
    i = atoi(cp);
    if (i < 1 || i > 65535) {
      tor_asprintf(msg, "Port '%s' out of range in %s", cp, name);
      return -1;
    }
  });
  return 0;
}

/** If <b>value</b> exceeds ROUTER_MAX_DECLARED_BANDWIDTH, write
 * a complaint into *<b>msg</b> using string <b>desc</b>, and return -1.
 * Else return 0.
 */
static int
ensure_bandwidth_cap(uint64_t *value, const char *desc, char **msg)
{
  if (*value > ROUTER_MAX_DECLARED_BANDWIDTH) {
    /* This handles an understandable special case where somebody says "2gb"
     * whereas our actual maximum is 2gb-1 (INT_MAX) */
    --*value;
  }
  if (*value > ROUTER_MAX_DECLARED_BANDWIDTH) {
    tor_asprintf(msg, "%s ("U64_FORMAT") must be at most %d",
                 desc, U64_PRINTF_ARG(*value),
                 ROUTER_MAX_DECLARED_BANDWIDTH);
    return -1;
  }
  return 0;
}

/** Parse an authority type from <b>options</b>-\>PublishServerDescriptor
 * and write it to <b>options</b>-\>PublishServerDescriptor_. Treat "1"
 * as "v3" unless BridgeRelay is 1, in which case treat it as "bridge".
 * Treat "0" as "".
 * Return 0 on success or -1 if not a recognized authority type (in which
 * case the value of PublishServerDescriptor_ is undefined). */
static int
compute_publishserverdescriptor(or_options_t *options)
{
  smartlist_t *list = options->PublishServerDescriptor;
  dirinfo_type_t *auth = &options->PublishServerDescriptor_;
  *auth = NO_DIRINFO;
  if (!list) /* empty list, answer is none */
    return 0;
  SMARTLIST_FOREACH_BEGIN(list, const char *, string) {
    if (!strcasecmp(string, "v1"))
      log_warn(LD_CONFIG, "PublishServerDescriptor v1 has no effect, because "
                          "there are no v1 directory authorities anymore.");
    else if (!strcmp(string, "1"))
      if (options->BridgeRelay)
        *auth |= BRIDGE_DIRINFO;
      else
        *auth |= V3_DIRINFO;
    else if (!strcasecmp(string, "v2"))
      log_warn(LD_CONFIG, "PublishServerDescriptor v2 has no effect, because "
                          "there are no v2 directory authorities anymore.");
    else if (!strcasecmp(string, "v3"))
      *auth |= V3_DIRINFO;
    else if (!strcasecmp(string, "bridge"))
      *auth |= BRIDGE_DIRINFO;
    else if (!strcasecmp(string, "hidserv"))
      log_warn(LD_CONFIG,
               "PublishServerDescriptor hidserv is invalid. See "
               "PublishHidServDescriptors.");
    else if (!strcasecmp(string, "") || !strcmp(string, "0"))
      /* no authority */;
    else
      return -1;
  } SMARTLIST_FOREACH_END(string);
  return 0;
}

/** Lowest allowable value for RendPostPeriod; if this is too low, hidden
 * services can overload the directory system. */
#define MIN_REND_POST_PERIOD (10*60)
#define MIN_REND_POST_PERIOD_TESTING (5)

/** Higest allowable value for PredictedPortsRelevanceTime; if this is
 * too high, our selection of exits will decrease for an extended
 * period of time to an uncomfortable level .*/
#define MAX_PREDICTED_CIRCS_RELEVANCE (60*60)

/** Highest allowable value for RendPostPeriod. */
#define MAX_DIR_PERIOD (MIN_ONION_KEY_LIFETIME/2)

/** Lowest allowable value for MaxCircuitDirtiness; if this is too low, Tor
 * will generate too many circuits and potentially overload the network. */
#define MIN_MAX_CIRCUIT_DIRTINESS 10

/** Highest allowable value for MaxCircuitDirtiness: prevents time_t
 * overflows. */
#define MAX_MAX_CIRCUIT_DIRTINESS (30*24*60*60)

/** Lowest allowable value for CircuitStreamTimeout; if this is too low, Tor
 * will generate too many circuits and potentially overload the network. */
#define MIN_CIRCUIT_STREAM_TIMEOUT 10

/** Lowest allowable value for HeartbeatPeriod; if this is too low, we might
 * expose more information than we're comfortable with. */
#define MIN_HEARTBEAT_PERIOD (30*60)

/** Lowest recommended value for CircuitBuildTimeout; if it is set too low
 * and LearnCircuitBuildTimeout is off, the failure rate for circuit
 * construction may be very high.  In that case, if it is set below this
 * threshold emit a warning.
 * */
#define RECOMMENDED_MIN_CIRCUIT_BUILD_TIMEOUT (10)

static int
options_validate_cb(void *old_options, void *options, void *default_options,
                    int from_setconf, char **msg)
{
  return options_validate(old_options, options, default_options,
                          from_setconf, msg);
}

#define REJECT(arg) \
  STMT_BEGIN *msg = tor_strdup(arg); return -1; STMT_END
#ifdef __GNUC__
#define COMPLAIN(args...) \
  STMT_BEGIN log_warn(LD_CONFIG, args); STMT_END
#else
#define COMPLAIN(args, ...)                                     \
  STMT_BEGIN log_warn(LD_CONFIG, args, ##__VA_ARGS__); STMT_END
#endif

/** Log a warning message iff <b>filepath</b> is not absolute.
 * Warning message must contain option name <b>option</b> and
 * an absolute path that <b>filepath<b> will resolve to.
 *
 * In case <b>filepath</b> is absolute, do nothing.
 */
static void
warn_if_option_path_is_relative(const char *option,
                                char *filepath)
{
  if (filepath && path_is_relative(filepath)) {
    char *abs_path = make_path_absolute(filepath);
    COMPLAIN("Path for %s (%s) is relative and will resolve to %s."
             " Is this what you wanted?", option, filepath, abs_path);
    tor_free(abs_path);
  }
}

/** Scan <b>options</b> for occurances of relative file/directory
 * path and log a warning whenever it is found.
 */
static void
warn_about_relative_paths(or_options_t *options)
{
  tor_assert(options);

  warn_if_option_path_is_relative("CookieAuthFile",
                                  options->CookieAuthFile);
  warn_if_option_path_is_relative("ExtORPortCookieAuthFile",
                                  options->ExtORPortCookieAuthFile);
  warn_if_option_path_is_relative("DirPortFrontPage",
                                  options->DirPortFrontPage);
  warn_if_option_path_is_relative("V3BandwidthsFile",
                                  options->V3BandwidthsFile);
  warn_if_option_path_is_relative("ControlPortWriteToFile",
                                  options->ControlPortWriteToFile);
  warn_if_option_path_is_relative("GeoIPFile",options->GeoIPFile);
  warn_if_option_path_is_relative("GeoIPv6File",options->GeoIPv6File);
  warn_if_option_path_is_relative("Log",options->DebugLogFile);
  warn_if_option_path_is_relative("AccelDir",options->AccelDir);
  warn_if_option_path_is_relative("DataDirectory",options->DataDirectory);
  warn_if_option_path_is_relative("PidFile",options->PidFile);

  for (config_line_t *hs_line = options->RendConfigLines; hs_line;
       hs_line = hs_line->next) {
    if (!strcasecmp(hs_line->key, "HiddenServiceDir"))
      warn_if_option_path_is_relative("HiddenServiceDir",hs_line->value);
  }
}

/** Return 0 if every setting in <b>options</b> is reasonable, is a
 * permissible transition from <b>old_options</b>, and none of the
 * testing-only settings differ from <b>default_options</b> unless in
 * testing mode.  Else return -1.  Should have no side effects, except for
 * normalizing the contents of <b>options</b>.
 *
 * On error, tor_strdup an error explanation into *<b>msg</b>.
 *
 * XXX
 * If <b>from_setconf</b>, we were called by the controller, and our
 * Log line should stay empty. If it's 0, then give us a default log
 * if there are no logs defined.
 */
STATIC int
options_validate(or_options_t *old_options, or_options_t *options,
                 or_options_t *default_options, int from_setconf, char **msg)
{
  int i;
  config_line_t *cl;
  const char *uname = get_uname();
  int n_ports=0;
  int world_writable_control_socket=0;

  tor_assert(msg);
  *msg = NULL;

  warn_about_relative_paths(options);

  if (server_mode(options) &&
      (!strcmpstart(uname, "Windows 95") ||
       !strcmpstart(uname, "Windows 98") ||
       !strcmpstart(uname, "Windows Me"))) {
    log_warn(LD_CONFIG, "Tor is running as a server, but you are "
        "running %s; this probably won't work. See "
        "https://www.torproject.org/docs/faq.html#BestOSForRelay "
        "for details.", uname);
  }

  if (parse_ports(options, 1, msg, &n_ports,
                  &world_writable_control_socket) < 0)
    return -1;

  if (parse_outbound_addresses(options, 1, msg) < 0)
    return -1;

  if (validate_data_directory(options)<0)
    REJECT("Invalid DataDirectory");

  if (options->Nickname == NULL) {
    if (server_mode(options)) {
        options->Nickname = tor_strdup(UNNAMED_ROUTER_NICKNAME);
    }
  } else {
    if (!is_legal_nickname(options->Nickname)) {
      tor_asprintf(msg,
          "Nickname '%s' is wrong length or contains illegal characters.",
          options->Nickname);
      return -1;
    }
  }

  if (server_mode(options) && !options->ContactInfo)
    log_notice(LD_CONFIG, "Your ContactInfo config option is not set. "
        "Please consider setting it, so we can contact you if your server is "
        "misconfigured or something else goes wrong.");

  /* Special case on first boot if no Log options are given. */
  if (!options->Logs && !options->RunAsDaemon && !from_setconf) {
    if (quiet_level == 0)
        config_line_append(&options->Logs, "Log", "notice stdout");
    else if (quiet_level == 1)
        config_line_append(&options->Logs, "Log", "warn stdout");
  }

  /* Validate the tor_log(s) */
  if (options_init_logs(old_options, options, 1)<0)
    REJECT("Failed to validate Log options. See logs for details.");

  if (authdir_mode(options)) {
    /* confirm that our address isn't broken, so we can complain now */
    uint32_t tmp;
    if (resolve_my_address(LOG_WARN, options, &tmp, NULL, NULL) < 0)
      REJECT("Failed to resolve/guess local address. See logs for details.");
  }

  if (server_mode(options) && options->RendConfigLines)
    log_warn(LD_CONFIG,
        "Tor is currently configured as a relay and a hidden service. "
        "That's not very secure: you should probably run your hidden service "
        "in a separate Tor process, at least -- see "
        "https://trac.torproject.org/8742");

  /* XXXX require that the only port not be DirPort? */
  /* XXXX require that at least one port be listened-upon. */
  if (n_ports == 0 && !options->RendConfigLines)
    log_warn(LD_CONFIG,
        "SocksPort, TransPort, NATDPort, DNSPort, and ORPort are all "
        "undefined, and there aren't any hidden services configured.  "
        "Tor will still run, but probably won't do anything.");

  options->TransProxyType_parsed = TPT_DEFAULT;
#ifdef USE_TRANSPARENT
  if (options->TransProxyType) {
    if (!strcasecmp(options->TransProxyType, "default")) {
      options->TransProxyType_parsed = TPT_DEFAULT;
    } else if (!strcasecmp(options->TransProxyType, "pf-divert")) {
#if !defined(__OpenBSD__) && !defined( DARWIN )
      /* Later versions of OS X have pf */
      REJECT("pf-divert is a OpenBSD-specific "
             "and OS X/Darwin-specific feature.");
#else
      options->TransProxyType_parsed = TPT_PF_DIVERT;
#endif
    } else if (!strcasecmp(options->TransProxyType, "tproxy")) {
#if !defined(__linux__)
      REJECT("TPROXY is a Linux-specific feature.");
#else
      options->TransProxyType_parsed = TPT_TPROXY;
#endif
    } else if (!strcasecmp(options->TransProxyType, "ipfw")) {
#if !defined(__FreeBSD__) && !defined( DARWIN )
      /* Earlier versions of OS X have ipfw */
      REJECT("ipfw is a FreeBSD-specific"
             "and OS X/Darwin-specific feature.");
#else
      options->TransProxyType_parsed = TPT_IPFW;
#endif
    } else {
      REJECT("Unrecognized value for TransProxyType");
    }

    if (strcasecmp(options->TransProxyType, "default") &&
        !options->TransPort_set) {
      REJECT("Cannot use TransProxyType without any valid TransPort or "
             "TransListenAddress.");
    }
  }
#else
  if (options->TransPort_set)
    REJECT("TransPort and TransListenAddress are disabled "
           "in this build.");
#endif

  if (options->TokenBucketRefillInterval <= 0
      || options->TokenBucketRefillInterval > 1000) {
    REJECT("TokenBucketRefillInterval must be between 1 and 1000 inclusive.");
  }

  if (options->ExcludeExitNodes || options->ExcludeNodes) {
    options->ExcludeExitNodesUnion_ = routerset_new();
    routerset_union(options->ExcludeExitNodesUnion_,options->ExcludeExitNodes);
    routerset_union(options->ExcludeExitNodesUnion_,options->ExcludeNodes);
  }

  if (options->SchedulerLowWaterMark__ == 0 ||
      options->SchedulerLowWaterMark__ > UINT32_MAX) {
    log_warn(LD_GENERAL, "Bad SchedulerLowWaterMark__ option");
    return -1;
  } else if (options->SchedulerHighWaterMark__ <=
             options->SchedulerLowWaterMark__ ||
             options->SchedulerHighWaterMark__ > UINT32_MAX) {
    log_warn(LD_GENERAL, "Bad SchedulerHighWaterMark option");
    return -1;
  }

  if (options->NodeFamilies) {
    options->NodeFamilySets = smartlist_new();
    for (cl = options->NodeFamilies; cl; cl = cl->next) {
      routerset_t *rs = routerset_new();
      if (routerset_parse(rs, cl->value, cl->key) == 0) {
        smartlist_add(options->NodeFamilySets, rs);
      } else {
        routerset_free(rs);
      }
    }
  }

  if (options->TLSECGroup && (strcasecmp(options->TLSECGroup, "P256") &&
                              strcasecmp(options->TLSECGroup, "P224"))) {
    COMPLAIN("Unrecognized TLSECGroup: Falling back to the default.");
    tor_free(options->TLSECGroup);
  }
  if (!evaluate_ecgroup_for_tls(options->TLSECGroup)) {
    REJECT("Unsupported TLSECGroup.");
  }

  if (options->ExcludeNodes && options->StrictNodes) {
    COMPLAIN("You have asked to exclude certain relays from all positions "
             "in your circuits. Expect hidden services and other Tor "
             "features to be broken in unpredictable ways.");
  }

  for (cl = options->RecommendedPackages; cl; cl = cl->next) {
    if (! validate_recommended_package_line(cl->value)) {
      log_warn(LD_CONFIG, "Invalid RecommendedPackage line %s will be ignored",
               escaped(cl->value));
    }
  }

  if (options->AuthoritativeDir) {
    if (!options->ContactInfo && !options->TestingTorNetwork)
      REJECT("Authoritative directory servers must set ContactInfo");
    if (!options->RecommendedClientVersions)
      options->RecommendedClientVersions =
        config_lines_dup(options->RecommendedVersions);
    if (!options->RecommendedServerVersions)
      options->RecommendedServerVersions =
        config_lines_dup(options->RecommendedVersions);
    if (options->VersioningAuthoritativeDir &&
        (!options->RecommendedClientVersions ||
         !options->RecommendedServerVersions))
      REJECT("Versioning authoritative dir servers must set "
             "Recommended*Versions.");
    if (options->UseEntryGuards) {
      log_info(LD_CONFIG, "Authoritative directory servers can't set "
               "UseEntryGuards. Disabling.");
      options->UseEntryGuards = 0;
    }
    if (!options->DownloadExtraInfo && authdir_mode_any_main(options)) {
      log_info(LD_CONFIG, "Authoritative directories always try to download "
               "extra-info documents. Setting DownloadExtraInfo.");
      options->DownloadExtraInfo = 1;
    }
    if (!(options->BridgeAuthoritativeDir ||
          options->V3AuthoritativeDir))
      REJECT("AuthoritativeDir is set, but none of "
             "(Bridge/V3)AuthoritativeDir is set.");
    /* If we have a v3bandwidthsfile and it's broken, complain on startup */
    if (options->V3BandwidthsFile && !old_options) {
      dirserv_read_measured_bandwidths(options->V3BandwidthsFile, NULL);
    }
    /* same for guardfraction file */
    if (options->GuardfractionFile && !old_options) {
      dirserv_read_guardfraction_file(options->GuardfractionFile, NULL);
    }
  }

  if (options->AuthoritativeDir && !options->DirPort_set)
    REJECT("Running as authoritative directory, but no DirPort set.");

  if (options->AuthoritativeDir && !options->ORPort_set)
    REJECT("Running as authoritative directory, but no ORPort set.");

  if (options->AuthoritativeDir && options->ClientOnly)
    REJECT("Running as authoritative directory, but ClientOnly also set.");

  if (options->FetchDirInfoExtraEarly && !options->FetchDirInfoEarly)
    REJECT("FetchDirInfoExtraEarly requires that you also set "
           "FetchDirInfoEarly");

  if (options->ConnLimit <= 0) {
    tor_asprintf(msg,
        "ConnLimit must be greater than 0, but was set to %d",
        options->ConnLimit);
    return -1;
  }

  if (options->PathsNeededToBuildCircuits >= 0.0) {
    if (options->PathsNeededToBuildCircuits < 0.25) {
      log_warn(LD_CONFIG, "PathsNeededToBuildCircuits is too low. Increasing "
               "to 0.25");
      options->PathsNeededToBuildCircuits = 0.25;
    } else if (options->PathsNeededToBuildCircuits > 0.95) {
      log_warn(LD_CONFIG, "PathsNeededToBuildCircuits is too high. Decreasing "
               "to 0.95");
      options->PathsNeededToBuildCircuits = 0.95;
    }
  }

  if (options->MaxClientCircuitsPending <= 0 ||
      options->MaxClientCircuitsPending > MAX_MAX_CLIENT_CIRCUITS_PENDING) {
    tor_asprintf(msg,
                 "MaxClientCircuitsPending must be between 1 and %d, but "
                 "was set to %d", MAX_MAX_CLIENT_CIRCUITS_PENDING,
                 options->MaxClientCircuitsPending);
    return -1;
  }

  if (validate_ports_csv(options->FirewallPorts, "FirewallPorts", msg) < 0)
    return -1;

  if (validate_ports_csv(options->LongLivedPorts, "LongLivedPorts", msg) < 0)
    return -1;

  if (validate_ports_csv(options->RejectPlaintextPorts,
                         "RejectPlaintextPorts", msg) < 0)
    return -1;

  if (validate_ports_csv(options->WarnPlaintextPorts,
                         "WarnPlaintextPorts", msg) < 0)
    return -1;

  if (options->FascistFirewall && !options->ReachableAddresses) {
    if (options->FirewallPorts && smartlist_len(options->FirewallPorts)) {
      /* We already have firewall ports set, so migrate them to
       * ReachableAddresses, which will set ReachableORAddresses and
       * ReachableDirAddresses if they aren't set explicitly. */
      smartlist_t *instead = smartlist_new();
      config_line_t *new_line = tor_malloc_zero(sizeof(config_line_t));
      new_line->key = tor_strdup("ReachableAddresses");
      /* If we're configured with the old format, we need to prepend some
       * open ports. */
      SMARTLIST_FOREACH(options->FirewallPorts, const char *, portno,
      {
        int p = atoi(portno);
        if (p<0) continue;
        smartlist_add_asprintf(instead, "*:%d", p);
      });
      new_line->value = smartlist_join_strings(instead,",",0,NULL);
      /* These have been deprecated since 0.1.1.5-alpha-cvs */
      log_notice(LD_CONFIG,
          "Converting FascistFirewall and FirewallPorts "
          "config options to new format: \"ReachableAddresses %s\"",
          new_line->value);
      options->ReachableAddresses = new_line;
      SMARTLIST_FOREACH(instead, char *, cp, tor_free(cp));
      smartlist_free(instead);
    } else {
      /* We do not have FirewallPorts set, so add 80 to
       * ReachableDirAddresses, and 443 to ReachableORAddresses. */
      if (!options->ReachableDirAddresses) {
        config_line_t *new_line = tor_malloc_zero(sizeof(config_line_t));
        new_line->key = tor_strdup("ReachableDirAddresses");
        new_line->value = tor_strdup("*:80");
        options->ReachableDirAddresses = new_line;
        log_notice(LD_CONFIG, "Converting FascistFirewall config option "
            "to new format: \"ReachableDirAddresses *:80\"");
      }
      if (!options->ReachableORAddresses) {
        config_line_t *new_line = tor_malloc_zero(sizeof(config_line_t));
        new_line->key = tor_strdup("ReachableORAddresses");
        new_line->value = tor_strdup("*:443");
        options->ReachableORAddresses = new_line;
        log_notice(LD_CONFIG, "Converting FascistFirewall config option "
            "to new format: \"ReachableORAddresses *:443\"");
      }
    }
  }

  for (i=0; i<3; i++) {
    config_line_t **linep =
      (i==0) ? &options->ReachableAddresses :
        (i==1) ? &options->ReachableORAddresses :
                 &options->ReachableDirAddresses;
    if (!*linep)
      continue;
    /* We need to end with a reject *:*, not an implicit accept *:* */
    for (;;) {
      if (!strcmp((*linep)->value, "reject *:*")) /* already there */
        break;
      linep = &((*linep)->next);
      if (!*linep) {
        *linep = tor_malloc_zero(sizeof(config_line_t));
        (*linep)->key = tor_strdup(
          (i==0) ?  "ReachableAddresses" :
            (i==1) ? "ReachableORAddresses" :
                     "ReachableDirAddresses");
        (*linep)->value = tor_strdup("reject *:*");
        break;
      }
    }
  }

  if ((options->ReachableAddresses ||
       options->ReachableORAddresses ||
       options->ReachableDirAddresses) &&
      server_mode(options))
    REJECT("Servers must be able to freely connect to the rest "
           "of the Internet, so they must not set Reachable*Addresses "
           "or FascistFirewall.");

  if (options->UseBridges &&
      server_mode(options))
    REJECT("Servers must be able to freely connect to the rest "
           "of the Internet, so they must not set UseBridges.");

  /* If both of these are set, we'll end up with funny behavior where we
   * demand enough entrynodes be up and running else we won't build
   * circuits, yet we never actually use them. */
  if (options->UseBridges && options->EntryNodes)
    REJECT("You cannot set both UseBridges and EntryNodes.");

  if (options->EntryNodes && !options->UseEntryGuards) {
    REJECT("If EntryNodes is set, UseEntryGuards must be enabled.");
  }

  options->MaxMemInQueues =
    compute_real_max_mem_in_queues(options->MaxMemInQueues_raw,
                                   server_mode(options));
  options->MaxMemInQueues_low_threshold = (options->MaxMemInQueues / 4) * 3;

  options->AllowInvalid_ = 0;

  if (options->AllowInvalidNodes) {
    SMARTLIST_FOREACH_BEGIN(options->AllowInvalidNodes, const char *, cp) {
        if (!strcasecmp(cp, "entry"))
          options->AllowInvalid_ |= ALLOW_INVALID_ENTRY;
        else if (!strcasecmp(cp, "exit"))
          options->AllowInvalid_ |= ALLOW_INVALID_EXIT;
        else if (!strcasecmp(cp, "middle"))
          options->AllowInvalid_ |= ALLOW_INVALID_MIDDLE;
        else if (!strcasecmp(cp, "introduction"))
          options->AllowInvalid_ |= ALLOW_INVALID_INTRODUCTION;
        else if (!strcasecmp(cp, "rendezvous"))
          options->AllowInvalid_ |= ALLOW_INVALID_RENDEZVOUS;
        else {
          tor_asprintf(msg,
              "Unrecognized value '%s' in AllowInvalidNodes", cp);
          return -1;
        }
    } SMARTLIST_FOREACH_END(cp);
  }

  if (!options->SafeLogging ||
      !strcasecmp(options->SafeLogging, "0")) {
    options->SafeLogging_ = SAFELOG_SCRUB_NONE;
  } else if (!strcasecmp(options->SafeLogging, "relay")) {
    options->SafeLogging_ = SAFELOG_SCRUB_RELAY;
  } else if (!strcasecmp(options->SafeLogging, "1")) {
    options->SafeLogging_ = SAFELOG_SCRUB_ALL;
  } else {
    tor_asprintf(msg,
                     "Unrecognized value '%s' in SafeLogging",
                     escaped(options->SafeLogging));
    return -1;
  }

  if (compute_publishserverdescriptor(options) < 0) {
    tor_asprintf(msg, "Unrecognized value in PublishServerDescriptor");
    return -1;
  }

  if ((options->BridgeRelay
        || options->PublishServerDescriptor_ & BRIDGE_DIRINFO)
      && (options->PublishServerDescriptor_ & V3_DIRINFO)) {
    REJECT("Bridges are not supposed to publish router descriptors to the "
           "directory authorities. Please correct your "
           "PublishServerDescriptor line.");
  }

  if (options->BridgeRelay && options->DirPort_set) {
    log_warn(LD_CONFIG, "Can't set a DirPort on a bridge relay; disabling "
             "DirPort");
    config_free_lines(options->DirPort_lines);
    options->DirPort_lines = NULL;
    options->DirPort_set = 0;
  }

  if (options->MinUptimeHidServDirectoryV2 < 0) {
    log_warn(LD_CONFIG, "MinUptimeHidServDirectoryV2 option must be at "
                        "least 0 seconds. Changing to 0.");
    options->MinUptimeHidServDirectoryV2 = 0;
  }

  const int min_rendpostperiod =
    options->TestingTorNetwork ?
    MIN_REND_POST_PERIOD_TESTING : MIN_REND_POST_PERIOD;
  if (options->RendPostPeriod < min_rendpostperiod) {
    log_warn(LD_CONFIG, "RendPostPeriod option is too short; "
             "raising to %d seconds.", min_rendpostperiod);
    options->RendPostPeriod = min_rendpostperiod;;
  }

  if (options->RendPostPeriod > MAX_DIR_PERIOD) {
    log_warn(LD_CONFIG, "RendPostPeriod is too large; clipping to %ds.",
             MAX_DIR_PERIOD);
    options->RendPostPeriod = MAX_DIR_PERIOD;
  }

  if (options->PredictedPortsRelevanceTime >
      MAX_PREDICTED_CIRCS_RELEVANCE) {
    log_warn(LD_CONFIG, "PredictedPortsRelevanceTime is too large; "
             "clipping to %ds.", MAX_PREDICTED_CIRCS_RELEVANCE);
    options->PredictedPortsRelevanceTime = MAX_PREDICTED_CIRCS_RELEVANCE;
  }

#ifdef ENABLE_TOR2WEB_MODE
  if (options->Tor2webMode && options->LearnCircuitBuildTimeout) {
    /* LearnCircuitBuildTimeout and Tor2webMode are incompatible in
     * two ways:
     *
     * - LearnCircuitBuildTimeout results in a low CBT, which
     *   Tor2webMode's use of one-hop rendezvous circuits lowers
     *   much further, producing *far* too many timeouts.
     *
     * - The adaptive CBT code does not update its timeout estimate
     *   using build times for single-hop circuits.
     *
     * If we fix both of these issues someday, we should test
     * Tor2webMode with LearnCircuitBuildTimeout on again. */
    log_notice(LD_CONFIG,"Tor2webMode is enabled; turning "
               "LearnCircuitBuildTimeout off.");
    options->LearnCircuitBuildTimeout = 0;
  }

  if (options->Tor2webMode && options->UseEntryGuards) {
    /* tor2web mode clients do not (and should not) use entry guards
     * in any meaningful way.  Further, tor2web mode causes the hidden
     * service client code to do things which break the path bias
     * detector, and it's far easier to turn off entry guards (and
     * thus the path bias detector with it) than to figure out how to
     * make a piece of code which cannot possibly help tor2web mode
     * users compatible with tor2web mode.
     */
    log_notice(LD_CONFIG,
               "Tor2WebMode is enabled; disabling UseEntryGuards.");
    options->UseEntryGuards = 0;
  }
#endif

  if (options->Tor2webRendezvousPoints && !options->Tor2webMode) {
    REJECT("Tor2webRendezvousPoints cannot be set without Tor2webMode.");
  }

  if (!(options->UseEntryGuards) &&
      (options->RendConfigLines != NULL)) {
    log_warn(LD_CONFIG,
             "UseEntryGuards is disabled, but you have configured one or more "
             "hidden services on this Tor instance.  Your hidden services "
             "will be very easy to locate using a well-known attack -- see "
             "http://freehaven.net/anonbib/#hs-attack06 for details.");
  }

  if (options->EntryNodes &&
      routerset_is_list(options->EntryNodes) &&
      (routerset_len(options->EntryNodes) == 1) &&
      (options->RendConfigLines != NULL)) {
    tor_asprintf(msg,
             "You have one single EntryNodes and at least one hidden service "
             "configured. This is bad because it's very easy to locate your "
             "entry guard which can then lead to the deanonymization of your "
             "hidden service -- for more details, see "
             "https://trac.torproject.org/projects/tor/ticket/14917. "
             "For this reason, the use of one EntryNodes with an hidden "
             "service is prohibited until a better solution is found.");
    return -1;
  }

  if (!options->LearnCircuitBuildTimeout && options->CircuitBuildTimeout &&
      options->CircuitBuildTimeout < RECOMMENDED_MIN_CIRCUIT_BUILD_TIMEOUT) {
    log_warn(LD_CONFIG,
        "CircuitBuildTimeout is shorter (%d seconds) than the recommended "
        "minimum (%d seconds), and LearnCircuitBuildTimeout is disabled.  "
        "If tor isn't working, raise this value or enable "
        "LearnCircuitBuildTimeout.",
        options->CircuitBuildTimeout,
        RECOMMENDED_MIN_CIRCUIT_BUILD_TIMEOUT );
  } else if (!options->LearnCircuitBuildTimeout &&
             !options->CircuitBuildTimeout) {
    log_notice(LD_CONFIG, "You disabled LearnCircuitBuildTimeout, but didn't "
               "a CircuitBuildTimeout. I'll pick a plausible default.");
  }

  if (options->PathBiasNoticeRate > 1.0) {
    tor_asprintf(msg,
              "PathBiasNoticeRate is too high. "
              "It must be between 0 and 1.0");
    return -1;
  }
  if (options->PathBiasWarnRate > 1.0) {
    tor_asprintf(msg,
              "PathBiasWarnRate is too high. "
              "It must be between 0 and 1.0");
    return -1;
  }
  if (options->PathBiasExtremeRate > 1.0) {
    tor_asprintf(msg,
              "PathBiasExtremeRate is too high. "
              "It must be between 0 and 1.0");
    return -1;
  }
  if (options->PathBiasNoticeUseRate > 1.0) {
    tor_asprintf(msg,
              "PathBiasNoticeUseRate is too high. "
              "It must be between 0 and 1.0");
    return -1;
  }
  if (options->PathBiasExtremeUseRate > 1.0) {
    tor_asprintf(msg,
              "PathBiasExtremeUseRate is too high. "
              "It must be between 0 and 1.0");
    return -1;
  }

  if (options->MaxCircuitDirtiness < MIN_MAX_CIRCUIT_DIRTINESS) {
    log_warn(LD_CONFIG, "MaxCircuitDirtiness option is too short; "
             "raising to %d seconds.", MIN_MAX_CIRCUIT_DIRTINESS);
    options->MaxCircuitDirtiness = MIN_MAX_CIRCUIT_DIRTINESS;
  }

  if (options->MaxCircuitDirtiness > MAX_MAX_CIRCUIT_DIRTINESS) {
    log_warn(LD_CONFIG, "MaxCircuitDirtiness option is too high; "
             "setting to %d days.", MAX_MAX_CIRCUIT_DIRTINESS/86400);
    options->MaxCircuitDirtiness = MAX_MAX_CIRCUIT_DIRTINESS;
  }

  if (options->CircuitStreamTimeout &&
      options->CircuitStreamTimeout < MIN_CIRCUIT_STREAM_TIMEOUT) {
    log_warn(LD_CONFIG, "CircuitStreamTimeout option is too short; "
             "raising to %d seconds.", MIN_CIRCUIT_STREAM_TIMEOUT);
    options->CircuitStreamTimeout = MIN_CIRCUIT_STREAM_TIMEOUT;
  }

  if (options->HeartbeatPeriod &&
      options->HeartbeatPeriod < MIN_HEARTBEAT_PERIOD) {
    log_warn(LD_CONFIG, "HeartbeatPeriod option is too short; "
             "raising to %d seconds.", MIN_HEARTBEAT_PERIOD);
    options->HeartbeatPeriod = MIN_HEARTBEAT_PERIOD;
  }

  if (options->KeepalivePeriod < 1)
    REJECT("KeepalivePeriod option must be positive.");

  if (options->PortForwarding && options->Sandbox) {
    REJECT("PortForwarding is not compatible with Sandbox; at most one can "
           "be set");
  }

  if (ensure_bandwidth_cap(&options->BandwidthRate,
                           "BandwidthRate", msg) < 0)
    return -1;
  if (ensure_bandwidth_cap(&options->BandwidthBurst,
                           "BandwidthBurst", msg) < 0)
    return -1;
  if (ensure_bandwidth_cap(&options->MaxAdvertisedBandwidth,
                           "MaxAdvertisedBandwidth", msg) < 0)
    return -1;
  if (ensure_bandwidth_cap(&options->RelayBandwidthRate,
                           "RelayBandwidthRate", msg) < 0)
    return -1;
  if (ensure_bandwidth_cap(&options->RelayBandwidthBurst,
                           "RelayBandwidthBurst", msg) < 0)
    return -1;
  if (ensure_bandwidth_cap(&options->PerConnBWRate,
                           "PerConnBWRate", msg) < 0)
    return -1;
  if (ensure_bandwidth_cap(&options->PerConnBWBurst,
                           "PerConnBWBurst", msg) < 0)
    return -1;
  if (ensure_bandwidth_cap(&options->AuthDirFastGuarantee,
                           "AuthDirFastGuarantee", msg) < 0)
    return -1;
  if (ensure_bandwidth_cap(&options->AuthDirGuardBWGuarantee,
                           "AuthDirGuardBWGuarantee", msg) < 0)
    return -1;

  if (options->RelayBandwidthRate && !options->RelayBandwidthBurst)
    options->RelayBandwidthBurst = options->RelayBandwidthRate;
  if (options->RelayBandwidthBurst && !options->RelayBandwidthRate)
    options->RelayBandwidthRate = options->RelayBandwidthBurst;

  if (server_mode(options)) {
    const unsigned required_min_bw =
      public_server_mode(options) ?
       RELAY_REQUIRED_MIN_BANDWIDTH : BRIDGE_REQUIRED_MIN_BANDWIDTH;
    const char * const optbridge =
      public_server_mode(options) ? "" : "bridge ";
    if (options->BandwidthRate < required_min_bw) {
      tor_asprintf(msg,
                       "BandwidthRate is set to %d bytes/second. "
                       "For %sservers, it must be at least %u.",
                       (int)options->BandwidthRate, optbridge,
                       required_min_bw);
      return -1;
    } else if (options->MaxAdvertisedBandwidth <
               required_min_bw/2) {
      tor_asprintf(msg,
                       "MaxAdvertisedBandwidth is set to %d bytes/second. "
                       "For %sservers, it must be at least %u.",
                       (int)options->MaxAdvertisedBandwidth, optbridge,
                       required_min_bw/2);
      return -1;
    }
    if (options->RelayBandwidthRate &&
      options->RelayBandwidthRate < required_min_bw) {
      tor_asprintf(msg,
                       "RelayBandwidthRate is set to %d bytes/second. "
                       "For %sservers, it must be at least %u.",
                       (int)options->RelayBandwidthRate, optbridge,
                       required_min_bw);
      return -1;
    }
  }

  if (options->RelayBandwidthRate > options->RelayBandwidthBurst)
    REJECT("RelayBandwidthBurst must be at least equal "
           "to RelayBandwidthRate.");

  if (options->BandwidthRate > options->BandwidthBurst)
    REJECT("BandwidthBurst must be at least equal to BandwidthRate.");

  /* if they set relaybandwidth* really high but left bandwidth*
   * at the default, raise the defaults. */
  if (options->RelayBandwidthRate > options->BandwidthRate)
    options->BandwidthRate = options->RelayBandwidthRate;
  if (options->RelayBandwidthBurst > options->BandwidthBurst)
    options->BandwidthBurst = options->RelayBandwidthBurst;

  if (accounting_parse_options(options, 1)<0)
    REJECT("Failed to parse accounting options. See logs for details.");

  if (options->AccountingMax) {
    if (options->RendConfigLines && server_mode(options)) {
      log_warn(LD_CONFIG, "Using accounting with a hidden service and an "
               "ORPort is risky: your hidden service(s) and your public "
               "address will all turn off at the same time, which may alert "
               "observers that they are being run by the same party.");
    } else if (config_count_key(options->RendConfigLines,
                                "HiddenServiceDir") > 1) {
      log_warn(LD_CONFIG, "Using accounting with multiple hidden services is "
               "risky: they will all turn off at the same time, which may "
               "alert observers that they are being run by the same party.");
    }
  }

  options->AccountingRule = ACCT_MAX;
  if (options->AccountingRule_option) {
    if (!strcmp(options->AccountingRule_option, "sum"))
      options->AccountingRule = ACCT_SUM;
    else if (!strcmp(options->AccountingRule_option, "max"))
      options->AccountingRule = ACCT_MAX;
    else
      REJECT("AccountingRule must be 'sum' or 'max'");
  }

  if (options->HTTPProxy) { /* parse it now */
    if (tor_addr_port_lookup(options->HTTPProxy,
                        &options->HTTPProxyAddr, &options->HTTPProxyPort) < 0)
      REJECT("HTTPProxy failed to parse or resolve. Please fix.");
    if (options->HTTPProxyPort == 0) { /* give it a default */
      options->HTTPProxyPort = 80;
    }
  }

  if (options->HTTPProxyAuthenticator) {
    if (strlen(options->HTTPProxyAuthenticator) >= 512)
      REJECT("HTTPProxyAuthenticator is too long (>= 512 chars).");
  }

  if (options->HTTPSProxy) { /* parse it now */
    if (tor_addr_port_lookup(options->HTTPSProxy,
                        &options->HTTPSProxyAddr, &options->HTTPSProxyPort) <0)
      REJECT("HTTPSProxy failed to parse or resolve. Please fix.");
    if (options->HTTPSProxyPort == 0) { /* give it a default */
      options->HTTPSProxyPort = 443;
    }
  }

  if (options->HTTPSProxyAuthenticator) {
    if (strlen(options->HTTPSProxyAuthenticator) >= 512)
      REJECT("HTTPSProxyAuthenticator is too long (>= 512 chars).");
  }

  if (options->Socks4Proxy) { /* parse it now */
    if (tor_addr_port_lookup(options->Socks4Proxy,
                        &options->Socks4ProxyAddr,
                        &options->Socks4ProxyPort) <0)
      REJECT("Socks4Proxy failed to parse or resolve. Please fix.");
    if (options->Socks4ProxyPort == 0) { /* give it a default */
      options->Socks4ProxyPort = 1080;
    }
  }

  if (options->Socks5Proxy) { /* parse it now */
    if (tor_addr_port_lookup(options->Socks5Proxy,
                            &options->Socks5ProxyAddr,
                            &options->Socks5ProxyPort) <0)
      REJECT("Socks5Proxy failed to parse or resolve. Please fix.");
    if (options->Socks5ProxyPort == 0) { /* give it a default */
      options->Socks5ProxyPort = 1080;
    }
  }

  /* Check if more than one exclusive proxy type has been enabled. */
  if (!!options->Socks4Proxy + !!options->Socks5Proxy +
      !!options->HTTPSProxy > 1)
    REJECT("You have configured more than one proxy type. "
           "(Socks4Proxy|Socks5Proxy|HTTPSProxy)");

  /* Check if the proxies will give surprising behavior. */
  if (options->HTTPProxy && !(options->Socks4Proxy ||
                              options->Socks5Proxy ||
                              options->HTTPSProxy)) {
    log_warn(LD_CONFIG, "HTTPProxy configured, but no SOCKS proxy or "
             "HTTPS proxy configured. Watch out: this configuration will "
             "proxy unencrypted directory connections only.");
  }

  if (options->Socks5ProxyUsername) {
    size_t len;

    len = strlen(options->Socks5ProxyUsername);
    if (len < 1 || len > MAX_SOCKS5_AUTH_FIELD_SIZE)
      REJECT("Socks5ProxyUsername must be between 1 and 255 characters.");

    if (!options->Socks5ProxyPassword)
      REJECT("Socks5ProxyPassword must be included with Socks5ProxyUsername.");

    len = strlen(options->Socks5ProxyPassword);
    if (len < 1 || len > MAX_SOCKS5_AUTH_FIELD_SIZE)
      REJECT("Socks5ProxyPassword must be between 1 and 255 characters.");
  } else if (options->Socks5ProxyPassword)
    REJECT("Socks5ProxyPassword must be included with Socks5ProxyUsername.");

  if (options->HashedControlPassword) {
    smartlist_t *sl = decode_hashed_passwords(options->HashedControlPassword);
    if (!sl) {
      REJECT("Bad HashedControlPassword: wrong length or bad encoding");
    } else {
      SMARTLIST_FOREACH(sl, char*, cp, tor_free(cp));
      smartlist_free(sl);
    }
  }

  if (options->HashedControlSessionPassword) {
    smartlist_t *sl = decode_hashed_passwords(
                                  options->HashedControlSessionPassword);
    if (!sl) {
      REJECT("Bad HashedControlSessionPassword: wrong length or bad encoding");
    } else {
      SMARTLIST_FOREACH(sl, char*, cp, tor_free(cp));
      smartlist_free(sl);
    }
  }

  if (options->OwningControllerProcess) {
    const char *validate_pspec_msg = NULL;
    if (tor_validate_process_specifier(options->OwningControllerProcess,
                                       &validate_pspec_msg)) {
      tor_asprintf(msg, "Bad OwningControllerProcess: %s",
                   validate_pspec_msg);
      return -1;
    }
  }

  if ((options->ControlPort_set || world_writable_control_socket) &&
      !options->HashedControlPassword &&
      !options->HashedControlSessionPassword &&
      !options->CookieAuthentication) {
    log_warn(LD_CONFIG, "Control%s is %s, but no authentication method "
             "has been configured.  This means that any program on your "
             "computer can reconfigure your Tor.  That's bad!  You should "
             "upgrade your Tor controller as soon as possible.",
             options->ControlPort_set ? "Port" : "Socket",
             options->ControlPort_set ? "open" : "world writable");
  }

  if (options->CookieAuthFileGroupReadable && !options->CookieAuthFile) {
    log_warn(LD_CONFIG, "CookieAuthFileGroupReadable is set, but will have "
             "no effect: you must specify an explicit CookieAuthFile to "
             "have it group-readable.");
  }

  if (options->MyFamily && options->BridgeRelay) {
    log_warn(LD_CONFIG, "Listing a family for a bridge relay is not "
             "supported: it can reveal bridge fingerprints to censors. "
             "You should also make sure you aren't listing this bridge's "
             "fingerprint in any other MyFamily.");
  }
  if (check_nickname_list(&options->MyFamily, "MyFamily", msg))
    return -1;
  for (cl = options->NodeFamilies; cl; cl = cl->next) {
    routerset_t *rs = routerset_new();
    if (routerset_parse(rs, cl->value, cl->key)) {
      routerset_free(rs);
      return -1;
    }
    routerset_free(rs);
  }

  if (validate_addr_policies(options, msg) < 0)
    return -1;

  if (validate_dir_servers(options, old_options) < 0)
    REJECT("Directory authority/fallback line did not parse. See logs "
           "for details.");

  if (options->UseBridges && !options->Bridges)
    REJECT("If you set UseBridges, you must specify at least one bridge.");

  for (cl = options->Bridges; cl; cl = cl->next) {
      bridge_line_t *bridge_line = parse_bridge_line(cl->value);
      if (!bridge_line)
        REJECT("Bridge line did not parse. See logs for details.");
      bridge_line_free(bridge_line);
  }

  for (cl = options->ClientTransportPlugin; cl; cl = cl->next) {
    if (parse_transport_line(options, cl->value, 1, 0) < 0)
      REJECT("Invalid client transport line. See logs for details.");
  }

  for (cl = options->ServerTransportPlugin; cl; cl = cl->next) {
    if (parse_transport_line(options, cl->value, 1, 1) < 0)
      REJECT("Invalid server transport line. See logs for details.");
  }

  if (options->ServerTransportPlugin && !server_mode(options)) {
    log_notice(LD_GENERAL, "Tor is not configured as a relay but you specified"
               " a ServerTransportPlugin line (%s). The ServerTransportPlugin "
               "line will be ignored.",
               escaped(options->ServerTransportPlugin->value));
  }

  for (cl = options->ServerTransportListenAddr; cl; cl = cl->next) {
    /** If get_bindaddr_from_transport_listen_line() fails with
        'transport' being NULL, it means that something went wrong
        while parsing the ServerTransportListenAddr line. */
    char *bindaddr = get_bindaddr_from_transport_listen_line(cl->value, NULL);
    if (!bindaddr)
      REJECT("ServerTransportListenAddr did not parse. See logs for details.");
    tor_free(bindaddr);
  }

  if (options->ServerTransportListenAddr && !options->ServerTransportPlugin) {
    log_notice(LD_GENERAL, "You need at least a single managed-proxy to "
               "specify a transport listen address. The "
               "ServerTransportListenAddr line will be ignored.");
  }

  for (cl = options->ServerTransportOptions; cl; cl = cl->next) {
    /** If get_options_from_transport_options_line() fails with
        'transport' being NULL, it means that something went wrong
        while parsing the ServerTransportOptions line. */
    smartlist_t *options_sl =
      get_options_from_transport_options_line(cl->value, NULL);
    if (!options_sl)
      REJECT("ServerTransportOptions did not parse. See logs for details.");

    SMARTLIST_FOREACH(options_sl, char *, cp, tor_free(cp));
    smartlist_free(options_sl);
  }

  if (options->ConstrainedSockets) {
    /* If the user wants to constrain socket buffer use, make sure the desired
     * limit is between MIN|MAX_TCPSOCK_BUFFER in k increments. */
    if (options->ConstrainedSockSize < MIN_CONSTRAINED_TCP_BUFFER ||
        options->ConstrainedSockSize > MAX_CONSTRAINED_TCP_BUFFER ||
        options->ConstrainedSockSize % 1024) {
      tor_asprintf(msg,
          "ConstrainedSockSize is invalid.  Must be a value between %d and %d "
          "in 1024 byte increments.",
          MIN_CONSTRAINED_TCP_BUFFER, MAX_CONSTRAINED_TCP_BUFFER);
      return -1;
    }
    if (options->DirPort_set) {
      /* Providing cached directory entries while system TCP buffers are scarce
       * will exacerbate the socket errors.  Suggest that this be disabled. */
      COMPLAIN("You have requested constrained socket buffers while also "
               "serving directory entries via DirPort.  It is strongly "
               "suggested that you disable serving directory requests when "
               "system TCP buffer resources are scarce.");
    }
  }

  if (options->V3AuthVoteDelay + options->V3AuthDistDelay >=
      options->V3AuthVotingInterval/2) {
    /*
    This doesn't work, but it seems like it should:
     what code is preventing the interval being less than twice the lead-up?
    if (options->TestingTorNetwork) {
      if (options->V3AuthVoteDelay + options->V3AuthDistDelay >=
          options->V3AuthVotingInterval) {
        REJECT("V3AuthVoteDelay plus V3AuthDistDelay must be less than "
               "V3AuthVotingInterval");
      } else {
        COMPLAIN("V3AuthVoteDelay plus V3AuthDistDelay is more than half "
                 "V3AuthVotingInterval. This may lead to "
                 "consensus instability, particularly if clocks drift.");
      }
    } else {
     */
      REJECT("V3AuthVoteDelay plus V3AuthDistDelay must be less than half "
             "V3AuthVotingInterval");
    /*
    }
     */
  }

  if (options->V3AuthVoteDelay < MIN_VOTE_SECONDS) {
    if (options->TestingTorNetwork) {
      if (options->V3AuthVoteDelay < MIN_VOTE_SECONDS_TESTING) {
        REJECT("V3AuthVoteDelay is way too low.");
      } else {
        COMPLAIN("V3AuthVoteDelay is very low. "
                 "This may lead to failure to vote for a consensus.");
      }
    } else {
      REJECT("V3AuthVoteDelay is way too low.");
    }
  }

  if (options->V3AuthDistDelay < MIN_DIST_SECONDS) {
    if (options->TestingTorNetwork) {
      if (options->V3AuthDistDelay < MIN_DIST_SECONDS_TESTING) {
        REJECT("V3AuthDistDelay is way too low.");
      } else {
        COMPLAIN("V3AuthDistDelay is very low. "
                 "This may lead to missing votes in a consensus.");
      }
    } else {
      REJECT("V3AuthDistDelay is way too low.");
    }
  }

  if (options->V3AuthNIntervalsValid < 2)
    REJECT("V3AuthNIntervalsValid must be at least 2.");

  if (options->V3AuthVotingInterval < MIN_VOTE_INTERVAL) {
    if (options->TestingTorNetwork) {
      if (options->V3AuthVotingInterval < MIN_VOTE_INTERVAL_TESTING) {
        REJECT("V3AuthVotingInterval is insanely low.");
      } else {
        COMPLAIN("V3AuthVotingInterval is very low. "
                 "This may lead to failure to synchronise for a consensus.");
      }
    } else {
      REJECT("V3AuthVotingInterval is insanely low.");
    }
  } else if (options->V3AuthVotingInterval > 24*60*60) {
    REJECT("V3AuthVotingInterval is insanely high.");
  } else if (((24*60*60) % options->V3AuthVotingInterval) != 0) {
    COMPLAIN("V3AuthVotingInterval does not divide evenly into 24 hours.");
  }

  if (rend_config_services(options, 1) < 0)
    REJECT("Failed to configure rendezvous options. See logs for details.");

  /* Parse client-side authorization for hidden services. */
  if (rend_parse_service_authorization(options, 1) < 0)
    REJECT("Failed to configure client authorization for hidden services. "
           "See logs for details.");

  if (parse_virtual_addr_network(options->VirtualAddrNetworkIPv4,
                                 AF_INET, 1, msg)<0)
    return -1;
  if (parse_virtual_addr_network(options->VirtualAddrNetworkIPv6,
                                 AF_INET6, 1, msg)<0)
    return -1;

  if (options->TestingTorNetwork &&
      !(options->DirAuthorities ||
        (options->AlternateDirAuthority &&
         options->AlternateBridgeAuthority))) {
    REJECT("TestingTorNetwork may only be configured in combination with "
           "a non-default set of DirAuthority or both of "
           "AlternateDirAuthority and AlternateBridgeAuthority configured.");
  }

  if (options->AllowSingleHopExits && !options->DirAuthorities) {
    COMPLAIN("You have set AllowSingleHopExits; now your relay will allow "
             "others to make one-hop exits. However, since by default most "
             "clients avoid relays that set this option, most clients will "
             "ignore you.");
  }

#define CHECK_DEFAULT(arg)                                              \
  STMT_BEGIN                                                            \
    if (!options->TestingTorNetwork &&                                  \
        !options->UsingTestNetworkDefaults_ &&                          \
        !config_is_same(&options_format,options,                        \
                        default_options,#arg)) {                        \
      REJECT(#arg " may only be changed in testing Tor "                \
             "networks!");                                              \
    } STMT_END
  CHECK_DEFAULT(TestingV3AuthInitialVotingInterval);
  CHECK_DEFAULT(TestingV3AuthInitialVoteDelay);
  CHECK_DEFAULT(TestingV3AuthInitialDistDelay);
  CHECK_DEFAULT(TestingV3AuthVotingStartOffset);
  CHECK_DEFAULT(TestingAuthDirTimeToLearnReachability);
  CHECK_DEFAULT(TestingEstimatedDescriptorPropagationTime);
  CHECK_DEFAULT(TestingServerDownloadSchedule);
  CHECK_DEFAULT(TestingClientDownloadSchedule);
  CHECK_DEFAULT(TestingServerConsensusDownloadSchedule);
  CHECK_DEFAULT(TestingClientConsensusDownloadSchedule);
  CHECK_DEFAULT(TestingBridgeDownloadSchedule);
  CHECK_DEFAULT(TestingClientMaxIntervalWithoutRequest);
  CHECK_DEFAULT(TestingDirConnectionMaxStall);
  CHECK_DEFAULT(TestingConsensusMaxDownloadTries);
  CHECK_DEFAULT(TestingDescriptorMaxDownloadTries);
  CHECK_DEFAULT(TestingMicrodescMaxDownloadTries);
  CHECK_DEFAULT(TestingCertMaxDownloadTries);
  CHECK_DEFAULT(TestingAuthKeyLifetime);
  CHECK_DEFAULT(TestingLinkCertLifetime);
  CHECK_DEFAULT(TestingSigningKeySlop);
  CHECK_DEFAULT(TestingAuthKeySlop);
  CHECK_DEFAULT(TestingLinkKeySlop);
#undef CHECK_DEFAULT

  if (options->SigningKeyLifetime < options->TestingSigningKeySlop*2)
    REJECT("SigningKeyLifetime is too short.");
  if (options->TestingLinkCertLifetime < options->TestingAuthKeySlop*2)
    REJECT("LinkCertLifetime is too short.");
  if (options->TestingAuthKeyLifetime < options->TestingLinkKeySlop*2)
    REJECT("TestingAuthKeyLifetime is too short.");

  if (options->TestingV3AuthInitialVotingInterval
      < MIN_VOTE_INTERVAL_TESTING_INITIAL) {
    REJECT("TestingV3AuthInitialVotingInterval is insanely low.");
  } else if (((30*60) % options->TestingV3AuthInitialVotingInterval) != 0) {
    REJECT("TestingV3AuthInitialVotingInterval does not divide evenly into "
           "30 minutes.");
  }

  if (options->TestingV3AuthInitialVoteDelay < MIN_VOTE_SECONDS_TESTING) {
    REJECT("TestingV3AuthInitialVoteDelay is way too low.");
  }

  if (options->TestingV3AuthInitialDistDelay < MIN_DIST_SECONDS_TESTING) {
    REJECT("TestingV3AuthInitialDistDelay is way too low.");
  }

  if (options->TestingV3AuthInitialVoteDelay +
      options->TestingV3AuthInitialDistDelay >=
      options->TestingV3AuthInitialVotingInterval) {
    REJECT("TestingV3AuthInitialVoteDelay plus TestingV3AuthInitialDistDelay "
           "must be less than TestingV3AuthInitialVotingInterval");
  }

  if (options->TestingV3AuthVotingStartOffset >
      MIN(options->TestingV3AuthInitialVotingInterval,
          options->V3AuthVotingInterval)) {
    REJECT("TestingV3AuthVotingStartOffset is higher than the voting "
           "interval.");
  } else if (options->TestingV3AuthVotingStartOffset < 0) {
    REJECT("TestingV3AuthVotingStartOffset must be non-negative.");
  }

  if (options->TestingAuthDirTimeToLearnReachability < 0) {
    REJECT("TestingAuthDirTimeToLearnReachability must be non-negative.");
  } else if (options->TestingAuthDirTimeToLearnReachability > 2*60*60) {
    COMPLAIN("TestingAuthDirTimeToLearnReachability is insanely high.");
  }

  if (options->TestingEstimatedDescriptorPropagationTime < 0) {
    REJECT("TestingEstimatedDescriptorPropagationTime must be non-negative.");
  } else if (options->TestingEstimatedDescriptorPropagationTime > 60*60) {
    COMPLAIN("TestingEstimatedDescriptorPropagationTime is insanely high.");
  }

  if (options->TestingClientMaxIntervalWithoutRequest < 1) {
    REJECT("TestingClientMaxIntervalWithoutRequest is way too low.");
  } else if (options->TestingClientMaxIntervalWithoutRequest > 3600) {
    COMPLAIN("TestingClientMaxIntervalWithoutRequest is insanely high.");
  }

  if (options->TestingDirConnectionMaxStall < 5) {
    REJECT("TestingDirConnectionMaxStall is way too low.");
  } else if (options->TestingDirConnectionMaxStall > 3600) {
    COMPLAIN("TestingDirConnectionMaxStall is insanely high.");
  }

  if (options->TestingConsensusMaxDownloadTries < 2) {
    REJECT("TestingConsensusMaxDownloadTries must be greater than 1.");
  } else if (options->TestingConsensusMaxDownloadTries > 800) {
    COMPLAIN("TestingConsensusMaxDownloadTries is insanely high.");
  }

  if (options->TestingDescriptorMaxDownloadTries < 2) {
    REJECT("TestingDescriptorMaxDownloadTries must be greater than 1.");
  } else if (options->TestingDescriptorMaxDownloadTries > 800) {
    COMPLAIN("TestingDescriptorMaxDownloadTries is insanely high.");
  }

  if (options->TestingMicrodescMaxDownloadTries < 2) {
    REJECT("TestingMicrodescMaxDownloadTries must be greater than 1.");
  } else if (options->TestingMicrodescMaxDownloadTries > 800) {
    COMPLAIN("TestingMicrodescMaxDownloadTries is insanely high.");
  }

  if (options->TestingCertMaxDownloadTries < 2) {
    REJECT("TestingCertMaxDownloadTries must be greater than 1.");
  } else if (options->TestingCertMaxDownloadTries > 800) {
    COMPLAIN("TestingCertMaxDownloadTries is insanely high.");
  }

  if (options->TestingEnableConnBwEvent &&
      !options->TestingTorNetwork && !options->UsingTestNetworkDefaults_) {
    REJECT("TestingEnableConnBwEvent may only be changed in testing "
           "Tor networks!");
  }

  if (options->TestingEnableCellStatsEvent &&
      !options->TestingTorNetwork && !options->UsingTestNetworkDefaults_) {
    REJECT("TestingEnableCellStatsEvent may only be changed in testing "
           "Tor networks!");
  }

  if (options->TestingEnableTbEmptyEvent &&
      !options->TestingTorNetwork && !options->UsingTestNetworkDefaults_) {
    REJECT("TestingEnableTbEmptyEvent may only be changed in testing "
           "Tor networks!");
  }

  if (options->TestingTorNetwork) {
    log_warn(LD_CONFIG, "TestingTorNetwork is set. This will make your node "
                        "almost unusable in the public Tor network, and is "
                        "therefore only advised if you are building a "
                        "testing Tor network!");
  }

  if (options->AccelName && !options->HardwareAccel)
    options->HardwareAccel = 1;
  if (options->AccelDir && !options->AccelName)
    REJECT("Can't use hardware crypto accelerator dir without engine name.");

  if (options->PublishServerDescriptor)
    SMARTLIST_FOREACH(options->PublishServerDescriptor, const char *, pubdes, {
      if (!strcmp(pubdes, "1") || !strcmp(pubdes, "0"))
        if (smartlist_len(options->PublishServerDescriptor) > 1) {
          COMPLAIN("You have passed a list of multiple arguments to the "
                   "PublishServerDescriptor option that includes 0 or 1. "
                   "0 or 1 should only be used as the sole argument. "
                   "This configuration will be rejected in a future release.");
          break;
        }
    });

  if (options->BridgeRelay == 1 && ! options->ORPort_set)
      REJECT("BridgeRelay is 1, ORPort is not set. This is an invalid "
             "combination.");

  return 0;
}

#undef REJECT
#undef COMPLAIN

/* Given the value that the user has set for MaxMemInQueues, compute the
 * actual maximum value.  We clip this value if it's too low, and autodetect
 * it if it's set to 0. */
static uint64_t
compute_real_max_mem_in_queues(const uint64_t val, int log_guess)
{
  uint64_t result;

  if (val == 0) {
#define ONE_GIGABYTE (U64_LITERAL(1) << 30)
#define ONE_MEGABYTE (U64_LITERAL(1) << 20)
#if SIZEOF_VOID_P >= 8
#define MAX_DEFAULT_MAXMEM (8*ONE_GIGABYTE)
#else
#define MAX_DEFAULT_MAXMEM (2*ONE_GIGABYTE)
#endif
    /* The user didn't pick a memory limit.  Choose a very large one
     * that is still smaller than the system memory */
    static int notice_sent = 0;
    size_t ram = 0;
    if (get_total_system_memory(&ram) < 0) {
      /* We couldn't determine our total system memory!  */
#if SIZEOF_VOID_P >= 8
      /* 64-bit system.  Let's hope for 8 GB. */
      result = 8 * ONE_GIGABYTE;
#else
      /* (presumably) 32-bit system. Let's hope for 1 GB. */
      result = ONE_GIGABYTE;
#endif
    } else {
      /* We detected it, so let's pick 3/4 of the total RAM as our limit. */
      const uint64_t avail = (ram / 4) * 3;

      /* Make sure it's in range from 0.25 GB to 8 GB. */
      if (avail > MAX_DEFAULT_MAXMEM) {
        /* If you want to use more than this much RAM, you need to configure
           it yourself */
        result = MAX_DEFAULT_MAXMEM;
      } else if (avail < ONE_GIGABYTE / 4) {
        result = ONE_GIGABYTE / 4;
      } else {
        result = avail;
      }
    }
    if (log_guess && ! notice_sent) {
      log_notice(LD_CONFIG, "%sMaxMemInQueues is set to "U64_FORMAT" MB. "
                 "You can override this by setting MaxMemInQueues by hand.",
                 ram ? "Based on detected system memory, " : "",
                 U64_PRINTF_ARG(result / ONE_MEGABYTE));
      notice_sent = 1;
    }
    return result;
  } else if (val < ONE_GIGABYTE / 4) {
    log_warn(LD_CONFIG, "MaxMemInQueues must be at least 256 MB for now. "
             "Ideally, have it as large as you can afford.");
    return ONE_GIGABYTE / 4;
  } else {
    /* The value was fine all along */
    return val;
  }
}

/** Helper: return true iff s1 and s2 are both NULL, or both non-NULL
 * equal strings. */
static int
opt_streq(const char *s1, const char *s2)
{
  return 0 == strcmp_opt(s1, s2);
}

/** Check if any of the previous options have changed but aren't allowed to. */
static int
options_transition_allowed(const or_options_t *old,
                           const or_options_t *new_val,
                           char **msg)
{
  if (!old)
    return 0;

  if (!opt_streq(old->PidFile, new_val->PidFile)) {
    *msg = tor_strdup("PidFile is not allowed to change.");
    return -1;
  }

  if (old->RunAsDaemon != new_val->RunAsDaemon) {
    *msg = tor_strdup("While Tor is running, changing RunAsDaemon "
                      "is not allowed.");
    return -1;
  }

  if (old->Sandbox != new_val->Sandbox) {
    *msg = tor_strdup("While Tor is running, changing Sandbox "
                      "is not allowed.");
    return -1;
  }

  if (strcmp(old->DataDirectory,new_val->DataDirectory)!=0) {
    tor_asprintf(msg,
               "While Tor is running, changing DataDirectory "
               "(\"%s\"->\"%s\") is not allowed.",
               old->DataDirectory, new_val->DataDirectory);
    return -1;
  }

  if (!opt_streq(old->User, new_val->User)) {
    *msg = tor_strdup("While Tor is running, changing User is not allowed.");
    return -1;
  }

  if ((old->HardwareAccel != new_val->HardwareAccel)
      || !opt_streq(old->AccelName, new_val->AccelName)
      || !opt_streq(old->AccelDir, new_val->AccelDir)) {
    *msg = tor_strdup("While Tor is running, changing OpenSSL hardware "
                      "acceleration engine is not allowed.");
    return -1;
  }

  if (old->TestingTorNetwork != new_val->TestingTorNetwork) {
    *msg = tor_strdup("While Tor is running, changing TestingTorNetwork "
                      "is not allowed.");
    return -1;
  }

  if (old->DisableAllSwap != new_val->DisableAllSwap) {
    *msg = tor_strdup("While Tor is running, changing DisableAllSwap "
                      "is not allowed.");
    return -1;
  }

  if (old->TokenBucketRefillInterval != new_val->TokenBucketRefillInterval) {
    *msg = tor_strdup("While Tor is running, changing TokenBucketRefill"
                      "Interval is not allowed");
    return -1;
  }

  if (old->DisableIOCP != new_val->DisableIOCP) {
    *msg = tor_strdup("While Tor is running, changing DisableIOCP "
                      "is not allowed.");
    return -1;
  }

  if (old->DisableDebuggerAttachment &&
      !new_val->DisableDebuggerAttachment) {
    *msg = tor_strdup("While Tor is running, disabling "
                      "DisableDebuggerAttachment is not allowed.");
    return -1;
  }

  if (sandbox_is_active()) {
#define SB_NOCHANGE_STR(opt)                                            \
    do {                                                                \
      if (! opt_streq(old->opt, new_val->opt)) {                        \
        *msg = tor_strdup("Can't change " #opt " while Sandbox is active"); \
        return -1;                                                      \
      }                                                                 \
    } while (0)

    SB_NOCHANGE_STR(PidFile);
    SB_NOCHANGE_STR(ServerDNSResolvConfFile);
    SB_NOCHANGE_STR(DirPortFrontPage);
    SB_NOCHANGE_STR(CookieAuthFile);
    SB_NOCHANGE_STR(ExtORPortCookieAuthFile);

#undef SB_NOCHANGE_STR

    if (! config_lines_eq(old->Logs, new_val->Logs)) {
      *msg = tor_strdup("Can't change Logs while Sandbox is active");
      return -1;
    }
    if (old->ConnLimit != new_val->ConnLimit) {
      *msg = tor_strdup("Can't change ConnLimit while Sandbox is active");
      return -1;
    }
    if (server_mode(old) != server_mode(new_val)) {
      *msg = tor_strdup("Can't start/stop being a server while "
                        "Sandbox is active");
      return -1;
    }
  }

  return 0;
}

/** Return 1 if any change from <b>old_options</b> to <b>new_options</b>
 * will require us to rotate the CPU and DNS workers; else return 0. */
static int
options_transition_affects_workers(const or_options_t *old_options,
                                   const or_options_t *new_options)
{
  if (!opt_streq(old_options->DataDirectory, new_options->DataDirectory) ||
      old_options->NumCPUs != new_options->NumCPUs ||
      !config_lines_eq(old_options->ORPort_lines, new_options->ORPort_lines) ||
      old_options->ServerDNSSearchDomains !=
                                       new_options->ServerDNSSearchDomains ||
      old_options->SafeLogging_ != new_options->SafeLogging_ ||
      old_options->ClientOnly != new_options->ClientOnly ||
      public_server_mode(old_options) != public_server_mode(new_options) ||
      !config_lines_eq(old_options->Logs, new_options->Logs) ||
      old_options->LogMessageDomains != new_options->LogMessageDomains)
    return 1;

  /* Check whether log options match. */

  /* Nothing that changed matters. */
  return 0;
}

/** Return 1 if any change from <b>old_options</b> to <b>new_options</b>
 * will require us to generate a new descriptor; else return 0. */
static int
options_transition_affects_descriptor(const or_options_t *old_options,
                                      const or_options_t *new_options)
{
  /* XXX We can be smarter here. If your DirPort isn't being
   * published and you just turned it off, no need to republish. Etc. */
  if (!opt_streq(old_options->DataDirectory, new_options->DataDirectory) ||
      !opt_streq(old_options->Nickname,new_options->Nickname) ||
      !opt_streq(old_options->Address,new_options->Address) ||
      !config_lines_eq(old_options->ExitPolicy,new_options->ExitPolicy) ||
      old_options->ExitRelay != new_options->ExitRelay ||
      old_options->ExitPolicyRejectPrivate !=
        new_options->ExitPolicyRejectPrivate ||
      old_options->IPv6Exit != new_options->IPv6Exit ||
      !config_lines_eq(old_options->ORPort_lines,
                       new_options->ORPort_lines) ||
      !config_lines_eq(old_options->DirPort_lines,
                       new_options->DirPort_lines) ||
      old_options->ClientOnly != new_options->ClientOnly ||
      old_options->DisableNetwork != new_options->DisableNetwork ||
      old_options->PublishServerDescriptor_ !=
        new_options->PublishServerDescriptor_ ||
      get_effective_bwrate(old_options) != get_effective_bwrate(new_options) ||
      get_effective_bwburst(old_options) !=
        get_effective_bwburst(new_options) ||
      !opt_streq(old_options->ContactInfo, new_options->ContactInfo) ||
      !opt_streq(old_options->MyFamily, new_options->MyFamily) ||
      !opt_streq(old_options->AccountingStart, new_options->AccountingStart) ||
      old_options->AccountingMax != new_options->AccountingMax ||
      public_server_mode(old_options) != public_server_mode(new_options))
    return 1;

  return 0;
}

#ifdef _WIN32
/** Return the directory on windows where we expect to find our application
 * data. */
static char *
get_windows_conf_root(void)
{
  static int is_set = 0;
  static char path[MAX_PATH*2+1];
  TCHAR tpath[MAX_PATH] = {0};

  LPITEMIDLIST idl;
  IMalloc *m;
  HRESULT result;

  if (is_set)
    return path;

  /* Find X:\documents and settings\username\application data\ .
   * We would use SHGetSpecialFolder path, but that wasn't added until IE4.
   */
#ifdef ENABLE_LOCAL_APPDATA
#define APPDATA_PATH CSIDL_LOCAL_APPDATA
#else
#define APPDATA_PATH CSIDL_APPDATA
#endif
  if (!SUCCEEDED(SHGetSpecialFolderLocation(NULL, APPDATA_PATH, &idl))) {
    getcwd(path,MAX_PATH);
    is_set = 1;
    log_warn(LD_CONFIG,
             "I couldn't find your application data folder: are you "
             "running an ancient version of Windows 95? Defaulting to \"%s\"",
             path);
    return path;
  }
  /* Convert the path from an "ID List" (whatever that is!) to a path. */
  result = SHGetPathFromIDList(idl, tpath);
#ifdef UNICODE
  wcstombs(path,tpath,sizeof(path));
  path[sizeof(path)-1] = '\0';
#else
  strlcpy(path,tpath,sizeof(path));
#endif

  /* Now we need to free the memory that the path-idl was stored in.  In
   * typical Windows fashion, we can't just call 'free()' on it. */
  SHGetMalloc(&m);
  if (m) {
    m->lpVtbl->Free(m, idl);
    m->lpVtbl->Release(m);
  }
  if (!SUCCEEDED(result)) {
    return NULL;
  }
  strlcat(path,"\\tor",MAX_PATH);
  is_set = 1;
  return path;
}
#endif

/** Return the default location for our torrc file (if <b>defaults_file</b> is
 * false), or for the torrc-defaults file (if <b>defaults_file</b> is true). */
static const char *
get_default_conf_file(int defaults_file)
{
#ifdef DISABLE_SYSTEM_TORRC
  (void) defaults_file;
  return NULL;
#elif defined(_WIN32)
  if (defaults_file) {
    static char defaults_path[MAX_PATH+1];
    tor_snprintf(defaults_path, MAX_PATH, "%s\\torrc-defaults",
                 get_windows_conf_root());
    return defaults_path;
  } else {
    static char path[MAX_PATH+1];
    tor_snprintf(path, MAX_PATH, "%s\\torrc",
                 get_windows_conf_root());
    return path;
  }
#else
  return defaults_file ? CONFDIR "/torrc-defaults" : CONFDIR "/torrc";
#endif
}

/** Verify whether lst is a string containing valid-looking comma-separated
 * nicknames, or NULL. Will normalise <b>lst</b> to prefix '$' to any nickname
 * or fingerprint that needs it. Return 0 on success.
 * Warn and return -1 on failure.
 */
static int
check_nickname_list(char **lst, const char *name, char **msg)
{
  int r = 0;
  smartlist_t *sl;
  int changes = 0;

  if (!*lst)
    return 0;
  sl = smartlist_new();

  smartlist_split_string(sl, *lst, ",",
    SPLIT_SKIP_SPACE|SPLIT_IGNORE_BLANK|SPLIT_STRIP_SPACE, 0);

  SMARTLIST_FOREACH_BEGIN(sl, char *, s)
    {
      if (!is_legal_nickname_or_hexdigest(s)) {
        // check if first char is dollar
        if (s[0] != '$') {
          // Try again but with a dollar symbol prepended
          char *prepended;
          tor_asprintf(&prepended, "$%s", s);

          if (is_legal_nickname_or_hexdigest(prepended)) {
            // The nickname is valid when it's prepended, swap the current
            // version with a prepended one
            tor_free(s);
            SMARTLIST_REPLACE_CURRENT(sl, s, prepended);
            changes = 1;
            continue;
          }

          // Still not valid, free and fallback to error message
          tor_free(prepended);
        }

        tor_asprintf(msg, "Invalid nickname '%s' in %s line", s, name);
        r = -1;
        break;
      }
    }
  SMARTLIST_FOREACH_END(s);

  // Replace the caller's nickname list with a fixed one
  if (changes && r == 0) {
    char *newNicknames = smartlist_join_strings(sl, ", ", 0, NULL);
    tor_free(*lst);
    *lst = newNicknames;
  }

  SMARTLIST_FOREACH(sl, char *, s, tor_free(s));
  smartlist_free(sl);

  return r;
}

/** Learn config file name from command line arguments, or use the default.
 *
 * If <b>defaults_file</b> is true, we're looking for torrc-defaults;
 * otherwise, we're looking for the regular torrc_file.
 *
 * Set *<b>using_default_fname</b> to true if we're using the default
 * configuration file name; or false if we've set it from the command line.
 *
 * Set *<b>ignore_missing_torrc</b> to true if we should ignore the resulting
 * filename if it doesn't exist.
 */
static char *
find_torrc_filename(config_line_t *cmd_arg,
                    int defaults_file,
                    int *using_default_fname, int *ignore_missing_torrc)
{
  char *fname=NULL;
  config_line_t *p_index;
  const char *fname_opt = defaults_file ? "--defaults-torrc" : "-f";
  const char *ignore_opt = defaults_file ? NULL : "--ignore-missing-torrc";

  if (defaults_file)
    *ignore_missing_torrc = 1;

  for (p_index = cmd_arg; p_index; p_index = p_index->next) {
    if (!strcmp(p_index->key, fname_opt)) {
      if (fname) {
        log_warn(LD_CONFIG, "Duplicate %s options on command line.",
            fname_opt);
        tor_free(fname);
      }
      fname = expand_filename(p_index->value);

      {
        char *absfname;
        absfname = make_path_absolute(fname);
        tor_free(fname);
        fname = absfname;
      }

      *using_default_fname = 0;
    } else if (ignore_opt && !strcmp(p_index->key,ignore_opt)) {
      *ignore_missing_torrc = 1;
    }
  }

  if (*using_default_fname) {
    /* didn't find one, try CONFDIR */
    const char *dflt = get_default_conf_file(defaults_file);
    file_status_t st = file_status(dflt);
    if (dflt && (st == FN_FILE || st == FN_EMPTY)) {
      fname = tor_strdup(dflt);
    } else {
#ifndef _WIN32
      char *fn = NULL;
      if (!defaults_file) {
        fn = expand_filename("~/.torrc");
      }
      if (fn) {
        file_status_t hmst = file_status(fn);
        if (hmst == FN_FILE || hmst == FN_EMPTY || dflt == NULL) {
          fname = fn;
        } else {
          tor_free(fn);
          fname = tor_strdup(dflt);
        }
      } else {
        fname = dflt ? tor_strdup(dflt) : NULL;
      }
#else
      fname = dflt ? tor_strdup(dflt) : NULL;
#endif
    }
  }
  return fname;
}

/** Read the torrc from standard input and return it as a string.
 * Upon failure, return NULL.
 */
static char *
load_torrc_from_stdin(void)
{
   size_t sz_out;

   return read_file_to_str_until_eof(STDIN_FILENO,SIZE_MAX,&sz_out);
}

/** Load a configuration file from disk, setting torrc_fname or
 * torrc_defaults_fname if successful.
 *
 * If <b>defaults_file</b> is true, load torrc-defaults; otherwise load torrc.
 *
 * Return the contents of the file on success, and NULL on failure.
 */
static char *
load_torrc_from_disk(config_line_t *cmd_arg, int defaults_file)
{
  char *fname=NULL;
  char *cf = NULL;
  int using_default_torrc = 1;
  int ignore_missing_torrc = 0;
  char **fname_var = defaults_file ? &torrc_defaults_fname : &torrc_fname;

  if (*fname_var == NULL) {
    fname = find_torrc_filename(cmd_arg, defaults_file,
                                &using_default_torrc, &ignore_missing_torrc);
    tor_free(*fname_var);
    *fname_var = fname;
  } else {
    fname = *fname_var;
  }
  log_debug(LD_CONFIG, "Opening config file \"%s\"", fname?fname:"<NULL>");

  /* Open config file */
  file_status_t st = fname ? file_status(fname) : FN_EMPTY;
  if (fname == NULL ||
      !(st == FN_FILE || st == FN_EMPTY) ||
      !(cf = read_file_to_str(fname,0,NULL))) {
    if (using_default_torrc == 1 || ignore_missing_torrc) {
      if (!defaults_file)
        log_notice(LD_CONFIG, "Configuration file \"%s\" not present, "
            "using reasonable defaults.", fname);
      tor_free(fname); /* sets fname to NULL */
      *fname_var = NULL;
      cf = tor_strdup("");
    } else {
      log_warn(LD_CONFIG,
          "Unable to open configuration file \"%s\".", fname);
      goto err;
    }
  } else {
    log_notice(LD_CONFIG, "Read configuration file \"%s\".", fname);
  }

  return cf;
 err:
  tor_free(fname);
  *fname_var = NULL;
  return NULL;
}

/** Read a configuration file into <b>options</b>, finding the configuration
 * file location based on the command line.  After loading the file
 * call options_init_from_string() to load the config.
 * Return 0 if success, -1 if failure. */
int
options_init_from_torrc(int argc, char **argv)
{
  char *cf=NULL, *cf_defaults=NULL;
  int command;
  int retval = -1;
  char *command_arg = NULL;
  char *errmsg=NULL;
  config_line_t *p_index = NULL;
  config_line_t *cmdline_only_options = NULL;

  /* Go through command-line variables */
  if (! have_parsed_cmdline) {
    /* Or we could redo the list every time we pass this place.
     * It does not really matter */
    if (config_parse_commandline(argc, argv, 0, &global_cmdline_options,
                                 &global_cmdline_only_options) < 0) {
      goto err;
    }
    have_parsed_cmdline = 1;
  }
  cmdline_only_options = global_cmdline_only_options;

  if (config_line_find(cmdline_only_options, "-h") ||
      config_line_find(cmdline_only_options, "--help")) {
    print_usage();
    exit(0);
  }
  if (config_line_find(cmdline_only_options, "--list-torrc-options")) {
    /* For documenting validating whether we've documented everything. */
    list_torrc_options();
    exit(0);
  }

  if (config_line_find(cmdline_only_options, "--version")) {
    printf("Tor version %s.\n",get_version());
    exit(0);
  }

  if (config_line_find(cmdline_only_options, "--library-versions")) {
    printf("Tor version %s. \n", get_version());
    printf("Library versions\tCompiled\t\tRuntime\n");
    printf("Libevent\t\t%-15s\t\t%s\n",
                      tor_libevent_get_header_version_str(),
                      tor_libevent_get_version_str());
    printf("OpenSSL \t\t%-15s\t\t%s\n",
                      crypto_openssl_get_header_version_str(),
                      crypto_openssl_get_version_str());
    printf("Zlib    \t\t%-15s\t\t%s\n",
                      tor_zlib_get_header_version_str(),
                      tor_zlib_get_version_str());
    //TODO: Hex versions?
    exit(0);
  }

  command = CMD_RUN_TOR;
  for (p_index = cmdline_only_options; p_index; p_index = p_index->next) {
    if (!strcmp(p_index->key,"--keygen")) {
      command = CMD_KEYGEN;
    } else if (!strcmp(p_index->key,"--list-fingerprint")) {
      command = CMD_LIST_FINGERPRINT;
    } else if (!strcmp(p_index->key, "--hash-password")) {
      command = CMD_HASH_PASSWORD;
      command_arg = p_index->value;
    } else if (!strcmp(p_index->key, "--dump-config")) {
      command = CMD_DUMP_CONFIG;
      command_arg = p_index->value;
    } else if (!strcmp(p_index->key, "--verify-config")) {
      command = CMD_VERIFY_CONFIG;
    }
  }

  if (command == CMD_HASH_PASSWORD) {
    cf_defaults = tor_strdup("");
    cf = tor_strdup("");
  } else {
    cf_defaults = load_torrc_from_disk(cmdline_only_options, 1);

    const config_line_t *f_line = config_line_find(cmdline_only_options,
                                                   "-f");

    const int read_torrc_from_stdin =
    (f_line != NULL && strcmp(f_line->value, "-") == 0);

    if (read_torrc_from_stdin) {
      cf = load_torrc_from_stdin();
    } else {
      cf = load_torrc_from_disk(cmdline_only_options, 0);
    }

    if (!cf) {
      if (config_line_find(cmdline_only_options, "--allow-missing-torrc")) {
        cf = tor_strdup("");
      } else {
        goto err;
      }
    }
  }

  retval = options_init_from_string(cf_defaults, cf, command, command_arg,
                                    &errmsg);

  if (retval < 0)
    goto err;

  if (config_line_find(cmdline_only_options, "--no-passphrase")) {
    if (command == CMD_KEYGEN) {
      get_options_mutable()->keygen_force_passphrase = FORCE_PASSPHRASE_OFF;
    } else {
      log_err(LD_CONFIG, "--no-passphrase specified without --keygen!");
      exit(1);
    }
  }

  if (config_line_find(cmdline_only_options, "--newpass")) {
    if (command == CMD_KEYGEN) {
      get_options_mutable()->change_key_passphrase = 1;
    } else {
      log_err(LD_CONFIG, "--newpass specified without --keygen!");
      exit(1);
    }
  }

  {
    const config_line_t *fd_line = config_line_find(cmdline_only_options,
                                                    "--passphrase-fd");
    if (fd_line) {
      if (get_options()->keygen_force_passphrase == FORCE_PASSPHRASE_OFF) {
        log_err(LD_CONFIG, "--no-passphrase specified with --passphrase-fd!");
        exit(1);
      } else if (command != CMD_KEYGEN) {
        log_err(LD_CONFIG, "--passphrase-fd specified without --keygen!");
        exit(1);
      } else {
        const char *v = fd_line->value;
        int ok = 1;
        long fd = tor_parse_long(v, 10, 0, INT_MAX, &ok, NULL);
        if (fd < 0 || ok == 0) {
          log_err(LD_CONFIG, "Invalid --passphrase-fd value %s", escaped(v));
          exit(1);
        }
        get_options_mutable()->keygen_passphrase_fd = (int)fd;
        get_options_mutable()->use_keygen_passphrase_fd = 1;
        get_options_mutable()->keygen_force_passphrase = FORCE_PASSPHRASE_ON;
      }
    }
  }

  {
    const config_line_t *key_line = config_line_find(cmdline_only_options,
                                                     "--master-key");
    if (key_line) {
      if (command != CMD_KEYGEN) {
        log_err(LD_CONFIG, "--master-key without --keygen!");
        exit(1);
      } else {
        get_options_mutable()->master_key_fname = tor_strdup(key_line->value);
      }
    }
  }

 err:

  tor_free(cf);
  tor_free(cf_defaults);
  if (errmsg) {
    log_warn(LD_CONFIG,"%s", errmsg);
    tor_free(errmsg);
  }
  return retval < 0 ? -1 : 0;
}

/** Load the options from the configuration in <b>cf</b>, validate
 * them for consistency and take actions based on them.
 *
 * Return 0 if success, negative on error:
 *  * -1 for general errors.
 *  * -2 for failure to parse/validate,
 *  * -3 for transition not allowed
 *  * -4 for error while setting the new options
 */
setopt_err_t
options_init_from_string(const char *cf_defaults, const char *cf,
                         int command, const char *command_arg,
                         char **msg)
{
  or_options_t *oldoptions, *newoptions, *newdefaultoptions=NULL;
  config_line_t *cl;
  int retval, i;
  setopt_err_t err = SETOPT_ERR_MISC;
  tor_assert(msg);

  oldoptions = global_options; /* get_options unfortunately asserts if
                                  this is the first time we run*/

  newoptions = tor_malloc_zero(sizeof(or_options_t));
  newoptions->magic_ = OR_OPTIONS_MAGIC;
  options_init(newoptions);
  newoptions->command = command;
  newoptions->command_arg = command_arg ? tor_strdup(command_arg) : NULL;

  for (i = 0; i < 2; ++i) {
    const char *body = i==0 ? cf_defaults : cf;
    if (!body)
      continue;
    /* get config lines, assign them */
    retval = config_get_lines(body, &cl, 1);
    if (retval < 0) {
      err = SETOPT_ERR_PARSE;
      goto err;
    }
    retval = config_assign(&options_format, newoptions, cl, 0, 0, msg);
    config_free_lines(cl);
    if (retval < 0) {
      err = SETOPT_ERR_PARSE;
      goto err;
    }
    if (i==0)
      newdefaultoptions = config_dup(&options_format, newoptions);
  }

  if (newdefaultoptions == NULL) {
    newdefaultoptions = config_dup(&options_format, global_default_options);
  }

  /* Go through command-line variables too */
  retval = config_assign(&options_format, newoptions,
                         global_cmdline_options, 0, 0, msg);
  if (retval < 0) {
    err = SETOPT_ERR_PARSE;
    goto err;
  }

  /* If this is a testing network configuration, change defaults
   * for a list of dependent config options, re-initialize newoptions
   * with the new defaults, and assign all options to it second time. */
  if (newoptions->TestingTorNetwork) {
    /* XXXX this is a bit of a kludge.  perhaps there's a better way to do
     * this?  We could, for example, make the parsing algorithm do two passes
     * over the configuration.  If it finds any "suite" options like
     * TestingTorNetwork, it could change the defaults before its second pass.
     * Not urgent so long as this seems to work, but at any sign of trouble,
     * let's clean it up.  -NM */

    /* Change defaults. */
    int i;
    for (i = 0; testing_tor_network_defaults[i].name; ++i) {
      const config_var_t *new_var = &testing_tor_network_defaults[i];
      config_var_t *old_var =
          config_find_option_mutable(&options_format, new_var->name);
      tor_assert(new_var);
      tor_assert(old_var);
      old_var->initvalue = new_var->initvalue;
    }

    /* Clear newoptions and re-initialize them with new defaults. */
    config_free(&options_format, newoptions);
    config_free(&options_format, newdefaultoptions);
    newdefaultoptions = NULL;
    newoptions = tor_malloc_zero(sizeof(or_options_t));
    newoptions->magic_ = OR_OPTIONS_MAGIC;
    options_init(newoptions);
    newoptions->command = command;
    newoptions->command_arg = command_arg ? tor_strdup(command_arg) : NULL;

    /* Assign all options a second time. */
    for (i = 0; i < 2; ++i) {
      const char *body = i==0 ? cf_defaults : cf;
      if (!body)
        continue;
      /* get config lines, assign them */
      retval = config_get_lines(body, &cl, 1);
      if (retval < 0) {
        err = SETOPT_ERR_PARSE;
        goto err;
      }
      retval = config_assign(&options_format, newoptions, cl, 0, 0, msg);
      config_free_lines(cl);
      if (retval < 0) {
        err = SETOPT_ERR_PARSE;
        goto err;
      }
      if (i==0)
        newdefaultoptions = config_dup(&options_format, newoptions);
    }
    /* Assign command-line variables a second time too */
    retval = config_assign(&options_format, newoptions,
                           global_cmdline_options, 0, 0, msg);
    if (retval < 0) {
      err = SETOPT_ERR_PARSE;
      goto err;
    }
  }

  /* Validate newoptions */
  if (options_validate(oldoptions, newoptions, newdefaultoptions,
                       0, msg) < 0) {
    err = SETOPT_ERR_PARSE; /*XXX make this a separate return value.*/
    goto err;
  }

  if (options_transition_allowed(oldoptions, newoptions, msg) < 0) {
    err = SETOPT_ERR_TRANSITION;
    goto err;
  }

  if (set_options(newoptions, msg)) {
    err = SETOPT_ERR_SETTING;
    goto err; /* frees and replaces old options */
  }
  config_free(&options_format, global_default_options);
  global_default_options = newdefaultoptions;

  return SETOPT_OK;

 err:
  config_free(&options_format, newoptions);
  config_free(&options_format, newdefaultoptions);
  if (*msg) {
    char *old_msg = *msg;
    tor_asprintf(msg, "Failed to parse/validate config: %s", old_msg);
    tor_free(old_msg);
  }
  return err;
}

/** Return the location for our configuration file.  May return NULL.
 */
const char *
get_torrc_fname(int defaults_fname)
{
  const char *fname = defaults_fname ? torrc_defaults_fname : torrc_fname;

  if (fname)
    return fname;
  else
    return get_default_conf_file(defaults_fname);
}

/** Adjust the address map based on the MapAddress elements in the
 * configuration <b>options</b>
 */
void
config_register_addressmaps(const or_options_t *options)
{
  smartlist_t *elts;
  config_line_t *opt;
  const char *from, *to, *msg;

  addressmap_clear_configured();
  elts = smartlist_new();
  for (opt = options->AddressMap; opt; opt = opt->next) {
    smartlist_split_string(elts, opt->value, NULL,
                           SPLIT_SKIP_SPACE|SPLIT_IGNORE_BLANK, 2);
    if (smartlist_len(elts) < 2) {
      log_warn(LD_CONFIG,"MapAddress '%s' has too few arguments. Ignoring.",
               opt->value);
      goto cleanup;
    }

    from = smartlist_get(elts,0);
    to = smartlist_get(elts,1);

    if (to[0] == '.' || from[0] == '.') {
      log_warn(LD_CONFIG,"MapAddress '%s' is ambiguous - address starts with a"
              "'.'. Ignoring.",opt->value);
      goto cleanup;
    }

    if (addressmap_register_auto(from, to, 0, ADDRMAPSRC_TORRC, &msg) < 0) {
      log_warn(LD_CONFIG,"MapAddress '%s' failed: %s. Ignoring.", opt->value,
               msg);
      goto cleanup;
    }

    if (smartlist_len(elts) > 2)
      log_warn(LD_CONFIG,"Ignoring extra arguments to MapAddress.");

  cleanup:
    SMARTLIST_FOREACH(elts, char*, cp, tor_free(cp));
    smartlist_clear(elts);
  }
  smartlist_free(elts);
}

/** As addressmap_register(), but detect the wildcarded status of "from" and
 * "to", and do not steal a reference to <b>to</b>. */
/* XXXX024 move to connection_edge.c */
int
addressmap_register_auto(const char *from, const char *to,
                         time_t expires,
                         addressmap_entry_source_t addrmap_source,
                         const char **msg)
{
  int from_wildcard = 0, to_wildcard = 0;

  *msg = "whoops, forgot the error message";
  if (1) {
    if (!strcmp(to, "*") || !strcmp(from, "*")) {
      *msg = "can't remap from or to *";
      return -1;
    }
    /* Detect asterisks in expressions of type: '*.example.com' */
    if (!strncmp(from,"*.",2)) {
      from += 2;
      from_wildcard = 1;
    }
    if (!strncmp(to,"*.",2)) {
      to += 2;
      to_wildcard = 1;
    }

    if (to_wildcard && !from_wildcard) {
      *msg =  "can only use wildcard (i.e. '*.') if 'from' address "
        "uses wildcard also";
      return -1;
    }

    if (address_is_invalid_destination(to, 1)) {
      *msg = "destination is invalid";
      return -1;
    }

    addressmap_register(from, tor_strdup(to), expires, addrmap_source,
                        from_wildcard, to_wildcard);
  }
  return 0;
}

/**
 * Initialize the logs based on the configuration file.
 */
static int
options_init_logs(const or_options_t *old_options, or_options_t *options,
                  int validate_only)
{
  config_line_t *opt;
  int ok;
  smartlist_t *elts;
  int daemon =
#ifdef _WIN32
               0;
#else
               options->RunAsDaemon;
#endif

  if (options->LogTimeGranularity <= 0) {
    log_warn(LD_CONFIG, "Log time granularity '%d' has to be positive.",
             options->LogTimeGranularity);
    return -1;
  } else if (1000 % options->LogTimeGranularity != 0 &&
             options->LogTimeGranularity % 1000 != 0) {
    int granularity = options->LogTimeGranularity;
    if (granularity < 40) {
      do granularity++;
      while (1000 % granularity != 0);
    } else if (granularity < 1000) {
      granularity = 1000 / granularity;
      while (1000 % granularity != 0)
        granularity--;
      granularity = 1000 / granularity;
    } else {
      granularity = 1000 * ((granularity / 1000) + 1);
    }
    log_warn(LD_CONFIG, "Log time granularity '%d' has to be either a "
                        "divisor or a multiple of 1 second. Changing to "
                        "'%d'.",
             options->LogTimeGranularity, granularity);
    if (!validate_only)
      set_log_time_granularity(granularity);
  } else {
    if (!validate_only)
      set_log_time_granularity(options->LogTimeGranularity);
  }

  ok = 1;
  elts = smartlist_new();

  for (opt = options->Logs; opt; opt = opt->next) {
    log_severity_list_t *severity;
    const char *cfg = opt->value;
    severity = tor_malloc_zero(sizeof(log_severity_list_t));
    if (parse_log_severity_config(&cfg, severity) < 0) {
      log_warn(LD_CONFIG, "Couldn't parse log levels in Log option 'Log %s'",
               opt->value);
      ok = 0; goto cleanup;
    }

    smartlist_split_string(elts, cfg, NULL,
                           SPLIT_SKIP_SPACE|SPLIT_IGNORE_BLANK, 2);

    if (smartlist_len(elts) == 0)
      smartlist_add(elts, tor_strdup("stdout"));

    if (smartlist_len(elts) == 1 &&
        (!strcasecmp(smartlist_get(elts,0), "stdout") ||
         !strcasecmp(smartlist_get(elts,0), "stderr"))) {
      int err = smartlist_len(elts) &&
        !strcasecmp(smartlist_get(elts,0), "stderr");
      if (!validate_only) {
        if (daemon) {
          log_warn(LD_CONFIG,
                   "Can't log to %s with RunAsDaemon set; skipping stdout",
                   err?"stderr":"stdout");
        } else {
          add_stream_log(severity, err?"<stderr>":"<stdout>",
                         fileno(err?stderr:stdout));
        }
      }
      goto cleanup;
    }
    if (smartlist_len(elts) == 1 &&
        !strcasecmp(smartlist_get(elts,0), "syslog")) {
#ifdef HAVE_SYSLOG_H
      if (!validate_only) {
        add_syslog_log(severity);
      }
#else
      log_warn(LD_CONFIG, "Syslog is not supported on this system. Sorry.");
#endif
      goto cleanup;
    }

    if (smartlist_len(elts) == 2 &&
        !strcasecmp(smartlist_get(elts,0), "file")) {
      if (!validate_only) {
        char *fname = expand_filename(smartlist_get(elts, 1));
        /* Truncate if TruncateLogFile is set and we haven't seen this option
           line before. */
        int truncate = 0;
        if (options->TruncateLogFile) {
          truncate = 1;
          if (old_options) {
            config_line_t *opt2;
            for (opt2 = old_options->Logs; opt2; opt2 = opt2->next)
              if (!strcmp(opt->value, opt2->value)) {
                truncate = 0;
                break;
              }
          }
        }
        if (add_file_log(severity, fname, truncate) < 0) {
          log_warn(LD_CONFIG, "Couldn't open file for 'Log %s': %s",
                   opt->value, strerror(errno));
          ok = 0;
        }
        tor_free(fname);
      }
      goto cleanup;
    }

    log_warn(LD_CONFIG, "Bad syntax on file Log option 'Log %s'",
             opt->value);
    ok = 0; goto cleanup;

  cleanup:
    SMARTLIST_FOREACH(elts, char*, cp, tor_free(cp));
    smartlist_clear(elts);
    tor_free(severity);
  }
  smartlist_free(elts);

  if (ok && !validate_only)
    logs_set_domain_logging(options->LogMessageDomains);

  return ok?0:-1;
}

/** Given a smartlist of SOCKS arguments to be passed to a transport
 *  proxy in <b>args</b>, validate them and return -1 if they are
 *  corrupted. Return 0 if they seem OK. */
static int
validate_transport_socks_arguments(const smartlist_t *args)
{
  char *socks_string = NULL;
  size_t socks_string_len;

  tor_assert(args);
  tor_assert(smartlist_len(args) > 0);

  SMARTLIST_FOREACH_BEGIN(args, const char *, s) {
    if (!string_is_key_value(LOG_WARN, s)) { /* items should be k=v items */
      log_warn(LD_CONFIG, "'%s' is not a k=v item.", s);
      return -1;
    }
  } SMARTLIST_FOREACH_END(s);

  socks_string = pt_stringify_socks_args(args);
  if (!socks_string)
    return -1;

  socks_string_len = strlen(socks_string);
  tor_free(socks_string);

  if (socks_string_len > MAX_SOCKS5_AUTH_SIZE_TOTAL) {
    log_warn(LD_CONFIG, "SOCKS arguments can't be more than %u bytes (%lu).",
             MAX_SOCKS5_AUTH_SIZE_TOTAL,
             (unsigned long) socks_string_len);
    return -1;
  }

  return 0;
}

/** Deallocate a bridge_line_t structure. */
/* private */ void
bridge_line_free(bridge_line_t *bridge_line)
{
  if (!bridge_line)
    return;

  if (bridge_line->socks_args) {
    SMARTLIST_FOREACH(bridge_line->socks_args, char*, s, tor_free(s));
    smartlist_free(bridge_line->socks_args);
  }
  tor_free(bridge_line->transport_name);
  tor_free(bridge_line);
}

/** Read the contents of a Bridge line from <b>line</b>. Return 0
 * if the line is well-formed, and -1 if it isn't. If
 * <b>validate_only</b> is 0, and the line is well-formed, then add
 * the bridge described in the line to our internal bridge list.
 *
 * Bridge line format:
 * Bridge [transport] IP:PORT [id-fingerprint] [k=v] [k=v] ...
 */
/* private */ bridge_line_t *
parse_bridge_line(const char *line)
{
  smartlist_t *items = NULL;
  char *addrport=NULL, *fingerprint=NULL;
  char *field=NULL;
  bridge_line_t *bridge_line = tor_malloc_zero(sizeof(bridge_line_t));

  items = smartlist_new();
  smartlist_split_string(items, line, NULL,
                         SPLIT_SKIP_SPACE|SPLIT_IGNORE_BLANK, -1);
  if (smartlist_len(items) < 1) {
    log_warn(LD_CONFIG, "Too few arguments to Bridge line.");
    goto err;
  }

  /* first field is either a transport name or addrport */
  field = smartlist_get(items, 0);
  smartlist_del_keeporder(items, 0);

  if (string_is_C_identifier(field)) {
    /* It's a transport name. */
    bridge_line->transport_name = field;
    if (smartlist_len(items) < 1) {
      log_warn(LD_CONFIG, "Too few items to Bridge line.");
      goto err;
    }
    addrport = smartlist_get(items, 0); /* Next field is addrport then. */
    smartlist_del_keeporder(items, 0);
  } else {
    addrport = field;
  }

  if (tor_addr_port_parse(LOG_INFO, addrport,
                          &bridge_line->addr, &bridge_line->port, 443)<0) {
    log_warn(LD_CONFIG, "Error parsing Bridge address '%s'", addrport);
    goto err;
  }

  /* If transports are enabled, next field could be a fingerprint or a
     socks argument. If transports are disabled, next field must be
     a fingerprint. */
  if (smartlist_len(items)) {
    if (bridge_line->transport_name) { /* transports enabled: */
      field = smartlist_get(items, 0);
      smartlist_del_keeporder(items, 0);

      /* If it's a key=value pair, then it's a SOCKS argument for the
         transport proxy... */
      if (string_is_key_value(LOG_DEBUG, field)) {
        bridge_line->socks_args = smartlist_new();
        smartlist_add(bridge_line->socks_args, field);
      } else { /* ...otherwise, it's the bridge fingerprint. */
        fingerprint = field;
      }

    } else { /* transports disabled: */
      fingerprint = smartlist_join_strings(items, "", 0, NULL);
    }
  }

  /* Handle fingerprint, if it was provided. */
  if (fingerprint) {
    if (strlen(fingerprint) != HEX_DIGEST_LEN) {
      log_warn(LD_CONFIG, "Key digest for Bridge is wrong length.");
      goto err;
    }
    if (base16_decode(bridge_line->digest, DIGEST_LEN,
                      fingerprint, HEX_DIGEST_LEN)<0) {
      log_warn(LD_CONFIG, "Unable to decode Bridge key digest.");
      goto err;
    }
  }

  /* If we are using transports, any remaining items in the smartlist
     should be k=v values. */
  if (bridge_line->transport_name && smartlist_len(items)) {
    if (!bridge_line->socks_args)
      bridge_line->socks_args = smartlist_new();

    /* append remaining items of 'items' to 'socks_args' */
    smartlist_add_all(bridge_line->socks_args, items);
    smartlist_clear(items);

    tor_assert(smartlist_len(bridge_line->socks_args) > 0);
  }

  if (bridge_line->socks_args) {
    if (validate_transport_socks_arguments(bridge_line->socks_args) < 0)
      goto err;
  }

  goto done;

 err:
  bridge_line_free(bridge_line);
  bridge_line = NULL;

 done:
  SMARTLIST_FOREACH(items, char*, s, tor_free(s));
  smartlist_free(items);
  tor_free(addrport);
  tor_free(fingerprint);

  return bridge_line;
}

/** Read the contents of a ClientTransportPlugin or ServerTransportPlugin
 * line from <b>line</b>, depending on the value of <b>server</b>. Return 0
 * if the line is well-formed, and -1 if it isn't.
 *
 * If <b>validate_only</b> is 0, the line is well-formed, and the transport is
 * needed by some bridge:
 * - If it's an external proxy line, add the transport described in the line to
 * our internal transport list.
 * - If it's a managed proxy line, launch the managed proxy.
 */

STATIC int
parse_transport_line(const or_options_t *options,
                     const char *line, int validate_only,
                     int server)
{

  smartlist_t *items = NULL;
  int r;
  const char *transports = NULL;
  smartlist_t *transport_list = NULL;
  char *type = NULL;
  char *addrport = NULL;
  tor_addr_t addr;
  uint16_t port = 0;
  int socks_ver = PROXY_NONE;

  /* managed proxy options */
  int is_managed = 0;
  char **proxy_argv = NULL;
  char **tmp = NULL;
  int proxy_argc, i;
  int is_useless_proxy = 1;

  int line_length;

  /* Split the line into space-separated tokens */
  items = smartlist_new();
  smartlist_split_string(items, line, NULL,
                         SPLIT_SKIP_SPACE|SPLIT_IGNORE_BLANK, -1);
  line_length = smartlist_len(items);

  if (line_length < 3) {
    log_warn(LD_CONFIG,
             "Too few arguments on %sTransportPlugin line.",
             server ? "Server" : "Client");
    goto err;
  }

  /* Get the first line element, split it to commas into
     transport_list (in case it's multiple transports) and validate
     the transport names. */
  transports = smartlist_get(items, 0);
  transport_list = smartlist_new();
  smartlist_split_string(transport_list, transports, ",",
                         SPLIT_SKIP_SPACE|SPLIT_IGNORE_BLANK, 0);
  SMARTLIST_FOREACH_BEGIN(transport_list, const char *, transport_name) {
    /* validate transport names */
    if (!string_is_C_identifier(transport_name)) {
      log_warn(LD_CONFIG, "Transport name is not a C identifier (%s).",
               transport_name);
      goto err;
    }

    /* see if we actually need the transports provided by this proxy */
    if (!validate_only && transport_is_needed(transport_name))
      is_useless_proxy = 0;
  } SMARTLIST_FOREACH_END(transport_name);

  type = smartlist_get(items, 1);
  if (!strcmp(type, "exec")) {
    is_managed = 1;
  } else if (server && !strcmp(type, "proxy")) {
    /* 'proxy' syntax only with ServerTransportPlugin */
    is_managed = 0;
  } else if (!server && !strcmp(type, "socks4")) {
    /* 'socks4' syntax only with ClientTransportPlugin */
    is_managed = 0;
    socks_ver = PROXY_SOCKS4;
  } else if (!server && !strcmp(type, "socks5")) {
    /* 'socks5' syntax only with ClientTransportPlugin */
    is_managed = 0;
    socks_ver = PROXY_SOCKS5;
  } else {
    log_warn(LD_CONFIG,
             "Strange %sTransportPlugin type '%s'",
             server ? "Server" : "Client", type);
    goto err;
  }

  if (is_managed && options->Sandbox) {
    log_warn(LD_CONFIG,
             "Managed proxies are not compatible with Sandbox mode."
             "(%sTransportPlugin line was %s)",
             server ? "Server" : "Client", escaped(line));
    goto err;
  }

  if (is_managed) {
    /* managed */

    if (!server && !validate_only && is_useless_proxy) {
      log_info(LD_GENERAL,
               "Pluggable transport proxy (%s) does not provide "
               "any needed transports and will not be launched.",
               line);
    }

    /*
     * If we are not just validating, use the rest of the line as the
     * argv of the proxy to be launched. Also, make sure that we are
     * only launching proxies that contribute useful transports.
     */

    if (!validate_only && (server || !is_useless_proxy)) {
      proxy_argc = line_length - 2;
      tor_assert(proxy_argc > 0);
      proxy_argv = tor_calloc((proxy_argc + 1), sizeof(char *));
      tmp = proxy_argv;

      for (i = 0; i < proxy_argc; i++) {
        /* store arguments */
        *tmp++ = smartlist_get(items, 2);
        smartlist_del_keeporder(items, 2);
      }
      *tmp = NULL; /* terminated with NULL, just like execve() likes it */

      /* kickstart the thing */
      if (server) {
        pt_kickstart_server_proxy(transport_list, proxy_argv);
      } else {
        pt_kickstart_client_proxy(transport_list, proxy_argv);
      }
    }
  } else {
    /* external */

    /* ClientTransportPlugins connecting through a proxy is managed only. */
    if (!server && (options->Socks4Proxy || options->Socks5Proxy ||
                    options->HTTPSProxy)) {
      log_warn(LD_CONFIG, "You have configured an external proxy with another "
                          "proxy type. (Socks4Proxy|Socks5Proxy|HTTPSProxy)");
      goto err;
    }

    if (smartlist_len(transport_list) != 1) {
      log_warn(LD_CONFIG,
               "You can't have an external proxy with more than "
               "one transport.");
      goto err;
    }

    addrport = smartlist_get(items, 2);

    if (tor_addr_port_lookup(addrport, &addr, &port) < 0) {
      log_warn(LD_CONFIG,
               "Error parsing transport address '%s'", addrport);
      goto err;
    }

    if (!port) {
      log_warn(LD_CONFIG,
               "Transport address '%s' has no port.", addrport);
      goto err;
    }

    if (!validate_only) {
      log_info(LD_DIR, "%s '%s' at %s.",
               server ? "Server transport" : "Transport",
               transports, fmt_addrport(&addr, port));

      if (!server) {
        transport_add_from_config(&addr, port,
                                  smartlist_get(transport_list, 0),
                                  socks_ver);
      }
    }
  }

  r = 0;
  goto done;

 err:
  r = -1;

 done:
  SMARTLIST_FOREACH(items, char*, s, tor_free(s));
  smartlist_free(items);
  if (transport_list) {
    SMARTLIST_FOREACH(transport_list, char*, s, tor_free(s));
    smartlist_free(transport_list);
  }

  return r;
}

/** Given a ServerTransportListenAddr <b>line</b>, return its
 *  <address:port> string. Return NULL if the line was not
 *  well-formed.
 *
 *  If <b>transport</b> is set, return NULL if the line is not
 *  referring to <b>transport</b>.
 *
 *  The returned string is allocated on the heap and it's the
 *  responsibility of the caller to free it. */
static char *
get_bindaddr_from_transport_listen_line(const char *line,const char *transport)
{
  smartlist_t *items = NULL;
  const char *parsed_transport = NULL;
  char *addrport = NULL;
  tor_addr_t addr;
  uint16_t port = 0;

  items = smartlist_new();
  smartlist_split_string(items, line, NULL,
                         SPLIT_SKIP_SPACE|SPLIT_IGNORE_BLANK, -1);

  if (smartlist_len(items) < 2) {
    log_warn(LD_CONFIG,"Too few arguments on ServerTransportListenAddr line.");
    goto err;
  }

  parsed_transport = smartlist_get(items, 0);
  addrport = tor_strdup(smartlist_get(items, 1));

  /* If 'transport' is given, check if it matches the one on the line */
  if (transport && strcmp(transport, parsed_transport))
    goto err;

  /* Validate addrport */
  if (tor_addr_port_parse(LOG_WARN, addrport, &addr, &port, -1)<0) {
    log_warn(LD_CONFIG, "Error parsing ServerTransportListenAddr "
             "address '%s'", addrport);
    goto err;
  }

  goto done;

 err:
  tor_free(addrport);
  addrport = NULL;

 done:
  SMARTLIST_FOREACH(items, char*, s, tor_free(s));
  smartlist_free(items);

  return addrport;
}

/** Given a ServerTransportOptions <b>line</b>, return a smartlist
 *  with the options. Return NULL if the line was not well-formed.
 *
 *  If <b>transport</b> is set, return NULL if the line is not
 *  referring to <b>transport</b>.
 *
 *  The returned smartlist and its strings are allocated on the heap
 *  and it's the responsibility of the caller to free it. */
smartlist_t *
get_options_from_transport_options_line(const char *line,const char *transport)
{
  smartlist_t *items = smartlist_new();
  smartlist_t *options = smartlist_new();
  const char *parsed_transport = NULL;

  smartlist_split_string(items, line, NULL,
                         SPLIT_SKIP_SPACE|SPLIT_IGNORE_BLANK, -1);

  if (smartlist_len(items) < 2) {
    log_warn(LD_CONFIG,"Too few arguments on ServerTransportOptions line.");
    goto err;
  }

  parsed_transport = smartlist_get(items, 0);
  /* If 'transport' is given, check if it matches the one on the line */
  if (transport && strcmp(transport, parsed_transport))
    goto err;

  SMARTLIST_FOREACH_BEGIN(items, const char *, option) {
    if (option_sl_idx == 0) /* skip the transport field (first field)*/
      continue;

    /* validate that it's a k=v value */
    if (!string_is_key_value(LOG_WARN, option)) {
      log_warn(LD_CONFIG, "%s is not a k=v value.", escaped(option));
      goto err;
    }

    /* add it to the options smartlist */
    smartlist_add(options, tor_strdup(option));
    log_debug(LD_CONFIG, "Added %s to the list of options", escaped(option));
  } SMARTLIST_FOREACH_END(option);

  goto done;

 err:
  SMARTLIST_FOREACH(options, char*, s, tor_free(s));
  smartlist_free(options);
  options = NULL;

 done:
  SMARTLIST_FOREACH(items, char*, s, tor_free(s));
  smartlist_free(items);

  return options;
}

/** Given the name of a pluggable transport in <b>transport</b>, check
 *  the configuration file to see if the user has explicitly asked for
 *  it to listen on a specific port. Return a <address:port> string if
 *  so, otherwise NULL. */
char *
get_transport_bindaddr_from_config(const char *transport)
{
  config_line_t *cl;
  const or_options_t *options = get_options();

  for (cl = options->ServerTransportListenAddr; cl; cl = cl->next) {
    char *bindaddr =
      get_bindaddr_from_transport_listen_line(cl->value, transport);
    if (bindaddr)
      return bindaddr;
  }

  return NULL;
}

/** Given the name of a pluggable transport in <b>transport</b>, check
 *  the configuration file to see if the user has asked us to pass any
 *  parameters to the pluggable transport. Return a smartlist
 *  containing the parameters, otherwise NULL. */
smartlist_t *
get_options_for_server_transport(const char *transport)
{
  config_line_t *cl;
  const or_options_t *options = get_options();

  for (cl = options->ServerTransportOptions; cl; cl = cl->next) {
    smartlist_t *options_sl =
      get_options_from_transport_options_line(cl->value, transport);
    if (options_sl)
      return options_sl;
  }

  return NULL;
}

/** Read the contents of a DirAuthority line from <b>line</b>. If
 * <b>validate_only</b> is 0, and the line is well-formed, and it
 * shares any bits with <b>required_type</b> or <b>required_type</b>
 * is NO_DIRINFO (zero), then add the dirserver described in the line
 * (minus whatever bits it's missing) as a valid authority.
 * Return 0 on success or filtering out by type,
 * or -1 if the line isn't well-formed or if we can't add it. */
static int
parse_dir_authority_line(const char *line, dirinfo_type_t required_type,
                         int validate_only)
{
  smartlist_t *items = NULL;
  int r;
  char *addrport=NULL, *address=NULL, *nickname=NULL, *fingerprint=NULL;
  uint16_t dir_port = 0, or_port = 0;
  char digest[DIGEST_LEN];
  char v3_digest[DIGEST_LEN];
  dirinfo_type_t type = 0;
  double weight = 1.0;

  items = smartlist_new();
  smartlist_split_string(items, line, NULL,
                         SPLIT_SKIP_SPACE|SPLIT_IGNORE_BLANK, -1);
  if (smartlist_len(items) < 1) {
    log_warn(LD_CONFIG, "No arguments on DirAuthority line.");
    goto err;
  }

  if (is_legal_nickname(smartlist_get(items, 0))) {
    nickname = smartlist_get(items, 0);
    smartlist_del_keeporder(items, 0);
  }

  while (smartlist_len(items)) {
    char *flag = smartlist_get(items, 0);
    if (TOR_ISDIGIT(flag[0]))
      break;
    if (!strcasecmp(flag, "hs") ||
               !strcasecmp(flag, "no-hs")) {
      log_warn(LD_CONFIG, "The DirAuthority options 'hs' and 'no-hs' are "
               "obsolete; you don't need them any more.");
    } else if (!strcasecmp(flag, "bridge")) {
      type |= BRIDGE_DIRINFO;
    } else if (!strcasecmp(flag, "no-v2")) {
      /* obsolete, but may still be contained in DirAuthority lines generated
         by various tools */;
    } else if (!strcasecmpstart(flag, "orport=")) {
      int ok;
      char *portstring = flag + strlen("orport=");
      or_port = (uint16_t) tor_parse_long(portstring, 10, 1, 65535, &ok, NULL);
      if (!ok)
        log_warn(LD_CONFIG, "Invalid orport '%s' on DirAuthority line.",
                 portstring);
    } else if (!strcmpstart(flag, "weight=")) {
      int ok;
      const char *wstring = flag + strlen("weight=");
      weight = tor_parse_double(wstring, 0, UINT64_MAX, &ok, NULL);
      if (!ok) {
        log_warn(LD_CONFIG, "Invalid weight '%s' on DirAuthority line.",flag);
        weight=1.0;
      }
    } else if (!strcasecmpstart(flag, "v3ident=")) {
      char *idstr = flag + strlen("v3ident=");
      if (strlen(idstr) != HEX_DIGEST_LEN ||
          base16_decode(v3_digest, DIGEST_LEN, idstr, HEX_DIGEST_LEN)<0) {
        log_warn(LD_CONFIG, "Bad v3 identity digest '%s' on DirAuthority line",
                 flag);
      } else {
        type |= V3_DIRINFO|EXTRAINFO_DIRINFO|MICRODESC_DIRINFO;
      }
    } else {
      log_warn(LD_CONFIG, "Unrecognized flag '%s' on DirAuthority line",
               flag);
    }
    tor_free(flag);
    smartlist_del_keeporder(items, 0);
  }

  if (smartlist_len(items) < 2) {
    log_warn(LD_CONFIG, "Too few arguments to DirAuthority line.");
    goto err;
  }
  addrport = smartlist_get(items, 0);
  smartlist_del_keeporder(items, 0);
  if (addr_port_lookup(LOG_WARN, addrport, &address, NULL, &dir_port)<0) {
    log_warn(LD_CONFIG, "Error parsing DirAuthority address '%s'", addrport);
    goto err;
  }
  if (!dir_port) {
    log_warn(LD_CONFIG, "Missing port in DirAuthority address '%s'",addrport);
    goto err;
  }

  fingerprint = smartlist_join_strings(items, "", 0, NULL);
  if (strlen(fingerprint) != HEX_DIGEST_LEN) {
    log_warn(LD_CONFIG, "Key digest '%s' for DirAuthority is wrong length %d.",
             fingerprint, (int)strlen(fingerprint));
    goto err;
  }
  if (base16_decode(digest, DIGEST_LEN, fingerprint, HEX_DIGEST_LEN)<0) {
    log_warn(LD_CONFIG, "Unable to decode DirAuthority key digest.");
    goto err;
  }

  if (!validate_only && (!required_type || required_type & type)) {
    dir_server_t *ds;
    if (required_type)
      type &= required_type; /* pare down what we think of them as an
                              * authority for. */
    log_debug(LD_DIR, "Trusted %d dirserver at %s:%d (%s)", (int)type,
              address, (int)dir_port, (char*)smartlist_get(items,0));
    if (!(ds = trusted_dir_server_new(nickname, address, dir_port, or_port,
                                      digest, v3_digest, type, weight)))
      goto err;
    dir_server_add(ds);
  }

  r = 0;
  goto done;

  err:
  r = -1;

  done:
  SMARTLIST_FOREACH(items, char*, s, tor_free(s));
  smartlist_free(items);
  tor_free(addrport);
  tor_free(address);
  tor_free(nickname);
  tor_free(fingerprint);
  return r;
}

/** Read the contents of a FallbackDir line from <b>line</b>. If
 * <b>validate_only</b> is 0, and the line is well-formed, then add the
 * dirserver described in the line as a fallback directory. Return 0 on
 * success, or -1 if the line isn't well-formed or if we can't add it. */
int
parse_dir_fallback_line(const char *line,
                        int validate_only)
{
  int r = -1;
  smartlist_t *items = smartlist_new(), *positional = smartlist_new();
  int orport = -1;
  uint16_t dirport;
  tor_addr_t addr;
  int ok;
  char id[DIGEST_LEN];
  char *address=NULL;
  double weight=1.0;

  memset(id, 0, sizeof(id));
  smartlist_split_string(items, line, NULL,
                         SPLIT_SKIP_SPACE|SPLIT_IGNORE_BLANK, -1);
  SMARTLIST_FOREACH_BEGIN(items, const char *, cp) {
    const char *eq = strchr(cp, '=');
    ok = 1;
    if (! eq) {
      smartlist_add(positional, (char*)cp);
      continue;
    }
    if (!strcmpstart(cp, "orport=")) {
      orport = (int)tor_parse_long(cp+strlen("orport="), 10,
                                   1, 65535, &ok, NULL);
    } else if (!strcmpstart(cp, "id=")) {
      ok = !base16_decode(id, DIGEST_LEN,
                          cp+strlen("id="), strlen(cp)-strlen("id="));
    } else if (!strcmpstart(cp, "weight=")) {
      int ok;
      const char *wstring = cp + strlen("weight=");
      weight = tor_parse_double(wstring, 0, UINT64_MAX, &ok, NULL);
      if (!ok) {
        log_warn(LD_CONFIG, "Invalid weight '%s' on FallbackDir line.", cp);
        weight=1.0;
      }
    }

    if (!ok) {
      log_warn(LD_CONFIG, "Bad FallbackDir option %s", escaped(cp));
      goto end;
    }
  } SMARTLIST_FOREACH_END(cp);

  if (smartlist_len(positional) != 1) {
    log_warn(LD_CONFIG, "Couldn't parse FallbackDir line %s", escaped(line));
    goto end;
  }

  if (tor_digest_is_zero(id)) {
    log_warn(LD_CONFIG, "Missing identity on FallbackDir line");
    goto end;
  }

  if (orport <= 0) {
    log_warn(LD_CONFIG, "Missing orport on FallbackDir line");
    goto end;
  }

  if (tor_addr_port_split(LOG_INFO, smartlist_get(positional, 0),
                          &address, &dirport) < 0 ||
      tor_addr_parse(&addr, address)<0) {
    log_warn(LD_CONFIG, "Couldn't parse address:port %s on FallbackDir line",
             (const char*)smartlist_get(positional, 0));
    goto end;
  }

  if (!validate_only) {
    dir_server_t *ds;
    ds = fallback_dir_server_new(&addr, dirport, orport, id, weight);
    if (!ds) {
      log_warn(LD_CONFIG, "Couldn't create FallbackDir %s", escaped(line));
      goto end;
    }
    dir_server_add(ds);
  }

  r = 0;

 end:
  SMARTLIST_FOREACH(items, char *, cp, tor_free(cp));
  smartlist_free(items);
  smartlist_free(positional);
  tor_free(address);
  return r;
}

/** Allocate and return a new port_cfg_t with reasonable defaults. */
static port_cfg_t *
port_cfg_new(size_t namelen)
{
  tor_assert(namelen <= SIZE_T_CEILING - sizeof(port_cfg_t) - 1);
  port_cfg_t *cfg = tor_malloc_zero(sizeof(port_cfg_t) + namelen + 1);
  cfg->entry_cfg.ipv4_traffic = 1;
  cfg->entry_cfg.cache_ipv4_answers = 1;
  cfg->entry_cfg.prefer_ipv6_virtaddr = 1;
  return cfg;
}

/** Free all storage held in <b>port</b> */
static void
port_cfg_free(port_cfg_t *port)
{
  tor_free(port);
}

/** Warn for every port in <b>ports</b> of type <b>listener_type</b> that is
 * on a publicly routable address. */
static void
warn_nonlocal_client_ports(const smartlist_t *ports, const char *portname,
                           int listener_type)
{
  SMARTLIST_FOREACH_BEGIN(ports, const port_cfg_t *, port) {
    if (port->type != listener_type)
      continue;
    if (port->is_unix_addr) {
      /* Unix sockets aren't accessible over a network. */
    } else if (!tor_addr_is_internal(&port->addr, 1)) {
      log_warn(LD_CONFIG, "You specified a public address '%s' for %sPort. "
               "Other people on the Internet might find your computer and "
               "use it as an open proxy. Please don't allow this unless you "
               "have a good reason.",
               fmt_addrport(&port->addr, port->port), portname);
    } else if (!tor_addr_is_loopback(&port->addr)) {
      log_notice(LD_CONFIG, "You configured a non-loopback address '%s' "
                 "for %sPort. This allows everybody on your local network to "
                 "use your machine as a proxy. Make sure this is what you "
                 "wanted.",
                 fmt_addrport(&port->addr, port->port), portname);
    }
  } SMARTLIST_FOREACH_END(port);
}

/** Warn for every Extended ORPort port in <b>ports</b> that is on a
 *  publicly routable address. */
static void
warn_nonlocal_ext_orports(const smartlist_t *ports, const char *portname)
{
  SMARTLIST_FOREACH_BEGIN(ports, const port_cfg_t *, port) {
    if (port->type != CONN_TYPE_EXT_OR_LISTENER)
      continue;
    if (port->is_unix_addr)
      continue;
    /* XXX maybe warn even if address is RFC1918? */
    if (!tor_addr_is_internal(&port->addr, 1)) {
      log_warn(LD_CONFIG, "You specified a public address '%s' for %sPort. "
               "This is not advised; this address is supposed to only be "
               "exposed on localhost so that your pluggable transport "
               "proxies can connect to it.",
               fmt_addrport(&port->addr, port->port), portname);
    }
  } SMARTLIST_FOREACH_END(port);
}

/** Given a list of port_cfg_t in <b>ports</b>, warn any controller port there
 * is listening on any non-loopback address.  If <b>forbid_nonlocal</b> is
 * true, then emit a stronger warning and remove the port from the list.
 */
static void
warn_nonlocal_controller_ports(smartlist_t *ports, unsigned forbid_nonlocal)
{
  int warned = 0;
  SMARTLIST_FOREACH_BEGIN(ports, port_cfg_t *, port) {
    if (port->type != CONN_TYPE_CONTROL_LISTENER)
      continue;
    if (port->is_unix_addr)
      continue;
    if (!tor_addr_is_loopback(&port->addr)) {
      if (forbid_nonlocal) {
        if (!warned)
          log_warn(LD_CONFIG,
                 "You have a ControlPort set to accept "
                 "unauthenticated connections from a non-local address.  "
                 "This means that programs not running on your computer "
                 "can reconfigure your Tor, without even having to guess a "
                 "password.  That's so bad that I'm closing your ControlPort "
                 "for you.  If you need to control your Tor remotely, try "
                 "enabling authentication and using a tool like stunnel or "
                 "ssh to encrypt remote access.");
        warned = 1;
        port_cfg_free(port);
        SMARTLIST_DEL_CURRENT(ports, port);
      } else {
        log_warn(LD_CONFIG, "You have a ControlPort set to accept "
                 "connections from a non-local address.  This means that "
                 "programs not running on your computer can reconfigure your "
                 "Tor.  That's pretty bad, since the controller "
                 "protocol isn't encrypted!  Maybe you should just listen on "
                 "127.0.0.1 and use a tool like stunnel or ssh to encrypt "
                 "remote connections to your control port.");
        return; /* No point in checking the rest */
      }
    }
  } SMARTLIST_FOREACH_END(port);
}

#define CL_PORT_NO_STREAM_OPTIONS (1u<<0)
#define CL_PORT_WARN_NONLOCAL (1u<<1)
#define CL_PORT_ALLOW_EXTRA_LISTENADDR (1u<<2)
#define CL_PORT_SERVER_OPTIONS (1u<<3)
#define CL_PORT_FORBID_NONLOCAL (1u<<4)
#define CL_PORT_TAKES_HOSTNAMES (1u<<5)
#define CL_PORT_IS_UNIXSOCKET (1u<<6)
#define CL_PORT_DFLT_GROUP_WRITABLE (1u<<7)

#ifdef HAVE_SYS_UN_H

/** Parse the given <b>addrport</b> and set <b>path_out</b> if a Unix socket
 * path is found. Return 0 on success. On error, a negative value is
 * returned, -ENOENT if no Unix statement found, -EINVAL if the socket path
 * is empty and -ENOSYS if AF_UNIX is not supported (see function in the
 * #else statement below). */

int
config_parse_unix_port(const char *addrport, char **path_out)
{
  tor_assert(path_out);
  tor_assert(addrport);

  if (strcmpstart(addrport, unix_socket_prefix)) {
    /* Not a Unix socket path. */
    return -ENOENT;
  }

  if (strlen(addrport + strlen(unix_socket_prefix)) == 0) {
    /* Empty socket path, not very usable. */
    return -EINVAL;
  }

  *path_out = tor_strdup(addrport + strlen(unix_socket_prefix));
  return 0;
}

#else /* defined(HAVE_SYS_UN_H) */

int
config_parse_unix_port(const char *addrport, char **path_out)
{
  tor_assert(path_out);
  tor_assert(addrport);

  if (strcmpstart(addrport, unix_socket_prefix)) {
    /* Not a Unix socket path. */
    return -ENOENT;
  }

  log_warn(LD_CONFIG,
           "Port configuration %s is for an AF_UNIX socket, but we have no"
           "support available on this platform",
           escaped(addrport));
  return -ENOSYS;
}
#endif /* defined(HAVE_SYS_UN_H) */

/**
 * Parse port configuration for a single port type.
 *
 * Read entries of the "FooPort" type from the list <b>ports</b>, and
 * entries of the "FooListenAddress" type from the list
 * <b>listenaddrs</b>.  Two syntaxes are supported: a legacy syntax
 * where FooPort is at most a single entry containing a port number and
 * where FooListenAddress has any number of address:port combinations;
 * and a new syntax where there are no FooListenAddress entries and
 * where FooPort can have any number of entries of the format
 * "[Address:][Port] IsolationOptions".
 *
 * In log messages, describe the port type as <b>portname</b>.
 *
 * If no address is specified, default to <b>defaultaddr</b>.  If no
 * FooPort is given, default to defaultport (if 0, there is no default).
 *
 * If CL_PORT_NO_STREAM_OPTIONS is set in <b>flags</b>, do not allow stream
 * isolation options in the FooPort entries.
 *
 * If CL_PORT_WARN_NONLOCAL is set in <b>flags</b>, warn if any of the
 * ports are not on a local address.  If CL_PORT_FORBID_NONLOCAL is set,
 * this is a control port with no password set: don't even allow it.
 *
 * Unless CL_PORT_ALLOW_EXTRA_LISTENADDR is set in <b>flags</b>, warn
 * if FooListenAddress is set but FooPort is 0.
 *
 * If CL_PORT_SERVER_OPTIONS is set in <b>flags</b>, do not allow stream
 * isolation options in the FooPort entries; instead allow the
 * server-port option set.
 *
 * If CL_PORT_TAKES_HOSTNAMES is set in <b>flags</b>, allow the options
 * {No,}IPv{4,6}Traffic.
 *
 * On success, if <b>out</b> is given, add a new port_cfg_t entry to
 * <b>out</b> for every port that the client should listen on.  Return 0
 * on success, -1 on failure.
 */
static int
parse_port_config(smartlist_t *out,
                  const config_line_t *ports,
                  const config_line_t *listenaddrs,
                  const char *portname,
                  int listener_type,
                  const char *defaultaddr,
                  int defaultport,
                  const unsigned flags)
{
  smartlist_t *elts;
  int retval = -1;
  const unsigned is_control = (listener_type == CONN_TYPE_CONTROL_LISTENER);
  const unsigned is_ext_orport = (listener_type == CONN_TYPE_EXT_OR_LISTENER);
  const unsigned allow_no_stream_options = flags & CL_PORT_NO_STREAM_OPTIONS;
  const unsigned use_server_options = flags & CL_PORT_SERVER_OPTIONS;
  const unsigned warn_nonlocal = flags & CL_PORT_WARN_NONLOCAL;
  const unsigned forbid_nonlocal = flags & CL_PORT_FORBID_NONLOCAL;
  const unsigned default_to_group_writable =
    flags & CL_PORT_DFLT_GROUP_WRITABLE;
  const unsigned allow_spurious_listenaddr =
    flags & CL_PORT_ALLOW_EXTRA_LISTENADDR;
  const unsigned takes_hostnames = flags & CL_PORT_TAKES_HOSTNAMES;
  const unsigned is_unix_socket = flags & CL_PORT_IS_UNIXSOCKET;
  int got_zero_port=0, got_nonzero_port=0;
  char *unix_socket_path = NULL;

  /* FooListenAddress is deprecated; let's make it work like it used to work,
   * though. */
  if (listenaddrs) {
    int mainport = defaultport;

    if (ports && ports->next) {
      log_warn(LD_CONFIG, "%sListenAddress can't be used when there are "
               "multiple %sPort lines", portname, portname);
      return -1;
    } else if (ports) {
      if (!strcmp(ports->value, "auto")) {
        mainport = CFG_AUTO_PORT;
      } else {
        int ok;
        mainport = (int)tor_parse_long(ports->value, 10, 0, 65535, &ok, NULL);
        if (!ok) {
          log_warn(LD_CONFIG, "%sListenAddress can only be used with a single "
                   "%sPort with value \"auto\" or 1-65535 and no options set.",
                   portname, portname);
          return -1;
        }
      }
    }

    if (mainport == 0) {
      if (allow_spurious_listenaddr)
        return 1; /*DOCDOC*/
      log_warn(LD_CONFIG, "%sPort must be defined if %sListenAddress is used",
               portname, portname);
      return -1;
    }

    if (use_server_options && out) {
      /* Add a no_listen port. */
      port_cfg_t *cfg = port_cfg_new(0);
      cfg->type = listener_type;
      cfg->port = mainport;
      tor_addr_make_unspec(&cfg->addr); /* Server ports default to 0.0.0.0 */
      cfg->server_cfg.no_listen = 1;
      cfg->server_cfg.bind_ipv4_only = 1;
      cfg->entry_cfg.ipv4_traffic = 1;
      cfg->entry_cfg.prefer_ipv6_virtaddr = 1;
      smartlist_add(out, cfg);
    }

    for (; listenaddrs; listenaddrs = listenaddrs->next) {
      tor_addr_t addr;
      uint16_t port = 0;
      if (tor_addr_port_lookup(listenaddrs->value, &addr, &port) < 0) {
        log_warn(LD_CONFIG, "Unable to parse %sListenAddress '%s'",
                 portname, listenaddrs->value);
        return -1;
      }
      if (out) {
        port_cfg_t *cfg = port_cfg_new(0);
        cfg->type = listener_type;
        cfg->port = port ? port : mainport;
        tor_addr_copy(&cfg->addr, &addr);
        cfg->entry_cfg.session_group = SESSION_GROUP_UNSET;
        cfg->entry_cfg.isolation_flags = ISO_DEFAULT;
        cfg->server_cfg.no_advertise = 1;
        smartlist_add(out, cfg);
      }
    }

    if (warn_nonlocal && out) {
      if (is_control)
        warn_nonlocal_controller_ports(out, forbid_nonlocal);
      else if (is_ext_orport)
        warn_nonlocal_ext_orports(out, portname);
      else
        warn_nonlocal_client_ports(out, portname, listener_type);
    }
    return 0;
  } /* end if (listenaddrs) */

  /* No ListenAddress lines. If there's no FooPort, then maybe make a default
   * one. */
  if (! ports) {
    if (defaultport && defaultaddr && out) {
      port_cfg_t *cfg = port_cfg_new(is_unix_socket ? strlen(defaultaddr) : 0);
       cfg->type = listener_type;
       if (is_unix_socket) {
         tor_addr_make_unspec(&cfg->addr);
         memcpy(cfg->unix_addr, defaultaddr, strlen(defaultaddr) + 1);
         cfg->is_unix_addr = 1;
       } else {
         cfg->port = defaultport;
         tor_addr_parse(&cfg->addr, defaultaddr);
       }
       cfg->entry_cfg.session_group = SESSION_GROUP_UNSET;
       cfg->entry_cfg.isolation_flags = ISO_DEFAULT;
       smartlist_add(out, cfg);
    }
    return 0;
  }

  /* At last we can actually parse the FooPort lines.  The syntax is:
   * [Addr:](Port|auto) [Options].*/
  elts = smartlist_new();

  for (; ports; ports = ports->next) {
    tor_addr_t addr;
    int port, ret;
    int sessiongroup = SESSION_GROUP_UNSET;
    unsigned isolation = ISO_DEFAULT;
    int prefer_no_auth = 0;
    int socks_iso_keep_alive = 0;

    char *addrport;
    uint16_t ptmp=0;
    int ok;
    int no_listen = 0, no_advertise = 0, all_addrs = 0,
      bind_ipv4_only = 0, bind_ipv6_only = 0,
      ipv4_traffic = 1, ipv6_traffic = 0, prefer_ipv6 = 0,
      cache_ipv4 = 1, use_cached_ipv4 = 0,
      cache_ipv6 = 0, use_cached_ipv6 = 0,
      prefer_ipv6_automap = 1, world_writable = 0, group_writable = 0;

    smartlist_split_string(elts, ports->value, NULL,
                           SPLIT_SKIP_SPACE|SPLIT_IGNORE_BLANK, 0);
    if (smartlist_len(elts) == 0) {
      log_warn(LD_CONFIG, "Invalid %sPort line with no value", portname);
      goto err;
    }

    /* Now parse the addr/port value */
    addrport = smartlist_get(elts, 0);

    /* Let's start to check if it's a Unix socket path. */
    ret = config_parse_unix_port(addrport, &unix_socket_path);
    if (ret < 0 && ret != -ENOENT) {
      if (ret == -EINVAL) {
        log_warn(LD_CONFIG, "Empty Unix socket path.");
      }
      goto err;
    }

    if (unix_socket_path &&
        ! conn_listener_type_supports_af_unix(listener_type)) {
      log_warn(LD_CONFIG, "%sPort does not support unix sockets", portname);
      goto err;
    }

    if (unix_socket_path) {
      port = 1;
    } else if (is_unix_socket) {
      unix_socket_path = tor_strdup(addrport);
      if (!strcmp(addrport, "0"))
        port = 0;
      else
        port = 1;
    } else if (!strcmp(addrport, "auto")) {
      port = CFG_AUTO_PORT;
      int af = tor_addr_parse(&addr, defaultaddr);
      tor_assert(af >= 0);
    } else if (!strcasecmpend(addrport, ":auto")) {
      char *addrtmp = tor_strndup(addrport, strlen(addrport)-5);
      port = CFG_AUTO_PORT;
      if (tor_addr_port_lookup(addrtmp, &addr, &ptmp)<0 || ptmp) {
        log_warn(LD_CONFIG, "Invalid address '%s' for %sPort",
                 escaped(addrport), portname);
        tor_free(addrtmp);
        goto err;
      }
    } else {
      /* Try parsing integer port before address, because, who knows?
         "9050" might be a valid address. */
      port = (int) tor_parse_long(addrport, 10, 0, 65535, &ok, NULL);
      if (ok) {
        int af = tor_addr_parse(&addr, defaultaddr);
        tor_assert(af >= 0);
      } else if (tor_addr_port_lookup(addrport, &addr, &ptmp) == 0) {
        if (ptmp == 0) {
          log_warn(LD_CONFIG, "%sPort line has address but no port", portname);
          goto err;
        }
        port = ptmp;
      } else {
        log_warn(LD_CONFIG, "Couldn't parse address '%s' for %sPort",
                 escaped(addrport), portname);
        goto err;
      }
    }

    if (unix_socket_path && default_to_group_writable)
      group_writable = 1;

    /* Now parse the rest of the options, if any. */
    if (use_server_options) {
      /* This is a server port; parse advertising options */
      SMARTLIST_FOREACH_BEGIN(elts, char *, elt) {
        if (elt_sl_idx == 0)
          continue; /* Skip addr:port */

        if (!strcasecmp(elt, "NoAdvertise")) {
          no_advertise = 1;
        } else if (!strcasecmp(elt, "NoListen")) {
          no_listen = 1;
#if 0
        /* not implemented yet. */
        } else if (!strcasecmp(elt, "AllAddrs")) {

          all_addrs = 1;
#endif
        } else if (!strcasecmp(elt, "IPv4Only")) {
          bind_ipv4_only = 1;
        } else if (!strcasecmp(elt, "IPv6Only")) {
          bind_ipv6_only = 1;
        } else {
          log_warn(LD_CONFIG, "Unrecognized %sPort option '%s'",
                   portname, escaped(elt));
        }
      } SMARTLIST_FOREACH_END(elt);

      if (no_advertise && no_listen) {
        log_warn(LD_CONFIG, "Tried to set both NoListen and NoAdvertise "
                 "on %sPort line '%s'",
                 portname, escaped(ports->value));
        goto err;
      }
      if (bind_ipv4_only && bind_ipv6_only) {
        log_warn(LD_CONFIG, "Tried to set both IPv4Only and IPv6Only "
                 "on %sPort line '%s'",
                 portname, escaped(ports->value));
        goto err;
      }
      if (bind_ipv4_only && tor_addr_family(&addr) == AF_INET6) {
        log_warn(LD_CONFIG, "Could not interpret %sPort address as IPv6",
                 portname);
        goto err;
      }
      if (bind_ipv6_only && tor_addr_family(&addr) == AF_INET) {
        log_warn(LD_CONFIG, "Could not interpret %sPort address as IPv4",
                 portname);
        goto err;
      }
    } else {
      /* This is a client port; parse isolation options */
      SMARTLIST_FOREACH_BEGIN(elts, char *, elt) {
        int no = 0, isoflag = 0;
        const char *elt_orig = elt;
        if (elt_sl_idx == 0)
          continue; /* Skip addr:port */

        if (!strcasecmpstart(elt, "SessionGroup=")) {
          int group = (int)tor_parse_long(elt+strlen("SessionGroup="),
                                          10, 0, INT_MAX, &ok, NULL);
          if (!ok || !allow_no_stream_options) {
            log_warn(LD_CONFIG, "Invalid %sPort option '%s'",
                     portname, escaped(elt));
            goto err;
          }
          if (sessiongroup >= 0) {
            log_warn(LD_CONFIG, "Multiple SessionGroup options on %sPort",
                     portname);
            goto err;
          }
          sessiongroup = group;
          continue;
        }

        if (!strcasecmpstart(elt, "No")) {
          no = 1;
          elt += 2;
        }

        if (!strcasecmp(elt, "GroupWritable")) {
          group_writable = !no;
          continue;
        } else if (!strcasecmp(elt, "WorldWritable")) {
          world_writable = !no;
          continue;
        }

        if (allow_no_stream_options) {
          log_warn(LD_CONFIG, "Unrecognized %sPort option '%s'",
                   portname, escaped(elt));
          continue;
        }

        if (takes_hostnames) {
          if (!strcasecmp(elt, "IPv4Traffic")) {
            ipv4_traffic = ! no;
            continue;
          } else if (!strcasecmp(elt, "IPv6Traffic")) {
            ipv6_traffic = ! no;
            continue;
          } else if (!strcasecmp(elt, "PreferIPv6")) {
            prefer_ipv6 = ! no;
            continue;
          }
        }
        if (!strcasecmp(elt, "CacheIPv4DNS")) {
          cache_ipv4 = ! no;
          continue;
        } else if (!strcasecmp(elt, "CacheIPv6DNS")) {
          cache_ipv6 = ! no;
          continue;
        } else if (!strcasecmp(elt, "CacheDNS")) {
          cache_ipv4 = cache_ipv6 = ! no;
          continue;
        } else if (!strcasecmp(elt, "UseIPv4Cache")) {
          use_cached_ipv4 = ! no;
          continue;
        } else if (!strcasecmp(elt, "UseIPv6Cache")) {
          use_cached_ipv6 = ! no;
          continue;
        } else if (!strcasecmp(elt, "UseDNSCache")) {
          use_cached_ipv4 = use_cached_ipv6 = ! no;
          continue;
        } else if (!strcasecmp(elt, "PreferIPv6Automap")) {
          prefer_ipv6_automap = ! no;
          continue;
        } else if (!strcasecmp(elt, "PreferSOCKSNoAuth")) {
          prefer_no_auth = ! no;
          continue;
        } else if (!strcasecmp(elt, "KeepAliveIsolateSOCKSAuth")) {
          socks_iso_keep_alive = ! no;
          continue;
        }

        if (!strcasecmpend(elt, "s"))
          elt[strlen(elt)-1] = '\0'; /* kill plurals. */

        if (!strcasecmp(elt, "IsolateDestPort")) {
          isoflag = ISO_DESTPORT;
        } else if (!strcasecmp(elt, "IsolateDestAddr")) {
          isoflag = ISO_DESTADDR;
        } else if (!strcasecmp(elt, "IsolateSOCKSAuth")) {
          isoflag = ISO_SOCKSAUTH;
        } else if (!strcasecmp(elt, "IsolateClientProtocol")) {
          isoflag = ISO_CLIENTPROTO;
        } else if (!strcasecmp(elt, "IsolateClientAddr")) {
          isoflag = ISO_CLIENTADDR;
        } else {
          log_warn(LD_CONFIG, "Unrecognized %sPort option '%s'",
                   portname, escaped(elt_orig));
        }

        if (no) {
          isolation &= ~isoflag;
        } else {
          isolation |= isoflag;
        }
      } SMARTLIST_FOREACH_END(elt);
    }

    if (port)
      got_nonzero_port = 1;
    else
      got_zero_port = 1;

    if (ipv4_traffic == 0 && ipv6_traffic == 0) {
      log_warn(LD_CONFIG, "You have a %sPort entry with both IPv4 and "
               "IPv6 disabled; that won't work.", portname);
      goto err;
    }

    if ( (world_writable || group_writable) && ! unix_socket_path) {
      log_warn(LD_CONFIG, "You have a %sPort entry with GroupWritable "
               "or WorldWritable set, but it is not a unix socket.", portname);
      goto err;
    }

    if (!(isolation & ISO_SOCKSAUTH) && socks_iso_keep_alive) {
      log_warn(LD_CONFIG, "You have a %sPort entry with both "
               "NoIsolateSOCKSAuth and KeepAliveIsolateSOCKSAuth set.",
               portname);
      goto err;
    }

    if (out && port) {
      size_t namelen = unix_socket_path ? strlen(unix_socket_path) : 0;
      port_cfg_t *cfg = port_cfg_new(namelen);
      if (unix_socket_path) {
        tor_addr_make_unspec(&cfg->addr);
        memcpy(cfg->unix_addr, unix_socket_path, namelen + 1);
        cfg->is_unix_addr = 1;
        tor_free(unix_socket_path);
      } else {
        tor_addr_copy(&cfg->addr, &addr);
        cfg->port = port;
      }
      cfg->type = listener_type;
      cfg->is_world_writable = world_writable;
      cfg->is_group_writable = group_writable;
      cfg->entry_cfg.isolation_flags = isolation;
      cfg->entry_cfg.session_group = sessiongroup;
      cfg->server_cfg.no_advertise = no_advertise;
      cfg->server_cfg.no_listen = no_listen;
      cfg->server_cfg.all_addrs = all_addrs;
      cfg->server_cfg.bind_ipv4_only = bind_ipv4_only;
      cfg->server_cfg.bind_ipv6_only = bind_ipv6_only;
      cfg->entry_cfg.ipv4_traffic = ipv4_traffic;
      cfg->entry_cfg.ipv6_traffic = ipv6_traffic;
      cfg->entry_cfg.prefer_ipv6 = prefer_ipv6;
      cfg->entry_cfg.cache_ipv4_answers = cache_ipv4;
      cfg->entry_cfg.cache_ipv6_answers = cache_ipv6;
      cfg->entry_cfg.use_cached_ipv4_answers = use_cached_ipv4;
      cfg->entry_cfg.use_cached_ipv6_answers = use_cached_ipv6;
      cfg->entry_cfg.prefer_ipv6_virtaddr = prefer_ipv6_automap;
      cfg->entry_cfg.socks_prefer_no_auth = prefer_no_auth;
      if (! (isolation & ISO_SOCKSAUTH))
        cfg->entry_cfg.socks_prefer_no_auth = 1;
      cfg->entry_cfg.socks_iso_keep_alive = socks_iso_keep_alive;

      smartlist_add(out, cfg);
    }
    SMARTLIST_FOREACH(elts, char *, cp, tor_free(cp));
    smartlist_clear(elts);
  }

  if (warn_nonlocal && out) {
    if (is_control)
      warn_nonlocal_controller_ports(out, forbid_nonlocal);
    else if (is_ext_orport)
      warn_nonlocal_ext_orports(out, portname);
    else
      warn_nonlocal_client_ports(out, portname, listener_type);
  }

  if (got_zero_port && got_nonzero_port) {
    log_warn(LD_CONFIG, "You specified a nonzero %sPort along with '%sPort 0' "
             "in the same configuration. Did you mean to disable %sPort or "
             "not?", portname, portname, portname);
    goto err;
  }

  retval = 0;
 err:
  SMARTLIST_FOREACH(elts, char *, cp, tor_free(cp));
  smartlist_free(elts);
  tor_free(unix_socket_path);
  return retval;
}

/** Return the number of ports which are actually going to listen with type
 * <b>listenertype</b>.  Do not count no_listen ports.  Do not count unix
 * sockets. */
static int
count_real_listeners(const smartlist_t *ports, int listenertype)
{
  int n = 0;
  SMARTLIST_FOREACH_BEGIN(ports, port_cfg_t *, port) {
    if (port->server_cfg.no_listen || port->is_unix_addr)
      continue;
    if (port->type != listenertype)
      continue;
    ++n;
  } SMARTLIST_FOREACH_END(port);
  return n;
}

/** Parse all client port types (Socks, DNS, Trans, NATD) from
 * <b>options</b>. On success, set *<b>n_ports_out</b> to the number
 * of ports that are listed, update the *Port_set values in
 * <b>options</b>, and return 0.  On failure, set *<b>msg</b> to a
 * description of the problem and return -1.
 *
 * If <b>validate_only</b> is false, set configured_client_ports to the
 * new list of ports parsed from <b>options</b>.
 **/
static int
parse_ports(or_options_t *options, int validate_only,
            char **msg, int *n_ports_out,
            int *world_writable_control_socket)
{
  smartlist_t *ports;
  int retval = -1;

  ports = smartlist_new();

  *n_ports_out = 0;

  const unsigned gw_flag = options->SocksSocketsGroupWritable ?
    CL_PORT_DFLT_GROUP_WRITABLE : 0;
  if (parse_port_config(ports,
             options->SocksPort_lines, options->SocksListenAddress,
             "Socks", CONN_TYPE_AP_LISTENER,
             "127.0.0.1", 9050,
             CL_PORT_WARN_NONLOCAL|CL_PORT_ALLOW_EXTRA_LISTENADDR|
             CL_PORT_TAKES_HOSTNAMES|gw_flag) < 0) {
    *msg = tor_strdup("Invalid SocksPort/SocksListenAddress configuration");
    goto err;
  }
  if (parse_port_config(ports,
                        options->DNSPort_lines, options->DNSListenAddress,
                        "DNS", CONN_TYPE_AP_DNS_LISTENER,
                        "127.0.0.1", 0,
                        CL_PORT_WARN_NONLOCAL|CL_PORT_TAKES_HOSTNAMES) < 0) {
    *msg = tor_strdup("Invalid DNSPort/DNSListenAddress configuration");
    goto err;
  }
  if (parse_port_config(ports,
                        options->TransPort_lines, options->TransListenAddress,
                        "Trans", CONN_TYPE_AP_TRANS_LISTENER,
                        "127.0.0.1", 0,
                        CL_PORT_WARN_NONLOCAL) < 0) {
    *msg = tor_strdup("Invalid TransPort/TransListenAddress configuration");
    goto err;
  }
  if (parse_port_config(ports,
                        options->NATDPort_lines, options->NATDListenAddress,
                        "NATD", CONN_TYPE_AP_NATD_LISTENER,
                        "127.0.0.1", 0,
                        CL_PORT_WARN_NONLOCAL) < 0) {
    *msg = tor_strdup("Invalid NatdPort/NatdListenAddress configuration");
    goto err;
  }
  {
    unsigned control_port_flags = CL_PORT_NO_STREAM_OPTIONS |
      CL_PORT_WARN_NONLOCAL;
    const int any_passwords = (options->HashedControlPassword ||
                               options->HashedControlSessionPassword ||
                               options->CookieAuthentication);
    if (! any_passwords)
      control_port_flags |= CL_PORT_FORBID_NONLOCAL;
    if (options->ControlSocketsGroupWritable)
      control_port_flags |= CL_PORT_DFLT_GROUP_WRITABLE;

    if (parse_port_config(ports,
                          options->ControlPort_lines,
                          options->ControlListenAddress,
                          "Control", CONN_TYPE_CONTROL_LISTENER,
                          "127.0.0.1", 0,
                          control_port_flags) < 0) {
      *msg = tor_strdup("Invalid ControlPort/ControlListenAddress "
                        "configuration");
      goto err;
    }

    if (parse_port_config(ports, options->ControlSocket, NULL,
                          "ControlSocket",
                          CONN_TYPE_CONTROL_LISTENER, NULL, 0,
                          control_port_flags | CL_PORT_IS_UNIXSOCKET) < 0) {
      *msg = tor_strdup("Invalid ControlSocket configuration");
      goto err;
    }
  }
  if (! options->ClientOnly) {
    if (parse_port_config(ports,
                          options->ORPort_lines, options->ORListenAddress,
                          "OR", CONN_TYPE_OR_LISTENER,
                          "0.0.0.0", 0,
                          CL_PORT_SERVER_OPTIONS) < 0) {
      *msg = tor_strdup("Invalid ORPort/ORListenAddress configuration");
      goto err;
    }
    if (parse_port_config(ports,
                          options->ExtORPort_lines, NULL,
                          "ExtOR", CONN_TYPE_EXT_OR_LISTENER,
                          "127.0.0.1", 0,
                          CL_PORT_SERVER_OPTIONS|CL_PORT_WARN_NONLOCAL) < 0) {
      *msg = tor_strdup("Invalid ExtORPort configuration");
      goto err;
    }
    if (parse_port_config(ports,
                          options->DirPort_lines, options->DirListenAddress,
                          "Dir", CONN_TYPE_DIR_LISTENER,
                          "0.0.0.0", 0,
                          CL_PORT_SERVER_OPTIONS) < 0) {
      *msg = tor_strdup("Invalid DirPort/DirListenAddress configuration");
      goto err;
    }
  }

  if (check_server_ports(ports, options) < 0) {
    *msg = tor_strdup("Misconfigured server ports");
    goto err;
  }

  *n_ports_out = smartlist_len(ports);

  retval = 0;

  /* Update the *Port_set options.  The !! here is to force a boolean out of
     an integer. */
  options->ORPort_set =
    !! count_real_listeners(ports, CONN_TYPE_OR_LISTENER);
  options->SocksPort_set =
    !! count_real_listeners(ports, CONN_TYPE_AP_LISTENER);
  options->TransPort_set =
    !! count_real_listeners(ports, CONN_TYPE_AP_TRANS_LISTENER);
  options->NATDPort_set =
    !! count_real_listeners(ports, CONN_TYPE_AP_NATD_LISTENER);
  options->ControlPort_set =
    !! count_real_listeners(ports, CONN_TYPE_CONTROL_LISTENER);
  options->DirPort_set =
    !! count_real_listeners(ports, CONN_TYPE_DIR_LISTENER);
  options->DNSPort_set =
    !! count_real_listeners(ports, CONN_TYPE_AP_DNS_LISTENER);
  options->ExtORPort_set =
    !! count_real_listeners(ports, CONN_TYPE_EXT_OR_LISTENER);

  if (world_writable_control_socket) {
    SMARTLIST_FOREACH(ports, port_cfg_t *, p,
      if (p->type == CONN_TYPE_CONTROL_LISTENER &&
          p->is_unix_addr &&
          p->is_world_writable) {
        *world_writable_control_socket = 1;
        break;
      });
  }

  if (!validate_only) {
    if (configured_ports) {
      SMARTLIST_FOREACH(configured_ports,
                        port_cfg_t *, p, port_cfg_free(p));
      smartlist_free(configured_ports);
    }
    configured_ports = ports;
    ports = NULL; /* prevent free below. */
  }

 err:
  if (ports) {
    SMARTLIST_FOREACH(ports, port_cfg_t *, p, port_cfg_free(p));
    smartlist_free(ports);
  }
  return retval;
}

/** Given a list of <b>port_cfg_t</b> in <b>ports</b>, check them for internal
 * consistency and warn as appropriate. */
static int
check_server_ports(const smartlist_t *ports,
                   const or_options_t *options)
{
  int n_orport_advertised = 0;
  int n_orport_advertised_ipv4 = 0;
  int n_orport_listeners = 0;
  int n_dirport_advertised = 0;
  int n_dirport_listeners = 0;
  int n_low_port = 0;
  int r = 0;

  SMARTLIST_FOREACH_BEGIN(ports, const port_cfg_t *, port) {
    if (port->type == CONN_TYPE_DIR_LISTENER) {
      if (! port->server_cfg.no_advertise)
        ++n_dirport_advertised;
      if (! port->server_cfg.no_listen)
        ++n_dirport_listeners;
    } else if (port->type == CONN_TYPE_OR_LISTENER) {
      if (! port->server_cfg.no_advertise) {
        ++n_orport_advertised;
        if (tor_addr_family(&port->addr) == AF_INET ||
            (tor_addr_family(&port->addr) == AF_UNSPEC &&
                !port->server_cfg.bind_ipv6_only))
          ++n_orport_advertised_ipv4;
      }
      if (! port->server_cfg.no_listen)
        ++n_orport_listeners;
    } else {
      continue;
    }
#ifndef _WIN32
    if (!port->server_cfg.no_listen && port->port < 1024)
      ++n_low_port;
#endif
  } SMARTLIST_FOREACH_END(port);

  if (n_orport_advertised && !n_orport_listeners) {
    log_warn(LD_CONFIG, "We are advertising an ORPort, but not actually "
             "listening on one.");
    r = -1;
  }
  if (n_orport_listeners && !n_orport_advertised) {
    log_warn(LD_CONFIG, "We are listening on an ORPort, but not advertising "
             "any ORPorts. This will keep us from building a %s "
             "descriptor, and make us impossible to use.",
             options->BridgeRelay ? "bridge" : "router");
    r = -1;
  }
  if (n_dirport_advertised && !n_dirport_listeners) {
    log_warn(LD_CONFIG, "We are advertising a DirPort, but not actually "
             "listening on one.");
    r = -1;
  }
  if (n_dirport_advertised > 1) {
    log_warn(LD_CONFIG, "Can't advertise more than one DirPort.");
    r = -1;
  }
  if (n_orport_advertised && !n_orport_advertised_ipv4 &&
      !options->BridgeRelay) {
    log_warn(LD_CONFIG, "Configured non-bridge only to listen on an IPv6 "
             "address.");
    r = -1;
  }

  if (n_low_port && options->AccountingMax) {
    log_warn(LD_CONFIG,
          "You have set AccountingMax to use hibernation. You have also "
          "chosen a low DirPort or OrPort. This combination can make Tor stop "
          "working when it tries to re-attach the port after a period of "
          "hibernation. Please choose a different port or turn off "
          "hibernation unless you know this combination will work on your "
          "platform.");
  }

  return r;
}

/** Return a list of port_cfg_t for client ports parsed from the
 * options. */
const smartlist_t *
get_configured_ports(void)
{
  if (!configured_ports)
    configured_ports = smartlist_new();
  return configured_ports;
}

/** Return an address:port string representation of the address
 *  where the first <b>listener_type</b> listener waits for
 *  connections. Return NULL if we couldn't find a listener. The
 *  string is allocated on the heap and it's the responsibility of the
 *  caller to free it after use.
 *
 *  This function is meant to be used by the pluggable transport proxy
 *  spawning code, please make sure that it fits your purposes before
 *  using it. */
char *
get_first_listener_addrport_string(int listener_type)
{
  static const char *ipv4_localhost = "127.0.0.1";
  static const char *ipv6_localhost = "[::1]";
  const char *address;
  uint16_t port;
  char *string = NULL;

  if (!configured_ports)
    return NULL;

  SMARTLIST_FOREACH_BEGIN(configured_ports, const port_cfg_t *, cfg) {
    if (cfg->server_cfg.no_listen)
      continue;

    if (cfg->type == listener_type &&
        tor_addr_family(&cfg->addr) != AF_UNSPEC) {

      /* We found the first listener of the type we are interested in! */

      /* If a listener is listening on INADDR_ANY, assume that it's
         also listening on 127.0.0.1, and point the transport proxy
         there: */
      if (tor_addr_is_null(&cfg->addr))
        address = tor_addr_is_v4(&cfg->addr) ? ipv4_localhost : ipv6_localhost;
      else
        address = fmt_and_decorate_addr(&cfg->addr);

      /* If a listener is configured with port 'auto', we are forced
         to iterate all listener connections and find out in which
         port it ended up listening: */
      if (cfg->port == CFG_AUTO_PORT) {
        port = router_get_active_listener_port_by_type_af(listener_type,
                                                  tor_addr_family(&cfg->addr));
        if (!port)
          return NULL;
      } else {
        port = cfg->port;
      }

      tor_asprintf(&string, "%s:%u", address, port);

      return string;
    }

  } SMARTLIST_FOREACH_END(cfg);

  return NULL;
}

/** Return the first advertised port of type <b>listener_type</b> in
    <b>address_family</b>.  */
int
get_first_advertised_port_by_type_af(int listener_type, int address_family)
{
  if (!configured_ports)
    return 0;
  SMARTLIST_FOREACH_BEGIN(configured_ports, const port_cfg_t *, cfg) {
    if (cfg->type == listener_type &&
        !cfg->server_cfg.no_advertise &&
        (tor_addr_family(&cfg->addr) == address_family ||
         tor_addr_family(&cfg->addr) == AF_UNSPEC)) {
      if (tor_addr_family(&cfg->addr) != AF_UNSPEC ||
          (address_family == AF_INET && !cfg->server_cfg.bind_ipv6_only) ||
          (address_family == AF_INET6 && !cfg->server_cfg.bind_ipv4_only)) {
        return cfg->port;
      }
    }
  } SMARTLIST_FOREACH_END(cfg);
  return 0;
}

/** Adjust the value of options->DataDirectory, or fill it in if it's
 * absent. Return 0 on success, -1 on failure. */
static int
normalize_data_directory(or_options_t *options)
{
#ifdef _WIN32
  char *p;
  if (options->DataDirectory)
    return 0; /* all set */
  p = tor_malloc(MAX_PATH);
  strlcpy(p,get_windows_conf_root(),MAX_PATH);
  options->DataDirectory = p;
  return 0;
#else
  const char *d = options->DataDirectory;
  if (!d)
    d = "~/.tor";

 if (strncmp(d,"~/",2) == 0) {
   char *fn = expand_filename(d);
   if (!fn) {
     log_warn(LD_CONFIG,"Failed to expand filename \"%s\".", d);
     return -1;
   }
   if (!options->DataDirectory && !strcmp(fn,"/.tor")) {
     /* If our homedir is /, we probably don't want to use it. */
     /* Default to LOCALSTATEDIR/tor which is probably closer to what we
      * want. */
     log_warn(LD_CONFIG,
              "Default DataDirectory is \"~/.tor\".  This expands to "
              "\"%s\", which is probably not what you want.  Using "
              "\"%s"PATH_SEPARATOR"tor\" instead", fn, LOCALSTATEDIR);
     tor_free(fn);
     fn = tor_strdup(LOCALSTATEDIR PATH_SEPARATOR "tor");
   }
   tor_free(options->DataDirectory);
   options->DataDirectory = fn;
 }
 return 0;
#endif
}

/** Check and normalize the value of options->DataDirectory; return 0 if it
 * is sane, -1 otherwise. */
static int
validate_data_directory(or_options_t *options)
{
  if (normalize_data_directory(options) < 0)
    return -1;
  tor_assert(options->DataDirectory);
  if (strlen(options->DataDirectory) > (512-128)) {
    log_warn(LD_CONFIG, "DataDirectory is too long.");
    return -1;
  }
  return 0;
}

/** This string must remain the same forevermore. It is how we
 * recognize that the torrc file doesn't need to be backed up. */
#define GENERATED_FILE_PREFIX "# This file was generated by Tor; " \
  "if you edit it, comments will not be preserved"
/** This string can change; it tries to give the reader an idea
 * that editing this file by hand is not a good plan. */
#define GENERATED_FILE_COMMENT "# The old torrc file was renamed " \
  "to torrc.orig.1 or similar, and Tor will ignore it"

/** Save a configuration file for the configuration in <b>options</b>
 * into the file <b>fname</b>.  If the file already exists, and
 * doesn't begin with GENERATED_FILE_PREFIX, rename it.  Otherwise
 * replace it.  Return 0 on success, -1 on failure. */
static int
write_configuration_file(const char *fname, const or_options_t *options)
{
  char *old_val=NULL, *new_val=NULL, *new_conf=NULL;
  int rename_old = 0, r;

  if (!fname)
    return -1;

  switch (file_status(fname)) {
    /* create backups of old config files, even if they're empty */
    case FN_FILE:
    case FN_EMPTY:
      old_val = read_file_to_str(fname, 0, NULL);
      if (!old_val || strcmpstart(old_val, GENERATED_FILE_PREFIX)) {
        rename_old = 1;
      }
      tor_free(old_val);
      break;
    case FN_NOENT:
      break;
    case FN_ERROR:
    case FN_DIR:
    default:
      log_warn(LD_CONFIG,
               "Config file \"%s\" is not a file? Failing.", fname);
      return -1;
  }

  if (!(new_conf = options_dump(options, OPTIONS_DUMP_MINIMAL))) {
    log_warn(LD_BUG, "Couldn't get configuration string");
    goto err;
  }

  tor_asprintf(&new_val, "%s\n%s\n\n%s",
               GENERATED_FILE_PREFIX, GENERATED_FILE_COMMENT, new_conf);

  if (rename_old) {
    int i = 1;
    char *fn_tmp = NULL;
    while (1) {
      tor_asprintf(&fn_tmp, "%s.orig.%d", fname, i);
      if (file_status(fn_tmp) == FN_NOENT)
        break;
      tor_free(fn_tmp);
      ++i;
    }
    log_notice(LD_CONFIG, "Renaming old configuration file to \"%s\"", fn_tmp);
    if (tor_rename(fname, fn_tmp) < 0) {//XXXX sandbox doesn't allow
      log_warn(LD_FS,
               "Couldn't rename configuration file \"%s\" to \"%s\": %s",
               fname, fn_tmp, strerror(errno));
      tor_free(fn_tmp);
      goto err;
    }
    tor_free(fn_tmp);
  }

  if (write_str_to_file(fname, new_val, 0) < 0)
    goto err;

  r = 0;
  goto done;
 err:
  r = -1;
 done:
  tor_free(new_val);
  tor_free(new_conf);
  return r;
}

/**
 * Save the current configuration file value to disk.  Return 0 on
 * success, -1 on failure.
 **/
int
options_save_current(void)
{
  /* This fails if we can't write to our configuration file.
   *
   * If we try falling back to datadirectory or something, we have a better
   * chance of saving the configuration, but a better chance of doing
   * something the user never expected. */
  return write_configuration_file(get_torrc_fname(0), get_options());
}

/** Return the number of cpus configured in <b>options</b>.  If we are
 * told to auto-detect the number of cpus, return the auto-detected number. */
int
get_num_cpus(const or_options_t *options)
{
  if (options->NumCPUs == 0) {
    int n = compute_num_cpus();
    return (n >= 1) ? n : 1;
  } else {
    return options->NumCPUs;
  }
}

/**
 * Initialize the libevent library.
 */
static void
init_libevent(const or_options_t *options)
{
  tor_libevent_cfg cfg;

  tor_assert(options);

  configure_libevent_logging();
  /* If the kernel complains that some method (say, epoll) doesn't
   * exist, we don't care about it, since libevent will cope.
   */
  suppress_libevent_log_msg("Function not implemented");

  tor_check_libevent_header_compatibility();

  memset(&cfg, 0, sizeof(cfg));
  cfg.disable_iocp = options->DisableIOCP;
  cfg.num_cpus = get_num_cpus(options);
  cfg.msec_per_tick = options->TokenBucketRefillInterval;

  tor_libevent_initialize(&cfg);

  suppress_libevent_log_msg(NULL);
}

/** Return a newly allocated string holding a filename relative to the data
 * directory.  If <b>sub1</b> is present, it is the first path component after
 * the data directory.  If <b>sub2</b> is also present, it is the second path
 * component after the data directory.  If <b>suffix</b> is present, it
 * is appended to the filename.
 *
 * Examples:
 *    get_datadir_fname2_suffix("a", NULL, NULL) -> $DATADIR/a
 *    get_datadir_fname2_suffix("a", NULL, ".tmp") -> $DATADIR/a.tmp
 *    get_datadir_fname2_suffix("a", "b", ".tmp") -> $DATADIR/a/b/.tmp
 *    get_datadir_fname2_suffix("a", "b", NULL) -> $DATADIR/a/b
 *
 * Note: Consider using the get_datadir_fname* macros in or.h.
 */
char *
options_get_datadir_fname2_suffix(const or_options_t *options,
                                  const char *sub1, const char *sub2,
                                  const char *suffix)
{
  char *fname = NULL;
  size_t len;
  tor_assert(options);
  tor_assert(options->DataDirectory);
  tor_assert(sub1 || !sub2); /* If sub2 is present, sub1 must be present. */
  len = strlen(options->DataDirectory);
  if (sub1) {
    len += strlen(sub1)+1;
    if (sub2)
      len += strlen(sub2)+1;
  }
  if (suffix)
    len += strlen(suffix);
  len++;
  fname = tor_malloc(len);
  if (sub1) {
    if (sub2) {
      tor_snprintf(fname, len, "%s"PATH_SEPARATOR"%s"PATH_SEPARATOR"%s",
                   options->DataDirectory, sub1, sub2);
    } else {
      tor_snprintf(fname, len, "%s"PATH_SEPARATOR"%s",
                   options->DataDirectory, sub1);
    }
  } else {
    strlcpy(fname, options->DataDirectory, len);
  }
  if (suffix)
    strlcat(fname, suffix, len);
  return fname;
}

/** Check wether the data directory has a private subdirectory
 * <b>subdir</b>. If not, try to create it. Return 0 on success,
 * -1 otherwise. */
int
check_or_create_data_subdir(const char *subdir)
{
  char *statsdir = get_datadir_fname(subdir);
  int return_val = 0;

  if (check_private_dir(statsdir, CPD_CREATE, get_options()->User) < 0) {
    log_warn(LD_HIST, "Unable to create %s/ directory!", subdir);
    return_val = -1;
  }
  tor_free(statsdir);
  return return_val;
}

/** Create a file named <b>fname</b> with contents <b>str</b> in the
 * subdirectory <b>subdir</b> of the data directory. <b>descr</b>
 * should be a short description of the file's content and will be
 * used for the warning message, if it's present and the write process
 * fails. Return 0 on success, -1 otherwise.*/
int
write_to_data_subdir(const char* subdir, const char* fname,
                     const char* str, const char* descr)
{
  char *filename = get_datadir_fname2(subdir, fname);
  int return_val = 0;

  if (write_str_to_file(filename, str, 0) < 0) {
    log_warn(LD_HIST, "Unable to write %s to disk!", descr ? descr : fname);
    return_val = -1;
  }
  tor_free(filename);
  return return_val;
}

/** Given a file name check to see whether the file exists but has not been
 * modified for a very long time.  If so, remove it. */
void
remove_file_if_very_old(const char *fname, time_t now)
{
#define VERY_OLD_FILE_AGE (28*24*60*60)
  struct stat st;

  log_debug(LD_FS, "stat()ing %s", fname);
  if (stat(sandbox_intern_string(fname), &st)==0 &&
      st.st_mtime < now-VERY_OLD_FILE_AGE) {
    char buf[ISO_TIME_LEN+1];
    format_local_iso_time(buf, st.st_mtime);
    log_notice(LD_GENERAL, "Obsolete file %s hasn't been modified since %s. "
               "Removing it.", fname, buf);
    if (unlink(fname) != 0) {
      log_warn(LD_FS, "Failed to unlink %s: %s",
               fname, strerror(errno));
    }
  }
}

/** Return a smartlist of ports that must be forwarded by
 *  tor-fw-helper. The smartlist contains the ports in a string format
 *  that is understandable by tor-fw-helper. */
smartlist_t *
get_list_of_ports_to_forward(void)
{
  smartlist_t *ports_to_forward = smartlist_new();
  int port = 0;

  /** XXX TODO tor-fw-helper does not support forwarding ports to
      other hosts than the local one. If the user is binding to a
      different IP address, tor-fw-helper won't work.  */
  port = router_get_advertised_or_port(get_options());  /* Get ORPort */
  if (port)
    smartlist_add_asprintf(ports_to_forward, "%d:%d", port, port);

  port = router_get_advertised_dir_port(get_options(), 0); /* Get DirPort */
  if (port)
    smartlist_add_asprintf(ports_to_forward, "%d:%d", port, port);

  /* Get ports of transport proxies */
  {
    smartlist_t *transport_ports = get_transport_proxy_ports();
    if (transport_ports) {
      smartlist_add_all(ports_to_forward, transport_ports);
      smartlist_free(transport_ports);
    }
  }

  if (!smartlist_len(ports_to_forward)) {
    smartlist_free(ports_to_forward);
    ports_to_forward = NULL;
  }

  return ports_to_forward;
}

/** Helper to implement GETINFO functions about configuration variables (not
 * their values).  Given a "config/names" question, set *<b>answer</b> to a
 * new string describing the supported configuration variables and their
 * types. */
int
getinfo_helper_config(control_connection_t *conn,
                      const char *question, char **answer,
                      const char **errmsg)
{
  (void) conn;
  (void) errmsg;
  if (!strcmp(question, "config/names")) {
    smartlist_t *sl = smartlist_new();
    int i;
    for (i = 0; option_vars_[i].name; ++i) {
      const config_var_t *var = &option_vars_[i];
      const char *type;
      /* don't tell controller about triple-underscore options */
      if (!strncmp(option_vars_[i].name, "___", 3))
        continue;
      switch (var->type) {
        case CONFIG_TYPE_STRING: type = "String"; break;
        case CONFIG_TYPE_FILENAME: type = "Filename"; break;
        case CONFIG_TYPE_UINT: type = "Integer"; break;
        case CONFIG_TYPE_INT: type = "SignedInteger"; break;
        case CONFIG_TYPE_PORT: type = "Port"; break;
        case CONFIG_TYPE_INTERVAL: type = "TimeInterval"; break;
        case CONFIG_TYPE_MSEC_INTERVAL: type = "TimeMsecInterval"; break;
        case CONFIG_TYPE_MEMUNIT: type = "DataSize"; break;
        case CONFIG_TYPE_DOUBLE: type = "Float"; break;
        case CONFIG_TYPE_BOOL: type = "Boolean"; break;
        case CONFIG_TYPE_AUTOBOOL: type = "Boolean+Auto"; break;
        case CONFIG_TYPE_ISOTIME: type = "Time"; break;
        case CONFIG_TYPE_ROUTERSET: type = "RouterList"; break;
        case CONFIG_TYPE_CSV: type = "CommaList"; break;
        case CONFIG_TYPE_CSV_INTERVAL: type = "TimeIntervalCommaList"; break;
        case CONFIG_TYPE_LINELIST: type = "LineList"; break;
        case CONFIG_TYPE_LINELIST_S: type = "Dependant"; break;
        case CONFIG_TYPE_LINELIST_V: type = "Virtual"; break;
        default:
        case CONFIG_TYPE_OBSOLETE:
          type = NULL; break;
      }
      if (!type)
        continue;
      smartlist_add_asprintf(sl, "%s %s\n",var->name,type);
    }
    *answer = smartlist_join_strings(sl, "", 0, NULL);
    SMARTLIST_FOREACH(sl, char *, c, tor_free(c));
    smartlist_free(sl);
  } else if (!strcmp(question, "config/defaults")) {
    smartlist_t *sl = smartlist_new();
    int i, dirauth_lines_seen = 0;
    for (i = 0; option_vars_[i].name; ++i) {
      const config_var_t *var = &option_vars_[i];
      if (var->initvalue != NULL) {
        if (strcmp(option_vars_[i].name, "DirAuthority") == 0) {
          /*
           * Count dirauth lines we have a default for; we'll use the
           * count later to decide whether to add the defaults manually
           */
          ++dirauth_lines_seen;
        }
        char *val = esc_for_log(var->initvalue);
        smartlist_add_asprintf(sl, "%s %s\n",var->name,val);
        tor_free(val);
      }
    }

    if (dirauth_lines_seen == 0) {
      /*
       * We didn't see any directory authorities with default values,
       * so add the list of default authorities manually.
       */
      const char **i;

      /*
       * default_authorities is defined earlier in this file and
       * is a const char ** NULL-terminated array of dirauth config
       * lines.
       */
      for (i = default_authorities; *i != NULL; ++i) {
        char *val = esc_for_log(*i);
        smartlist_add_asprintf(sl, "DirAuthority %s\n", val);
        tor_free(val);
      }
    }

    *answer = smartlist_join_strings(sl, "", 0, NULL);
    SMARTLIST_FOREACH(sl, char *, c, tor_free(c));
    smartlist_free(sl);
  }
  return 0;
}

/** Parse outbound bind address option lines. If <b>validate_only</b>
 * is not 0 update OutboundBindAddressIPv4_ and
 * OutboundBindAddressIPv6_ in <b>options</b>. On failure, set
 * <b>msg</b> (if provided) to a newly allocated string containing a
 * description of the problem and return -1. */
static int
parse_outbound_addresses(or_options_t *options, int validate_only, char **msg)
{
  const config_line_t *lines = options->OutboundBindAddress;
  int found_v4 = 0, found_v6 = 0;

  if (!validate_only) {
    memset(&options->OutboundBindAddressIPv4_, 0,
           sizeof(options->OutboundBindAddressIPv4_));
    memset(&options->OutboundBindAddressIPv6_, 0,
           sizeof(options->OutboundBindAddressIPv6_));
  }
  while (lines) {
    tor_addr_t addr, *dst_addr = NULL;
    int af = tor_addr_parse(&addr, lines->value);
    switch (af) {
    case AF_INET:
      if (found_v4) {
        if (msg)
          tor_asprintf(msg, "Multiple IPv4 outbound bind addresses "
                       "configured: %s", lines->value);
        return -1;
      }
      found_v4 = 1;
      dst_addr = &options->OutboundBindAddressIPv4_;
      break;
    case AF_INET6:
      if (found_v6) {
        if (msg)
          tor_asprintf(msg, "Multiple IPv6 outbound bind addresses "
                       "configured: %s", lines->value);
        return -1;
      }
      found_v6 = 1;
      dst_addr = &options->OutboundBindAddressIPv6_;
      break;
    default:
      if (msg)
        tor_asprintf(msg, "Outbound bind address '%s' didn't parse.",
                     lines->value);
      return -1;
    }
    if (!validate_only)
      tor_addr_copy(dst_addr, &addr);
    lines = lines->next;
  }
  return 0;
}

/** Load one of the geoip files, <a>family</a> determining which
 * one. <a>default_fname</a> is used if on Windows and
 * <a>fname</a> equals "<default>". */
static void
config_load_geoip_file_(sa_family_t family,
                        const char *fname,
                        const char *default_fname)
{
#ifdef _WIN32
  char *free_fname = NULL; /* Used to hold any temporary-allocated value */
  /* XXXX Don't use this "<default>" junk; make our filename options
   * understand prefixes somehow. -NM */
  if (!strcmp(fname, "<default>")) {
    const char *conf_root = get_windows_conf_root();
    tor_asprintf(&free_fname, "%s\\%s", conf_root, default_fname);
    fname = free_fname;
  }
  geoip_load_file(family, fname);
  tor_free(free_fname);
#else
  (void)default_fname;
  geoip_load_file(family, fname);
#endif
}

/** Load geoip files for IPv4 and IPv6 if <a>options</a> and
 * <a>old_options</a> indicate we should. */
static void
config_maybe_load_geoip_files_(const or_options_t *options,
                               const or_options_t *old_options)
{
  /* XXXX024 Reload GeoIPFile on SIGHUP. -NM */

  if (options->GeoIPFile &&
      ((!old_options || !opt_streq(old_options->GeoIPFile,
                                   options->GeoIPFile))
       || !geoip_is_loaded(AF_INET)))
    config_load_geoip_file_(AF_INET, options->GeoIPFile, "geoip");
  if (options->GeoIPv6File &&
      ((!old_options || !opt_streq(old_options->GeoIPv6File,
                                   options->GeoIPv6File))
       || !geoip_is_loaded(AF_INET6)))
    config_load_geoip_file_(AF_INET6, options->GeoIPv6File, "geoip6");
}

/** Initialize cookie authentication (used so far by the ControlPort
 *  and Extended ORPort).
 *
 *  Allocate memory and create a cookie (of length <b>cookie_len</b>)
 *  in <b>cookie_out</b>.
 *  Then write it down to <b>fname</b> and prepend it with <b>header</b>.
 *
 *  If <b>group_readable</b> is set, set <b>fname</b> to be readable
 *  by the default GID.
 *
 *  If the whole procedure was successful, set
 *  <b>cookie_is_set_out</b> to True. */
int
init_cookie_authentication(const char *fname, const char *header,
                           int cookie_len, int group_readable,
                           uint8_t **cookie_out, int *cookie_is_set_out)
{
  char cookie_file_str_len = strlen(header) + cookie_len;
  char *cookie_file_str = tor_malloc(cookie_file_str_len);
  int retval = -1;

  /* We don't want to generate a new cookie every time we call
   * options_act(). One should be enough. */
  if (*cookie_is_set_out) {
    retval = 0; /* we are all set */
    goto done;
  }

  /* If we've already set the cookie, free it before re-setting
     it. This can happen if we previously generated a cookie, but
     couldn't write it to a disk. */
  if (*cookie_out)
    tor_free(*cookie_out);

  /* Generate the cookie */
  *cookie_out = tor_malloc(cookie_len);
  if (crypto_rand((char *)*cookie_out, cookie_len) < 0)
    goto done;

  /* Create the string that should be written on the file. */
  memcpy(cookie_file_str, header, strlen(header));
  memcpy(cookie_file_str+strlen(header), *cookie_out, cookie_len);
  if (write_bytes_to_file(fname, cookie_file_str, cookie_file_str_len, 1)) {
    log_warn(LD_FS,"Error writing auth cookie to %s.", escaped(fname));
    goto done;
  }

#ifndef _WIN32
  if (group_readable) {
    if (chmod(fname, 0640)) {
      log_warn(LD_FS,"Unable to make %s group-readable.", escaped(fname));
    }
  }
#else
  (void) group_readable;
#endif

  /* Success! */
  log_info(LD_GENERAL, "Generated auth cookie file in '%s'.", escaped(fname));
  *cookie_is_set_out = 1;
  retval = 0;

 done:
  memwipe(cookie_file_str, 0, cookie_file_str_len);
  tor_free(cookie_file_str);
  return retval;
}
<|MERGE_RESOLUTION|>--- conflicted
+++ resolved
@@ -869,17 +869,14 @@
   "dizum orport=443 "
     "v3ident=E8A9C45EDE6D711294FADF8E7951F4DE6CA56B58 "
     "194.109.206.212:80 7EA6 EAD6 FD83 083C 538F 4403 8BBF A077 587D D755",
-  "Tonga orport=443 bridge "
-    "82.94.251.203:80 4A0C CD2D DC79 9508 3D73 F5D6 6710 0C8A 5831 F16D",
+  "Bifroest orport=443 bridge "
+    "37.218.247.217:80 1D8F 3A91 C37C 5D1C 4C19 B1AD 1D0C FBE8 BF72 D8E1",
   "gabelmoo orport=443 "
     "v3ident=ED03BB616EB2F60BEC80151114BB25CEF515B226 "
     "131.188.40.189:80 F204 4413 DAC2 E02E 3D6B CF47 35A1 9BCA 1DE9 7281",
   "dannenberg orport=443 "
-    "v3ident=585769C78764D58426B8B52B6651A5A71137189A "
+    "v3ident=0232AF901C31A04EE9848595AF9BB7620D4C5B2E "
     "193.23.244.244:80 7BE6 83E6 5D48 1413 21C5 ED92 F075 C553 64AC 7123",
-  "urras orport=80 "
-    "v3ident=80550987E1D626E3EBA5E5E75A458DE0626D088C "
-    "208.83.223.34:443 0AD3 FA88 4D18 F89E EA2D 89C0 1937 9E0E 7FD9 4417",
   "maatuska orport=80 "
     "v3ident=49015F787433103580E3B66A1707A00E60F2D15B "
     "171.25.193.9:443 BD6A 8292 55CB 08E6 6FBE 7D37 4836 3586 E46B 3810",
@@ -900,42 +897,8 @@
 add_default_trusted_dir_authorities(dirinfo_type_t type)
 {
   int i;
-<<<<<<< HEAD
   for (i=0; default_authorities[i]; i++) {
     if (parse_dir_authority_line(default_authorities[i], type, 0)<0) {
-=======
-  const char *authorities[] = {
-    "moria1 orport=9101 "
-      "v3ident=D586D18309DED4CD6D57C18FDB97EFA96D330566 "
-      "128.31.0.39:9131 9695 DFC3 5FFE B861 329B 9F1A B04C 4639 7020 CE31",
-    "tor26 orport=443 "
-      "v3ident=14C131DFC5C6F93646BE72FA1401C02A8DF2E8B4 "
-      "86.59.21.38:80 847B 1F85 0344 D787 6491 A548 92F9 0493 4E4E B85D",
-    "dizum orport=443 "
-      "v3ident=E8A9C45EDE6D711294FADF8E7951F4DE6CA56B58 "
-      "194.109.206.212:80 7EA6 EAD6 FD83 083C 538F 4403 8BBF A077 587D D755",
-    "Bifroest orport=443 bridge "
-      "37.218.247.217:80 1D8F 3A91 C37C 5D1C 4C19 B1AD 1D0C FBE8 BF72 D8E1",
-    "gabelmoo orport=443 "
-      "v3ident=ED03BB616EB2F60BEC80151114BB25CEF515B226 "
-      "131.188.40.189:80 F204 4413 DAC2 E02E 3D6B CF47 35A1 9BCA 1DE9 7281",
-    "dannenberg orport=443 "
-      "v3ident=0232AF901C31A04EE9848595AF9BB7620D4C5B2E "
-      "193.23.244.244:80 7BE6 83E6 5D48 1413 21C5 ED92 F075 C553 64AC 7123",
-    "maatuska orport=80 "
-      "v3ident=49015F787433103580E3B66A1707A00E60F2D15B "
-      "171.25.193.9:443 BD6A 8292 55CB 08E6 6FBE 7D37 4836 3586 E46B 3810",
-    "Faravahar orport=443 "
-      "v3ident=EFCBE720AB3A82B99F9E953CD5BF50F7EEFC7B97 "
-      "154.35.175.225:80 CF6D 0AAF B385 BE71 B8E1 11FC 5CFF 4B47 9237 33BC",
-    "longclaw orport=443 "
-      "v3ident=23D15D965BC35114467363C165C4F724B64B4F66 "
-      "199.254.238.52:80 74A9 1064 6BCE EFBC D2E8 74FC 1DC9 9743 0F96 8145",
-    NULL
-  };
-  for (i=0; authorities[i]; i++) {
-    if (parse_dir_authority_line(authorities[i], type, 0)<0) {
->>>>>>> 5446cb8d
       log_err(LD_BUG, "Couldn't parse internal DirAuthority line %s",
               default_authorities[i]);
     }
