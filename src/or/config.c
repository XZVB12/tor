/* Copyright (c) 2001 Matej Pfajfar.
 * Copyright (c) 2001-2004, Roger Dingledine.
 * Copyright (c) 2004-2006, Roger Dingledine, Nick Mathewson.
 * Copyright (c) 2007-2012, The Tor Project, Inc. */
/* See LICENSE for licensing information */

/**
 * \file config.c
 * \brief Code to parse and interpret configuration files.
 **/

#define CONFIG_PRIVATE

#include "or.h"
#include "circuitbuild.h"
#include "circuitlist.h"
#include "config.h"
#include "connection.h"
#include "connection_edge.h"
#include "connection_or.h"
#include "control.h"
#include "cpuworker.h"
#include "dirserv.h"
#include "dirvote.h"
#include "dns.h"
#include "geoip.h"
#include "hibernate.h"
#include "main.h"
#include "networkstatus.h"
#include "policies.h"
#include "relay.h"
#include "rendclient.h"
#include "rendservice.h"
#include "rephist.h"
#include "router.h"
#include "util.h"
#include "routerlist.h"
#include "transports.h"
#ifdef _WIN32
#include <shlobj.h>
#endif

#include "procmon.h"

/* From main.c */
extern int quiet_level;

/** Enumeration of types which option values can take */
typedef enum config_type_t {
  CONFIG_TYPE_STRING = 0,   /**< An arbitrary string. */
  CONFIG_TYPE_FILENAME,     /**< A filename: some prefixes get expanded. */
  CONFIG_TYPE_UINT,         /**< A non-negative integer less than MAX_INT */
  CONFIG_TYPE_INT,          /**< Any integer. */
  CONFIG_TYPE_PORT,         /**< A port from 1...65535, 0 for "not set", or
                             * "auto".  */
  CONFIG_TYPE_INTERVAL,     /**< A number of seconds, with optional units*/
  CONFIG_TYPE_MSEC_INTERVAL,/**< A number of milliseconds, with optional
                              * units */
  CONFIG_TYPE_MEMUNIT,      /**< A number of bytes, with optional units*/
  CONFIG_TYPE_DOUBLE,       /**< A floating-point value */
  CONFIG_TYPE_BOOL,         /**< A boolean value, expressed as 0 or 1. */
  CONFIG_TYPE_AUTOBOOL,     /**< A boolean+auto value, expressed 0 for false,
                             * 1 for true, and -1 for auto  */
  CONFIG_TYPE_ISOTIME,      /**< An ISO-formatted time relative to GMT. */
  CONFIG_TYPE_CSV,          /**< A list of strings, separated by commas and
                              * optional whitespace. */
  CONFIG_TYPE_LINELIST,     /**< Uninterpreted config lines */
  CONFIG_TYPE_LINELIST_S,   /**< Uninterpreted, context-sensitive config lines,
                             * mixed with other keywords. */
  CONFIG_TYPE_LINELIST_V,   /**< Catch-all "virtual" option to summarize
                             * context-sensitive config lines when fetching.
                             */
  CONFIG_TYPE_ROUTERSET,    /**< A list of router names, addrs, and fps,
                             * parsed into a routerset_t. */
  CONFIG_TYPE_OBSOLETE,     /**< Obsolete (ignored) option. */
} config_type_t;

/** An abbreviation for a configuration option allowed on the command line. */
typedef struct config_abbrev_t {
  const char *abbreviated;
  const char *full;
  int commandline_only;
  int warn;
} config_abbrev_t;

/* Handy macro for declaring "In the config file or on the command line,
 * you can abbreviate <b>tok</b>s as <b>tok</b>". */
#define PLURAL(tok) { #tok, #tok "s", 0, 0 }

/** A list of abbreviations and aliases to map command-line options, obsolete
 * option names, or alternative option names, to their current values. */
static config_abbrev_t _option_abbrevs[] = {
  PLURAL(AuthDirBadDirCC),
  PLURAL(AuthDirBadExitCC),
  PLURAL(AuthDirInvalidCC),
  PLURAL(AuthDirRejectCC),
  PLURAL(ExitNode),
  PLURAL(EntryNode),
  PLURAL(ExcludeNode),
  PLURAL(FirewallPort),
  PLURAL(LongLivedPort),
  PLURAL(HiddenServiceNode),
  PLURAL(HiddenServiceExcludeNode),
  PLURAL(NumCPU),
  PLURAL(RendNode),
  PLURAL(RendExcludeNode),
  PLURAL(StrictEntryNode),
  PLURAL(StrictExitNode),
  PLURAL(StrictNode),
  { "l", "Log", 1, 0},
  { "AllowUnverifiedNodes", "AllowInvalidNodes", 0, 0},
  { "AutomapHostSuffixes", "AutomapHostsSuffixes", 0, 0},
  { "AutomapHostOnResolve", "AutomapHostsOnResolve", 0, 0},
  { "BandwidthRateBytes", "BandwidthRate", 0, 0},
  { "BandwidthBurstBytes", "BandwidthBurst", 0, 0},
  { "DirFetchPostPeriod", "StatusFetchPeriod", 0, 0},
  { "MaxConn", "ConnLimit", 0, 1},
  { "ORBindAddress", "ORListenAddress", 0, 0},
  { "DirBindAddress", "DirListenAddress", 0, 0},
  { "SocksBindAddress", "SocksListenAddress", 0, 0},
  { "UseHelperNodes", "UseEntryGuards", 0, 0},
  { "NumHelperNodes", "NumEntryGuards", 0, 0},
  { "UseEntryNodes", "UseEntryGuards", 0, 0},
  { "NumEntryNodes", "NumEntryGuards", 0, 0},
  { "ResolvConf", "ServerDNSResolvConfFile", 0, 1},
  { "SearchDomains", "ServerDNSSearchDomains", 0, 1},
  { "ServerDNSAllowBrokenResolvConf", "ServerDNSAllowBrokenConfig", 0, 0},
  { "PreferTunnelledDirConns", "PreferTunneledDirConns", 0, 0},
  { "BridgeAuthoritativeDirectory", "BridgeAuthoritativeDir", 0, 0},
  { "HashedControlPassword", "__HashedControlSessionPassword", 1, 0},
  { "StrictEntryNodes", "StrictNodes", 0, 1},
  { "StrictExitNodes", "StrictNodes", 0, 1},
  { NULL, NULL, 0, 0},
};

/** A list of state-file "abbreviations," for compatibility. */
static config_abbrev_t _state_abbrevs[] = {
  { "AccountingBytesReadInterval", "AccountingBytesReadInInterval", 0, 0 },
  { "HelperNode", "EntryGuard", 0, 0 },
  { "HelperNodeDownSince", "EntryGuardDownSince", 0, 0 },
  { "HelperNodeUnlistedSince", "EntryGuardUnlistedSince", 0, 0 },
  { "EntryNode", "EntryGuard", 0, 0 },
  { "EntryNodeDownSince", "EntryGuardDownSince", 0, 0 },
  { "EntryNodeUnlistedSince", "EntryGuardUnlistedSince", 0, 0 },
  { NULL, NULL, 0, 0},
};
#undef PLURAL

/** A variable allowed in the configuration file or on the command line. */
typedef struct config_var_t {
  const char *name; /**< The full keyword (case insensitive). */
  config_type_t type; /**< How to interpret the type and turn it into a
                       * value. */
  off_t var_offset; /**< Offset of the corresponding member of or_options_t. */
  const char *initvalue; /**< String (or null) describing initial value. */
} config_var_t;

/** An entry for config_vars: "The option <b>name</b> has type
 * CONFIG_TYPE_<b>conftype</b>, and corresponds to
 * or_options_t.<b>member</b>"
 */
#define VAR(name,conftype,member,initvalue)                             \
  { name, CONFIG_TYPE_ ## conftype, STRUCT_OFFSET(or_options_t, member), \
      initvalue }
/** As VAR, but the option name and member name are the same. */
#define V(member,conftype,initvalue)                                    \
  VAR(#member, conftype, member, initvalue)
/** An entry for config_vars: "The option <b>name</b> is obsolete." */
#define OBSOLETE(name) { name, CONFIG_TYPE_OBSOLETE, 0, NULL }

#define VPORT(member,conftype,initvalue)                                    \
  VAR(#member, conftype, member ## _lines, initvalue)

/** Array of configuration options.  Until we disallow nonstandard
 * abbreviations, order is significant, since the first matching option will
 * be chosen first.
 */
static config_var_t _option_vars[] = {
  OBSOLETE("AccountingMaxKB"),
  V(AccountingMax,               MEMUNIT,  "0 bytes"),
  V(AccountingStart,             STRING,   NULL),
  V(Address,                     STRING,   NULL),
  V(AllowDotExit,                BOOL,     "0"),
  V(AllowInvalidNodes,           CSV,      "middle,rendezvous"),
  V(AllowNonRFC953Hostnames,     BOOL,     "0"),
  V(AllowSingleHopCircuits,      BOOL,     "0"),
  V(AllowSingleHopExits,         BOOL,     "0"),
  V(AlternateBridgeAuthority,    LINELIST, NULL),
  V(AlternateDirAuthority,       LINELIST, NULL),
  V(AlternateHSAuthority,        LINELIST, NULL),
  V(AssumeReachable,             BOOL,     "0"),
  V(AuthDirBadDir,               LINELIST, NULL),
  V(AuthDirBadDirCCs,            CSV,      ""),
  V(AuthDirBadExit,              LINELIST, NULL),
  V(AuthDirBadExitCCs,           CSV,      ""),
  V(AuthDirInvalid,              LINELIST, NULL),
  V(AuthDirInvalidCCs,           CSV,      ""),
  V(AuthDirFastGuarantee,        MEMUNIT,  "100 KB"),
  V(AuthDirGuardBWGuarantee,     MEMUNIT,  "250 KB"),
  V(AuthDirReject,               LINELIST, NULL),
  V(AuthDirRejectCCs,            CSV,      ""),
  V(AuthDirRejectUnlisted,       BOOL,     "0"),
  V(AuthDirListBadDirs,          BOOL,     "0"),
  V(AuthDirListBadExits,         BOOL,     "0"),
  V(AuthDirMaxServersPerAddr,    UINT,     "2"),
  V(AuthDirMaxServersPerAuthAddr,UINT,     "5"),
<<<<<<< HEAD
  V(AuthDirHasIPv6Connectivity,  AUTOBOOL, "auto"),
=======
  V(AuthDirHasIPv6Connectivity,  BOOL,     "0"),
  V(AuthDirPublishIPv6,          BOOL,     "0"),
>>>>>>> 0e53742a
  VAR("AuthoritativeDirectory",  BOOL, AuthoritativeDir,    "0"),
  V(AutomapHostsOnResolve,       BOOL,     "0"),
  V(AutomapHostsSuffixes,        CSV,      ".onion,.exit"),
  V(AvoidDiskWrites,             BOOL,     "0"),
  V(BandwidthBurst,              MEMUNIT,  "10 MB"),
  V(BandwidthRate,               MEMUNIT,  "5 MB"),
  V(BridgeAuthoritativeDir,      BOOL,     "0"),
  VAR("Bridge",                  LINELIST, Bridges,    NULL),
  V(BridgePassword,              STRING,   NULL),
  V(BridgeRecordUsageByCountry,  BOOL,     "1"),
  V(BridgeRelay,                 BOOL,     "0"),
  V(CellStatistics,              BOOL,     "0"),
  V(LearnCircuitBuildTimeout,    BOOL,     "1"),
  V(CircuitBuildTimeout,         INTERVAL, "0"),
  V(CircuitIdleTimeout,          INTERVAL, "1 hour"),
  V(CircuitStreamTimeout,        INTERVAL, "0"),
  V(CircuitPriorityHalflife,     DOUBLE,  "-100.0"), /*negative:'Use default'*/
  V(ClientDNSRejectInternalAddresses, BOOL,"1"),
  V(ClientOnly,                  BOOL,     "0"),
  V(ClientPreferIPv6ORPort,      BOOL,     "0"),
  V(ClientRejectInternalAddresses, BOOL,   "1"),
  V(ClientTransportPlugin,       LINELIST, NULL),
  V(ClientUseIPv6,               BOOL,     "0"),
  V(ConsensusParams,             STRING,   NULL),
  V(ConnLimit,                   UINT,     "1000"),
  V(ConnDirectionStatistics,     BOOL,     "0"),
  V(ConstrainedSockets,          BOOL,     "0"),
  V(ConstrainedSockSize,         MEMUNIT,  "8192"),
  V(ContactInfo,                 STRING,   NULL),
  V(ControlListenAddress,        LINELIST, NULL),
  VPORT(ControlPort,                 LINELIST, NULL),
  V(ControlPortFileGroupReadable,BOOL,     "0"),
  V(ControlPortWriteToFile,      FILENAME, NULL),
  V(ControlSocket,               LINELIST, NULL),
  V(ControlSocketsGroupWritable, BOOL,     "0"),
  V(CookieAuthentication,        BOOL,     "0"),
  V(CookieAuthFileGroupReadable, BOOL,     "0"),
  V(CookieAuthFile,              STRING,   NULL),
  V(CountPrivateBandwidth,       BOOL,     "0"),
  V(DataDirectory,               FILENAME, NULL),
  OBSOLETE("DebugLogFile"),
  V(DisableNetwork,              BOOL,     "0"),
  V(DirAllowPrivateAddresses,    BOOL,     "0"),
  V(TestingAuthDirTimeToLearnReachability, INTERVAL, "30 minutes"),
  V(DirListenAddress,            LINELIST, NULL),
  OBSOLETE("DirFetchPeriod"),
  V(DirPolicy,                   LINELIST, NULL),
  VPORT(DirPort,                     LINELIST, NULL),
  V(DirPortFrontPage,            FILENAME, NULL),
  OBSOLETE("DirPostPeriod"),
  OBSOLETE("DirRecordUsageByCountry"),
  OBSOLETE("DirRecordUsageGranularity"),
  OBSOLETE("DirRecordUsageRetainIPs"),
  OBSOLETE("DirRecordUsageSaveInterval"),
  V(DirReqStatistics,            BOOL,     "1"),
  VAR("DirServer",               LINELIST, DirServers, NULL),
  V(DisableAllSwap,              BOOL,     "0"),
  V(DisableDebuggerAttachment,   BOOL,     "1"),
  V(DisableIOCP,                 BOOL,     "1"),
  V(DynamicDHGroups,             BOOL,     "0"),
  VPORT(DNSPort,                     LINELIST, NULL),
  V(DNSListenAddress,            LINELIST, NULL),
  V(DownloadExtraInfo,           BOOL,     "0"),
  V(EnforceDistinctSubnets,      BOOL,     "1"),
  V(EntryNodes,                  ROUTERSET,   NULL),
  V(EntryStatistics,             BOOL,     "0"),
  V(TestingEstimatedDescriptorPropagationTime, INTERVAL, "10 minutes"),
  V(ExcludeNodes,                ROUTERSET, NULL),
  V(ExcludeExitNodes,            ROUTERSET, NULL),
  V(ExcludeSingleHopRelays,      BOOL,     "1"),
  V(ExitNodes,                   ROUTERSET, NULL),
  V(ExitPolicy,                  LINELIST, NULL),
  V(ExitPolicyRejectPrivate,     BOOL,     "1"),
  V(ExitPortStatistics,          BOOL,     "0"),
  V(ExtendAllowPrivateAddresses, BOOL,     "0"),
  V(ExtraInfoStatistics,         BOOL,     "1"),

#if defined (WINCE)
  V(FallbackNetworkstatusFile,   FILENAME, "fallback-consensus"),
#else
  V(FallbackNetworkstatusFile,   FILENAME,
    SHARE_DATADIR PATH_SEPARATOR "tor" PATH_SEPARATOR "fallback-consensus"),
#endif
  V(FascistFirewall,             BOOL,     "0"),
  V(FirewallPorts,               CSV,      ""),
  V(FastFirstHopPK,              BOOL,     "1"),
  V(FetchDirInfoEarly,           BOOL,     "0"),
  V(FetchDirInfoExtraEarly,      BOOL,     "0"),
  V(FetchServerDescriptors,      BOOL,     "1"),
  V(FetchHidServDescriptors,     BOOL,     "1"),
  V(FetchUselessDescriptors,     BOOL,     "0"),
  V(FetchV2Networkstatus,        BOOL,     "0"),
#ifdef _WIN32
  V(GeoIPFile,                   FILENAME, "<default>"),
#else
  V(GeoIPFile,                   FILENAME,
    SHARE_DATADIR PATH_SEPARATOR "tor" PATH_SEPARATOR "geoip"),
#endif
  OBSOLETE("GiveGuardFlagTo_CVE_2011_2768_VulnerableRelays"),
  OBSOLETE("Group"),
  V(HardwareAccel,               BOOL,     "0"),
  V(HeartbeatPeriod,             INTERVAL, "6 hours"),
  V(AccelName,                   STRING,   NULL),
  V(AccelDir,                    FILENAME, NULL),
  V(HashedControlPassword,       LINELIST, NULL),
  V(HidServDirectoryV2,          BOOL,     "1"),
  VAR("HiddenServiceDir",    LINELIST_S, RendConfigLines,    NULL),
  OBSOLETE("HiddenServiceExcludeNodes"),
  OBSOLETE("HiddenServiceNodes"),
  VAR("HiddenServiceOptions",LINELIST_V, RendConfigLines,    NULL),
  VAR("HiddenServicePort",   LINELIST_S, RendConfigLines,    NULL),
  VAR("HiddenServiceVersion",LINELIST_S, RendConfigLines,    NULL),
  VAR("HiddenServiceAuthorizeClient",LINELIST_S,RendConfigLines, NULL),
  V(HidServAuth,                 LINELIST, NULL),
  V(HSAuthoritativeDir,          BOOL,     "0"),
  OBSOLETE("HSAuthorityRecordStats"),
  V(CloseHSClientCircuitsImmediatelyOnTimeout, BOOL, "0"),
  V(CloseHSServiceRendCircuitsImmediatelyOnTimeout, BOOL, "0"),
  V(HTTPProxy,                   STRING,   NULL),
  V(HTTPProxyAuthenticator,      STRING,   NULL),
  V(HTTPSProxy,                  STRING,   NULL),
  V(HTTPSProxyAuthenticator,     STRING,   NULL),
  VAR("ServerTransportPlugin",   LINELIST, ServerTransportPlugin,  NULL),
  V(Socks4Proxy,                 STRING,   NULL),
  V(Socks5Proxy,                 STRING,   NULL),
  V(Socks5ProxyUsername,         STRING,   NULL),
  V(Socks5ProxyPassword,         STRING,   NULL),
  OBSOLETE("IgnoreVersion"),
  V(KeepalivePeriod,             INTERVAL, "5 minutes"),
  VAR("Log",                     LINELIST, Logs,             NULL),
  V(LogMessageDomains,           BOOL,     "0"),
  OBSOLETE("LinkPadding"),
  OBSOLETE("LogLevel"),
  OBSOLETE("LogFile"),
  V(LogTimeGranularity,          MSEC_INTERVAL, "1 second"),
  V(LongLivedPorts,              CSV,
        "21,22,706,1863,5050,5190,5222,5223,6523,6667,6697,8300"),
  VAR("MapAddress",              LINELIST, AddressMap,           NULL),
  V(MaxAdvertisedBandwidth,      MEMUNIT,  "1 GB"),
  V(MaxCircuitDirtiness,         INTERVAL, "10 minutes"),
  V(MaxClientCircuitsPending,    UINT,     "32"),
  V(MaxOnionsPending,            UINT,     "100"),
  OBSOLETE("MonthlyAccountingStart"),
  V(MyFamily,                    STRING,   NULL),
  V(NewCircuitPeriod,            INTERVAL, "30 seconds"),
  VAR("NamingAuthoritativeDirectory",BOOL, NamingAuthoritativeDir, "0"),
  V(NATDListenAddress,           LINELIST, NULL),
  VPORT(NATDPort,                    LINELIST, NULL),
  V(Nickname,                    STRING,   NULL),
  V(WarnUnsafeSocks,              BOOL,     "1"),
  OBSOLETE("NoPublish"),
  VAR("NodeFamily",              LINELIST, NodeFamilies,         NULL),
  V(NumCPUs,                     UINT,     "0"),
  V(NumEntryGuards,              UINT,     "3"),
  V(ORListenAddress,             LINELIST, NULL),
  VPORT(ORPort,                      LINELIST, NULL),
  V(OutboundBindAddress,         STRING,   NULL),

  V(PathBiasCircThreshold,       INT,      "-1"),
  V(PathBiasNoticeRate,          DOUBLE,   "-1"),
  V(PathBiasDisableRate,         DOUBLE,   "-1"),
  V(PathBiasScaleThreshold,      INT,      "-1"),
  V(PathBiasScaleFactor,         INT,      "-1"),

  OBSOLETE("PathlenCoinWeight"),
  V(PerConnBWBurst,              MEMUNIT,  "0"),
  V(PerConnBWRate,               MEMUNIT,  "0"),
  V(PidFile,                     STRING,   NULL),
  V(TestingTorNetwork,           BOOL,     "0"),
  V(OptimisticData,              AUTOBOOL, "auto"),
  V(PortForwarding,              BOOL,     "0"),
  V(PortForwardingHelper,        FILENAME, "tor-fw-helper"),
  V(PreferTunneledDirConns,      BOOL,     "1"),
  V(ProtocolWarnings,            BOOL,     "0"),
  V(PublishServerDescriptor,     CSV,      "1"),
  V(PublishHidServDescriptors,   BOOL,     "1"),
  V(ReachableAddresses,          LINELIST, NULL),
  V(ReachableDirAddresses,       LINELIST, NULL),
  V(ReachableORAddresses,        LINELIST, NULL),
  V(RecommendedVersions,         LINELIST, NULL),
  V(RecommendedClientVersions,   LINELIST, NULL),
  V(RecommendedServerVersions,   LINELIST, NULL),
  OBSOLETE("RedirectExit"),
  V(RefuseUnknownExits,          AUTOBOOL, "auto"),
  V(RejectPlaintextPorts,        CSV,      ""),
  V(RelayBandwidthBurst,         MEMUNIT,  "0"),
  V(RelayBandwidthRate,          MEMUNIT,  "0"),
  OBSOLETE("RendExcludeNodes"),
  OBSOLETE("RendNodes"),
  V(RendPostPeriod,              INTERVAL, "1 hour"),
  V(RephistTrackTime,            INTERVAL, "24 hours"),
  OBSOLETE("RouterFile"),
  V(RunAsDaemon,                 BOOL,     "0"),
//  V(RunTesting,                  BOOL,     "0"),
  OBSOLETE("RunTesting"), // currently unused
  V(SafeLogging,                 STRING,   "1"),
  V(SafeSocks,                   BOOL,     "0"),
  V(ServerDNSAllowBrokenConfig,  BOOL,     "1"),
  V(ServerDNSAllowNonRFC953Hostnames, BOOL,"0"),
  V(ServerDNSDetectHijacking,    BOOL,     "1"),
  V(ServerDNSRandomizeCase,      BOOL,     "1"),
  V(ServerDNSResolvConfFile,     STRING,   NULL),
  V(ServerDNSSearchDomains,      BOOL,     "0"),
  V(ServerDNSTestAddresses,      CSV,
      "www.google.com,www.mit.edu,www.yahoo.com,www.slashdot.org"),
  V(ShutdownWaitLength,          INTERVAL, "30 seconds"),
  V(SocksListenAddress,          LINELIST, NULL),
  V(SocksPolicy,                 LINELIST, NULL),
  VPORT(SocksPort,                   LINELIST, NULL),
  V(SocksTimeout,                INTERVAL, "2 minutes"),
  OBSOLETE("StatusFetchPeriod"),
  V(StrictNodes,                 BOOL,     "0"),
  OBSOLETE("SysLog"),
  V(TestSocks,                   BOOL,     "0"),
  OBSOLETE("TestVia"),
  V(TokenBucketRefillInterval,   MSEC_INTERVAL, "100 msec"),
  V(Tor2webMode,                 BOOL,     "0"),
  V(TrackHostExits,              CSV,      NULL),
  V(TrackHostExitsExpire,        INTERVAL, "30 minutes"),
  OBSOLETE("TrafficShaping"),
  V(TransListenAddress,          LINELIST, NULL),
  VPORT(TransPort,                   LINELIST, NULL),
  V(TunnelDirConns,              BOOL,     "1"),
  V(UpdateBridgesFromAuthority,  BOOL,     "0"),
  V(UseBridges,                  BOOL,     "0"),
  V(UseEntryGuards,              BOOL,     "1"),
  V(UseMicrodescriptors,         AUTOBOOL, "auto"),
  V(User,                        STRING,   NULL),
  V(UserspaceIOCPBuffers,        BOOL,     "0"),
  VAR("V1AuthoritativeDirectory",BOOL, V1AuthoritativeDir,   "0"),
  VAR("V2AuthoritativeDirectory",BOOL, V2AuthoritativeDir,   "0"),
  VAR("V3AuthoritativeDirectory",BOOL, V3AuthoritativeDir,   "0"),
  V(TestingV3AuthInitialVotingInterval, INTERVAL, "30 minutes"),
  V(TestingV3AuthInitialVoteDelay, INTERVAL, "5 minutes"),
  V(TestingV3AuthInitialDistDelay, INTERVAL, "5 minutes"),
  V(V3AuthVotingInterval,        INTERVAL, "1 hour"),
  V(V3AuthVoteDelay,             INTERVAL, "5 minutes"),
  V(V3AuthDistDelay,             INTERVAL, "5 minutes"),
  V(V3AuthNIntervalsValid,       UINT,     "3"),
  V(V3AuthUseLegacyKey,          BOOL,     "0"),
  V(V3BandwidthsFile,            FILENAME, NULL),
  VAR("VersioningAuthoritativeDirectory",BOOL,VersioningAuthoritativeDir, "0"),
  V(VirtualAddrNetwork,          STRING,   "127.192.0.0/10"),
  V(WarnPlaintextPorts,          CSV,      "23,109,110,143"),
  V(_UseFilteringSSLBufferevents, BOOL,    "0"),
  VAR("__ReloadTorrcOnSIGHUP",   BOOL,  ReloadTorrcOnSIGHUP,      "1"),
  VAR("__AllDirActionsPrivate",  BOOL,  AllDirActionsPrivate,     "0"),
  VAR("__DisablePredictedCircuits",BOOL,DisablePredictedCircuits, "0"),
  VAR("__LeaveStreamsUnattached",BOOL,  LeaveStreamsUnattached,   "0"),
  VAR("__HashedControlSessionPassword", LINELIST, HashedControlSessionPassword,
      NULL),
  VAR("__OwningControllerProcess",STRING,OwningControllerProcess, NULL),
  V(MinUptimeHidServDirectoryV2, INTERVAL, "25 hours"),
  V(VoteOnHidServDirectoriesV2,  BOOL,     "1"),
  V(_UsingTestNetworkDefaults,   BOOL,     "0"),

  { NULL, CONFIG_TYPE_OBSOLETE, 0, NULL }
};

/** Override default values with these if the user sets the TestingTorNetwork
 * option. */
static const config_var_t testing_tor_network_defaults[] = {
  V(ServerDNSAllowBrokenConfig,  BOOL,     "1"),
  V(DirAllowPrivateAddresses,    BOOL,     "1"),
  V(EnforceDistinctSubnets,      BOOL,     "0"),
  V(AssumeReachable,             BOOL,     "1"),
  V(AuthDirMaxServersPerAddr,    UINT,     "0"),
  V(AuthDirMaxServersPerAuthAddr,UINT,     "0"),
  V(ClientDNSRejectInternalAddresses, BOOL,"0"),
  V(ClientRejectInternalAddresses, BOOL,   "0"),
  V(CountPrivateBandwidth,       BOOL,     "1"),
  V(ExitPolicyRejectPrivate,     BOOL,     "0"),
  V(ExtendAllowPrivateAddresses, BOOL,     "1"),
  V(V3AuthVotingInterval,        INTERVAL, "5 minutes"),
  V(V3AuthVoteDelay,             INTERVAL, "20 seconds"),
  V(V3AuthDistDelay,             INTERVAL, "20 seconds"),
  V(TestingV3AuthInitialVotingInterval, INTERVAL, "5 minutes"),
  V(TestingV3AuthInitialVoteDelay, INTERVAL, "20 seconds"),
  V(TestingV3AuthInitialDistDelay, INTERVAL, "20 seconds"),
  V(TestingAuthDirTimeToLearnReachability, INTERVAL, "0 minutes"),
  V(TestingEstimatedDescriptorPropagationTime, INTERVAL, "0 minutes"),
  V(MinUptimeHidServDirectoryV2, INTERVAL, "0 minutes"),
  V(_UsingTestNetworkDefaults,   BOOL,     "1"),

  { NULL, CONFIG_TYPE_OBSOLETE, 0, NULL }
};
#undef VAR

#define VAR(name,conftype,member,initvalue)                             \
  { name, CONFIG_TYPE_ ## conftype, STRUCT_OFFSET(or_state_t, member),  \
      initvalue }

/** Array of "state" variables saved to the ~/.tor/state file. */
static config_var_t _state_vars[] = {
  /* Remember to document these in state-contents.txt ! */

  V(AccountingBytesReadInInterval,    MEMUNIT,  NULL),
  V(AccountingBytesWrittenInInterval, MEMUNIT,  NULL),
  V(AccountingExpectedUsage,          MEMUNIT,  NULL),
  V(AccountingIntervalStart,          ISOTIME,  NULL),
  V(AccountingSecondsActive,          INTERVAL, NULL),
  V(AccountingSecondsToReachSoftLimit,INTERVAL, NULL),
  V(AccountingSoftLimitHitAt,         ISOTIME,  NULL),
  V(AccountingBytesAtSoftLimit,       MEMUNIT,  NULL),

  VAR("EntryGuard",              LINELIST_S,  EntryGuards,             NULL),
  VAR("EntryGuardDownSince",     LINELIST_S,  EntryGuards,             NULL),
  VAR("EntryGuardUnlistedSince", LINELIST_S,  EntryGuards,             NULL),
  VAR("EntryGuardAddedBy",       LINELIST_S,  EntryGuards,             NULL),
  VAR("EntryGuardPathBias",      LINELIST_S,  EntryGuards,             NULL),
  V(EntryGuards,                 LINELIST_V,  NULL),

  VAR("TransportProxy",               LINELIST_S, TransportProxies, NULL),
  V(TransportProxies,                 LINELIST_V, NULL),

  V(BWHistoryReadEnds,                ISOTIME,  NULL),
  V(BWHistoryReadInterval,            UINT,     "900"),
  V(BWHistoryReadValues,              CSV,      ""),
  V(BWHistoryReadMaxima,              CSV,      ""),
  V(BWHistoryWriteEnds,               ISOTIME,  NULL),
  V(BWHistoryWriteInterval,           UINT,     "900"),
  V(BWHistoryWriteValues,             CSV,      ""),
  V(BWHistoryWriteMaxima,             CSV,      ""),
  V(BWHistoryDirReadEnds,             ISOTIME,  NULL),
  V(BWHistoryDirReadInterval,         UINT,     "900"),
  V(BWHistoryDirReadValues,           CSV,      ""),
  V(BWHistoryDirReadMaxima,           CSV,      ""),
  V(BWHistoryDirWriteEnds,            ISOTIME,  NULL),
  V(BWHistoryDirWriteInterval,        UINT,     "900"),
  V(BWHistoryDirWriteValues,          CSV,      ""),
  V(BWHistoryDirWriteMaxima,          CSV,      ""),

  V(TorVersion,                       STRING,   NULL),

  V(LastRotatedOnionKey,              ISOTIME,  NULL),
  V(LastWritten,                      ISOTIME,  NULL),

  V(TotalBuildTimes,                  UINT,     NULL),
  V(CircuitBuildAbandonedCount,       UINT,     "0"),
  VAR("CircuitBuildTimeBin",          LINELIST_S, BuildtimeHistogram, NULL),
  VAR("BuildtimeHistogram",           LINELIST_V, BuildtimeHistogram, NULL),
  { NULL, CONFIG_TYPE_OBSOLETE, 0, NULL }
};

#undef VAR
#undef V
#undef OBSOLETE

/** Represents an English description of a configuration variable; used when
 * generating configuration file comments. */
typedef struct config_var_description_t {
  const char *name;
  const char *description;
} config_var_description_t;

/** Type of a callback to validate whether a given configuration is
 * well-formed and consistent. See options_trial_assign() for documentation
 * of arguments. */
typedef int (*validate_fn_t)(void*,void*,int,char**);

/** Information on the keys, value types, key-to-struct-member mappings,
 * variable descriptions, validation functions, and abbreviations for a
 * configuration or storage format. */
typedef struct {
  size_t size; /**< Size of the struct that everything gets parsed into. */
  uint32_t magic; /**< Required 'magic value' to make sure we have a struct
                   * of the right type. */
  off_t magic_offset; /**< Offset of the magic value within the struct. */
  config_abbrev_t *abbrevs; /**< List of abbreviations that we expand when
                             * parsing this format. */
  config_var_t *vars; /**< List of variables we recognize, their default
                       * values, and where we stick them in the structure. */
  validate_fn_t validate_fn; /**< Function to validate config. */
  /** If present, extra is a LINELIST variable for unrecognized
   * lines.  Otherwise, unrecognized lines are an error. */
  config_var_t *extra;
} config_format_t;

/** Macro: assert that <b>cfg</b> has the right magic field for format
 * <b>fmt</b>. */
#define CHECK(fmt, cfg) STMT_BEGIN                                      \
    tor_assert(fmt && cfg);                                             \
    tor_assert((fmt)->magic ==                                          \
               *(uint32_t*)STRUCT_VAR_P(cfg,fmt->magic_offset));        \
  STMT_END

#ifdef _WIN32
static char *get_windows_conf_root(void);
#endif
static void config_line_append(config_line_t **lst,
                               const char *key, const char *val);
static void option_clear(const config_format_t *fmt, or_options_t *options,
                         const config_var_t *var);
static void option_reset(const config_format_t *fmt, or_options_t *options,
                         const config_var_t *var, int use_defaults);
static void config_free(const config_format_t *fmt, void *options);
static int config_lines_eq(config_line_t *a, config_line_t *b);
static int config_count_key(const config_line_t *a, const char *key);
static int option_is_same(const config_format_t *fmt,
                          const or_options_t *o1, const or_options_t *o2,
                          const char *name);
static or_options_t *options_dup(const config_format_t *fmt,
                                 const or_options_t *old);
static int options_validate(or_options_t *old_options,
                            or_options_t *options,
                            int from_setconf, char **msg);
static int options_act_reversible(const or_options_t *old_options, char **msg);
static int options_act(const or_options_t *old_options);
static int options_transition_allowed(const or_options_t *old,
                                      const or_options_t *new,
                                      char **msg);
static int options_transition_affects_workers(
      const or_options_t *old_options, const or_options_t *new_options);
static int options_transition_affects_descriptor(
      const or_options_t *old_options, const or_options_t *new_options);
static int check_nickname_list(const char *lst, const char *name, char **msg);

static int parse_bridge_line(const char *line, int validate_only);
static int parse_client_transport_line(const char *line, int validate_only);

static int parse_server_transport_line(const char *line, int validate_only);
static int parse_dir_server_line(const char *line,
                                 dirinfo_type_t required_type,
                                 int validate_only);
static void port_cfg_free(port_cfg_t *port);
static int parse_ports(or_options_t *options, int validate_only,
                              char **msg_out, int *n_ports_out);
static int check_server_ports(const smartlist_t *ports,
                              const or_options_t *options);

static int validate_data_directory(or_options_t *options);
static int write_configuration_file(const char *fname,
                                    const or_options_t *options);
static config_line_t *get_assigned_option(const config_format_t *fmt,
                                        const void *options, const char *key,
                                        int escape_val);
static void config_init(const config_format_t *fmt, void *options);
static int or_state_validate(or_state_t *old_options, or_state_t *options,
                             int from_setconf, char **msg);
static int or_state_load(void);
static int options_init_logs(or_options_t *options, int validate_only);

static uint64_t config_parse_memunit(const char *s, int *ok);
static int config_parse_msec_interval(const char *s, int *ok);
static int config_parse_interval(const char *s, int *ok);
static void init_libevent(const or_options_t *options);
static int opt_streq(const char *s1, const char *s2);

/** Magic value for or_options_t. */
#define OR_OPTIONS_MAGIC 9090909

/** Configuration format for or_options_t. */
static config_format_t options_format = {
  sizeof(or_options_t),
  OR_OPTIONS_MAGIC,
  STRUCT_OFFSET(or_options_t, _magic),
  _option_abbrevs,
  _option_vars,
  (validate_fn_t)options_validate,
  NULL
};

/** Magic value for or_state_t. */
#define OR_STATE_MAGIC 0x57A73f57

/** "Extra" variable in the state that receives lines we can't parse. This
 * lets us preserve options from versions of Tor newer than us. */
static config_var_t state_extra_var = {
  "__extra", CONFIG_TYPE_LINELIST, STRUCT_OFFSET(or_state_t, ExtraLines), NULL
};

/** Configuration format for or_state_t. */
static const config_format_t state_format = {
  sizeof(or_state_t),
  OR_STATE_MAGIC,
  STRUCT_OFFSET(or_state_t, _magic),
  _state_abbrevs,
  _state_vars,
  (validate_fn_t)or_state_validate,
  &state_extra_var,
};

/*
 * Functions to read and write the global options pointer.
 */

/** Command-line and config-file options. */
static or_options_t *global_options = NULL;
/** The fallback options_t object; this is where we look for options not
 * in torrc before we fall back to Tor's defaults. */
static or_options_t *global_default_options = NULL;
/** Name of most recently read torrc file. */
static char *torrc_fname = NULL;
/** Name of the most recently read torrc-defaults file.*/
static char *torrc_defaults_fname;
/** Persistent serialized state. */
static or_state_t *global_state = NULL;
/** Configuration Options set by command line. */
static config_line_t *global_cmdline_options = NULL;
/** Contents of most recently read DirPortFrontPage file. */
static char *global_dirfrontpagecontents = NULL;
/** List of port_cfg_t for all configured ports. */
static smartlist_t *configured_ports = NULL;

/** Return the contents of our frontpage string, or NULL if not configured. */
const char *
get_dirportfrontpage(void)
{
  return global_dirfrontpagecontents;
}

/** Allocate an empty configuration object of a given format type. */
static void *
config_alloc(const config_format_t *fmt)
{
  void *opts = tor_malloc_zero(fmt->size);
  *(uint32_t*)STRUCT_VAR_P(opts, fmt->magic_offset) = fmt->magic;
  CHECK(fmt, opts);
  return opts;
}

/** Return the currently configured options. */
or_options_t *
get_options_mutable(void)
{
  tor_assert(global_options);
  return global_options;
}

/** Returns the currently configured options */
const or_options_t *
get_options(void)
{
  return get_options_mutable();
}

/** Change the current global options to contain <b>new_val</b> instead of
 * their current value; take action based on the new value; free the old value
 * as necessary.  Returns 0 on success, -1 on failure.
 */
int
set_options(or_options_t *new_val, char **msg)
{
  int i;
  smartlist_t *elements;
  config_line_t *line;
  or_options_t *old_options = global_options;
  global_options = new_val;
  /* Note that we pass the *old* options below, for comparison. It
   * pulls the new options directly out of global_options. */
  if (options_act_reversible(old_options, msg)<0) {
    tor_assert(*msg);
    global_options = old_options;
    return -1;
  }
  if (options_act(old_options) < 0) { /* acting on the options failed. die. */
    log_err(LD_BUG,
            "Acting on config options left us in a broken state. Dying.");
    exit(1);
  }
  /* Issues a CONF_CHANGED event to notify controller of the change. If Tor is
   * just starting up then the old_options will be undefined. */
  if (old_options && old_options != global_options) {
    elements = smartlist_new();
    for (i=0; options_format.vars[i].name; ++i) {
      const config_var_t *var = &options_format.vars[i];
      const char *var_name = var->name;
      if (var->type == CONFIG_TYPE_LINELIST_S ||
          var->type == CONFIG_TYPE_OBSOLETE) {
        continue;
      }
      if (!option_is_same(&options_format, new_val, old_options, var_name)) {
        line = get_assigned_option(&options_format, new_val, var_name, 1);

        if (line) {
          for (; line; line = line->next) {
            smartlist_add(elements, line->key);
            smartlist_add(elements, line->value);
          }
        } else {
          smartlist_add(elements, (char*)options_format.vars[i].name);
          smartlist_add(elements, NULL);
        }
      }
    }
    control_event_conf_changed(elements);
    smartlist_free(elements);
  }

  if (old_options != global_options)
    config_free(&options_format, old_options);

  return 0;
}

extern const char tor_git_revision[]; /* from tor_main.c */

/** The version of this Tor process, as parsed. */
static char *the_tor_version = NULL;
/** A shorter version of this Tor process's version, for export in our router
 *  descriptor.  (Does not include the git version, if any.) */
static char *the_short_tor_version = NULL;

/** Return the current Tor version. */
const char *
get_version(void)
{
  if (the_tor_version == NULL) {
    if (strlen(tor_git_revision)) {
      tor_asprintf(&the_tor_version, "%s (git-%s)", get_short_version(),
                   tor_git_revision);
    } else {
      the_tor_version = tor_strdup(get_short_version());
    }
  }
  return the_tor_version;
}

/** Return the current Tor version, without any git tag. */
const char *
get_short_version(void)
{

  if (the_short_tor_version == NULL) {
#ifdef TOR_BUILD_TAG
    tor_asprintf(&the_short_tor_version, "%s (%s)", VERSION, TOR_BUILD_TAG);
#else
    the_short_tor_version = tor_strdup(VERSION);
#endif
  }
  return the_short_tor_version;
}

/** Release additional memory allocated in options
 */
static void
or_options_free(or_options_t *options)
{
  if (!options)
    return;

  routerset_free(options->_ExcludeExitNodesUnion);
  if (options->NodeFamilySets) {
    SMARTLIST_FOREACH(options->NodeFamilySets, routerset_t *,
                      rs, routerset_free(rs));
    smartlist_free(options->NodeFamilySets);
  }
  tor_free(options->_BridgePassword_AuthDigest);
  config_free(&options_format, options);
}

/** Release all memory and resources held by global configuration structures.
 */
void
config_free_all(void)
{
  or_options_free(global_options);
  global_options = NULL;
  or_options_free(global_default_options);
  global_default_options = NULL;

  config_free(&state_format, global_state);
  global_state = NULL;

  config_free_lines(global_cmdline_options);
  global_cmdline_options = NULL;

  if (configured_ports) {
    SMARTLIST_FOREACH(configured_ports,
                      port_cfg_t *, p, tor_free(p));
    smartlist_free(configured_ports);
    configured_ports = NULL;
  }

  tor_free(torrc_fname);
  tor_free(torrc_defaults_fname);
  tor_free(the_tor_version);
  tor_free(global_dirfrontpagecontents);
}

/** Make <b>address</b> -- a piece of information related to our operation as
 * a client -- safe to log according to the settings in options->SafeLogging,
 * and return it.
 *
 * (We return "[scrubbed]" if SafeLogging is "1", and address otherwise.)
 */
const char *
safe_str_client(const char *address)
{
  tor_assert(address);
  if (get_options()->_SafeLogging == SAFELOG_SCRUB_ALL)
    return "[scrubbed]";
  else
    return address;
}

/** Make <b>address</b> -- a piece of information of unspecified sensitivity
 * -- safe to log according to the settings in options->SafeLogging, and
 * return it.
 *
 * (We return "[scrubbed]" if SafeLogging is anything besides "0", and address
 * otherwise.)
 */
const char *
safe_str(const char *address)
{
  tor_assert(address);
  if (get_options()->_SafeLogging != SAFELOG_SCRUB_NONE)
    return "[scrubbed]";
  else
    return address;
}

/** Equivalent to escaped(safe_str_client(address)).  See reentrancy note on
 * escaped(): don't use this outside the main thread, or twice in the same
 * log statement. */
const char *
escaped_safe_str_client(const char *address)
{
  if (get_options()->_SafeLogging == SAFELOG_SCRUB_ALL)
    return "[scrubbed]";
  else
    return escaped(address);
}

/** Equivalent to escaped(safe_str(address)).  See reentrancy note on
 * escaped(): don't use this outside the main thread, or twice in the same
 * log statement. */
const char *
escaped_safe_str(const char *address)
{
  if (get_options()->_SafeLogging != SAFELOG_SCRUB_NONE)
    return "[scrubbed]";
  else
    return escaped(address);
}

/** Add the default directory authorities directly into the trusted dir list,
 * but only add them insofar as they share bits with <b>type</b>. */
static void
add_default_trusted_dir_authorities(dirinfo_type_t type)
{
  int i;
  const char *dirservers[] = {
    "moria1 orport=9101 no-v2 "
      "v3ident=D586D18309DED4CD6D57C18FDB97EFA96D330566 "
      "128.31.0.39:9131 9695 DFC3 5FFE B861 329B 9F1A B04C 4639 7020 CE31",
    "tor26 v1 orport=443 v3ident=14C131DFC5C6F93646BE72FA1401C02A8DF2E8B4 "
      "86.59.21.38:80 847B 1F85 0344 D787 6491 A548 92F9 0493 4E4E B85D",
    "dizum orport=443 v3ident=E8A9C45EDE6D711294FADF8E7951F4DE6CA56B58 "
      "194.109.206.212:80 7EA6 EAD6 FD83 083C 538F 4403 8BBF A077 587D D755",
    "Tonga orport=443 bridge no-v2 82.94.251.203:80 "
      "4A0C CD2D DC79 9508 3D73 F5D6 6710 0C8A 5831 F16D",
    "turtles orport=9090 no-v2 "
      "v3ident=27B6B5996C426270A5C95488AA5BCEB6BCC86956 "
      "76.73.17.194:9030 F397 038A DC51 3361 35E7 B80B D99C A384 4360 292B",
    "gabelmoo orport=443 no-v2 "
      "v3ident=ED03BB616EB2F60BEC80151114BB25CEF515B226 "
      "212.112.245.170:80 F204 4413 DAC2 E02E 3D6B CF47 35A1 9BCA 1DE9 7281",
    "dannenberg orport=443 no-v2 "
      "v3ident=585769C78764D58426B8B52B6651A5A71137189A "
      "193.23.244.244:80 7BE6 83E6 5D48 1413 21C5 ED92 F075 C553 64AC 7123",
    "urras orport=80 no-v2 v3ident=80550987E1D626E3EBA5E5E75A458DE0626D088C "
      "208.83.223.34:443 0AD3 FA88 4D18 F89E EA2D 89C0 1937 9E0E 7FD9 4417",
    "maatuska orport=80 no-v2 "
      "v3ident=49015F787433103580E3B66A1707A00E60F2D15B "
      "171.25.193.9:443 BD6A 8292 55CB 08E6 6FBE 7D37 4836 3586 E46B 3810",
    NULL
  };
  for (i=0; dirservers[i]; i++) {
    if (parse_dir_server_line(dirservers[i], type, 0)<0) {
      log_err(LD_BUG, "Couldn't parse internal dirserver line %s",
              dirservers[i]);
    }
  }
}

/** Look at all the config options for using alternate directory
 * authorities, and make sure none of them are broken. Also, warn the
 * user if we changed any dangerous ones.
 */
static int
validate_dir_authorities(or_options_t *options, or_options_t *old_options)
{
  config_line_t *cl;

  if (options->DirServers &&
      (options->AlternateDirAuthority || options->AlternateBridgeAuthority ||
       options->AlternateHSAuthority)) {
    log_warn(LD_CONFIG,
             "You cannot set both DirServers and Alternate*Authority.");
    return -1;
  }

  /* do we want to complain to the user about being partitionable? */
  if ((options->DirServers &&
       (!old_options ||
        !config_lines_eq(options->DirServers, old_options->DirServers))) ||
      (options->AlternateDirAuthority &&
       (!old_options ||
        !config_lines_eq(options->AlternateDirAuthority,
                         old_options->AlternateDirAuthority)))) {
    log_warn(LD_CONFIG,
             "You have used DirServer or AlternateDirAuthority to "
             "specify alternate directory authorities in "
             "your configuration. This is potentially dangerous: it can "
             "make you look different from all other Tor users, and hurt "
             "your anonymity. Even if you've specified the same "
             "authorities as Tor uses by default, the defaults could "
             "change in the future. Be sure you know what you're doing.");
  }

  /* Now go through the four ways you can configure an alternate
   * set of directory authorities, and make sure none are broken. */
  for (cl = options->DirServers; cl; cl = cl->next)
    if (parse_dir_server_line(cl->value, NO_DIRINFO, 1)<0)
      return -1;
  for (cl = options->AlternateBridgeAuthority; cl; cl = cl->next)
    if (parse_dir_server_line(cl->value, NO_DIRINFO, 1)<0)
      return -1;
  for (cl = options->AlternateDirAuthority; cl; cl = cl->next)
    if (parse_dir_server_line(cl->value, NO_DIRINFO, 1)<0)
      return -1;
  for (cl = options->AlternateHSAuthority; cl; cl = cl->next)
    if (parse_dir_server_line(cl->value, NO_DIRINFO, 1)<0)
      return -1;
  return 0;
}

/** Look at all the config options and assign new dir authorities
 * as appropriate.
 */
static int
consider_adding_dir_authorities(const or_options_t *options,
                                const or_options_t *old_options)
{
  config_line_t *cl;
  int need_to_update =
    !smartlist_len(router_get_trusted_dir_servers()) || !old_options ||
    !config_lines_eq(options->DirServers, old_options->DirServers) ||
    !config_lines_eq(options->AlternateBridgeAuthority,
                     old_options->AlternateBridgeAuthority) ||
    !config_lines_eq(options->AlternateDirAuthority,
                     old_options->AlternateDirAuthority) ||
    !config_lines_eq(options->AlternateHSAuthority,
                     old_options->AlternateHSAuthority);

  if (!need_to_update)
    return 0; /* all done */

  /* Start from a clean slate. */
  clear_trusted_dir_servers();

  if (!options->DirServers) {
    /* then we may want some of the defaults */
    dirinfo_type_t type = NO_DIRINFO;
    if (!options->AlternateBridgeAuthority)
      type |= BRIDGE_DIRINFO;
    if (!options->AlternateDirAuthority)
      type |= V1_DIRINFO | V2_DIRINFO | V3_DIRINFO | EXTRAINFO_DIRINFO |
        MICRODESC_DIRINFO;
    if (!options->AlternateHSAuthority)
      type |= HIDSERV_DIRINFO;
    add_default_trusted_dir_authorities(type);
  }

  for (cl = options->DirServers; cl; cl = cl->next)
    if (parse_dir_server_line(cl->value, NO_DIRINFO, 0)<0)
      return -1;
  for (cl = options->AlternateBridgeAuthority; cl; cl = cl->next)
    if (parse_dir_server_line(cl->value, NO_DIRINFO, 0)<0)
      return -1;
  for (cl = options->AlternateDirAuthority; cl; cl = cl->next)
    if (parse_dir_server_line(cl->value, NO_DIRINFO, 0)<0)
      return -1;
  for (cl = options->AlternateHSAuthority; cl; cl = cl->next)
    if (parse_dir_server_line(cl->value, NO_DIRINFO, 0)<0)
      return -1;
  return 0;
}

/** Fetch the active option list, and take actions based on it. All of the
 * things we do should survive being done repeatedly.  If present,
 * <b>old_options</b> contains the previous value of the options.
 *
 * Return 0 if all goes well, return -1 if things went badly.
 */
static int
options_act_reversible(const or_options_t *old_options, char **msg)
{
  smartlist_t *new_listeners = smartlist_new();
  smartlist_t *replaced_listeners = smartlist_new();
  static int libevent_initialized = 0;
  or_options_t *options = get_options_mutable();
  int running_tor = options->command == CMD_RUN_TOR;
  int set_conn_limit = 0;
  int r = -1;
  int logs_marked = 0;

  /* Daemonize _first_, since we only want to open most of this stuff in
   * the subprocess.  Libevent bases can't be reliably inherited across
   * processes. */
  if (running_tor && options->RunAsDaemon) {
    /* No need to roll back, since you can't change the value. */
    start_daemon();
  }

#ifndef HAVE_SYS_UN_H
  if (options->ControlSocket || options->ControlSocketsGroupWritable) {
    *msg = tor_strdup("Unix domain sockets (ControlSocket) not supported "
                      "on this OS/with this build.");
    goto rollback;
  }
#else
  if (options->ControlSocketsGroupWritable && !options->ControlSocket) {
    *msg = tor_strdup("Setting ControlSocketGroupWritable without setting"
                      "a ControlSocket makes no sense.");
    goto rollback;
  }
#endif

  if (running_tor) {
    int n_ports=0;
    /* We need to set the connection limit before we can open the listeners. */
    if (set_max_file_descriptors((unsigned)options->ConnLimit,
                                 &options->_ConnLimit) < 0) {
      *msg = tor_strdup("Problem with ConnLimit value. See logs for details.");
      goto rollback;
    }
    set_conn_limit = 1;

    /* Set up libevent.  (We need to do this before we can register the
     * listeners as listeners.) */
    if (running_tor && !libevent_initialized) {
      init_libevent(options);
      libevent_initialized = 1;
    }

    /* Adjust the port configuration so we can launch listeners. */
    if (parse_ports(options, 0, msg, &n_ports)) {
      if (!*msg)
        *msg = tor_strdup("Unexpected problem parsing port config");
      goto rollback;
    }

    /* Set the hibernation state appropriately.*/
    consider_hibernation(time(NULL));

    /* Launch the listeners.  (We do this before we setuid, so we can bind to
     * ports under 1024.)  We don't want to rebind if we're hibernating. If
     * networking is disabled, this will close all but the control listeners,
     * but disable those. */
    if (!we_are_hibernating()) {
      if (retry_all_listeners(replaced_listeners, new_listeners,
                              options->DisableNetwork) < 0) {
        *msg = tor_strdup("Failed to bind one of the listener ports.");
        goto rollback;
      }
    }
    if (options->DisableNetwork) {
      /* Aggressively close non-controller stuff, NOW */
      log_notice(LD_NET, "DisableNetwork is set. Tor will not make or accept "
                 "non-control network connections. Shutting down all existing "
                 "connections.");
      connection_mark_all_noncontrol_connections();
    }
  }

#if defined(HAVE_NET_IF_H) && defined(HAVE_NET_PFVAR_H)
  /* Open /dev/pf before dropping privileges. */
  if (options->TransPort_set) {
    if (get_pf_socket() < 0) {
      *msg = tor_strdup("Unable to open /dev/pf for transparent proxy.");
      goto rollback;
    }
  }
#endif

  /* Attempt to lock all current and future memory with mlockall() only once */
  if (options->DisableAllSwap) {
    if (tor_mlockall() == -1) {
      *msg = tor_strdup("DisableAllSwap failure. Do you have proper "
                        "permissions?");
      goto done;
    }
  }

  /* Setuid/setgid as appropriate */
  if (options->User) {
    if (switch_id(options->User) != 0) {
      /* No need to roll back, since you can't change the value. */
      *msg = tor_strdup("Problem with User value. See logs for details.");
      goto done;
    }
  }

  /* Ensure data directory is private; create if possible. */
  if (check_private_dir(options->DataDirectory,
                        running_tor ? CPD_CREATE : CPD_CHECK,
                        options->User)<0) {
    tor_asprintf(msg,
              "Couldn't access/create private data directory \"%s\"",
              options->DataDirectory);
    goto done;
    /* No need to roll back, since you can't change the value. */
  }

  /* Write control ports to disk as appropriate */
  control_ports_write_to_file();

  if (directory_caches_v2_dir_info(options)) {
    char *fn = NULL;
    tor_asprintf(&fn, "%s"PATH_SEPARATOR"cached-status",
                 options->DataDirectory);
    if (check_private_dir(fn, running_tor ? CPD_CREATE : CPD_CHECK,
                          options->User) < 0) {
      tor_asprintf(msg,
                "Couldn't access/create private data directory \"%s\"", fn);
      tor_free(fn);
      goto done;
    }
    tor_free(fn);
  }

  /* Bail out at this point if we're not going to be a client or server:
   * we don't run Tor itself. */
  if (!running_tor)
    goto commit;

  mark_logs_temp(); /* Close current logs once new logs are open. */
  logs_marked = 1;
  if (options_init_logs(options, 0)<0) { /* Configure the log(s) */
    *msg = tor_strdup("Failed to init Log options. See logs for details.");
    goto rollback;
  }

 commit:
  r = 0;
  if (logs_marked) {
    log_severity_list_t *severity =
      tor_malloc_zero(sizeof(log_severity_list_t));
    close_temp_logs();
    add_callback_log(severity, control_event_logmsg);
    control_adjust_event_log_severity();
    tor_free(severity);
  }
  SMARTLIST_FOREACH(replaced_listeners, connection_t *, conn,
  {
    log_notice(LD_NET, "Closing old %s on %s:%d",
               conn_type_to_string(conn->type), conn->address, conn->port);
    connection_close_immediate(conn);
    connection_mark_for_close(conn);
  });
  goto done;

 rollback:
  r = -1;
  tor_assert(*msg);

  if (logs_marked) {
    rollback_log_changes();
    control_adjust_event_log_severity();
  }

  if (set_conn_limit && old_options)
    set_max_file_descriptors((unsigned)old_options->ConnLimit,
                             &options->_ConnLimit);

  SMARTLIST_FOREACH(new_listeners, connection_t *, conn,
  {
    log_notice(LD_NET, "Closing partially-constructed %s on %s:%d",
               conn_type_to_string(conn->type), conn->address, conn->port);
    connection_close_immediate(conn);
    connection_mark_for_close(conn);
  });

 done:
  smartlist_free(new_listeners);
  smartlist_free(replaced_listeners);
  return r;
}

/** If we need to have a GEOIP ip-to-country map to run with our configured
 * options, return 1 and set *<b>reason_out</b> to a description of why. */
int
options_need_geoip_info(const or_options_t *options, const char **reason_out)
{
  int bridge_usage =
    options->BridgeRelay && options->BridgeRecordUsageByCountry;
  int routerset_usage =
    routerset_needs_geoip(options->EntryNodes) ||
    routerset_needs_geoip(options->ExitNodes) ||
    routerset_needs_geoip(options->ExcludeExitNodes) ||
    routerset_needs_geoip(options->ExcludeNodes);

  if (routerset_usage && reason_out) {
    *reason_out = "We've been configured to use (or avoid) nodes in certain "
      "countries, and we need GEOIP information to figure out which ones they "
      "are.";
  } else if (bridge_usage && reason_out) {
    *reason_out = "We've been configured to see which countries can access "
      "us as a bridge, and we need GEOIP information to tell which countries "
      "clients are in.";
  }
  return bridge_usage || routerset_usage;
}

/** Return the bandwidthrate that we are going to report to the authorities
 * based on the config options. */
uint32_t
get_effective_bwrate(const or_options_t *options)
{
  uint64_t bw = options->BandwidthRate;
  if (bw > options->MaxAdvertisedBandwidth)
    bw = options->MaxAdvertisedBandwidth;
  if (options->RelayBandwidthRate > 0 && bw > options->RelayBandwidthRate)
    bw = options->RelayBandwidthRate;
  /* ensure_bandwidth_cap() makes sure that this cast can't overflow. */
  return (uint32_t)bw;
}

/** Return the bandwidthburst that we are going to report to the authorities
 * based on the config options. */
uint32_t
get_effective_bwburst(const or_options_t *options)
{
  uint64_t bw = options->BandwidthBurst;
  if (options->RelayBandwidthBurst > 0 && bw > options->RelayBandwidthBurst)
    bw = options->RelayBandwidthBurst;
  /* ensure_bandwidth_cap() makes sure that this cast can't overflow. */
  return (uint32_t)bw;
}

/** Return True if any changes from <b>old_options</b> to
 * <b>new_options</b> needs us to refresh our TLS context. */
static int
options_transition_requires_fresh_tls_context(const or_options_t *old_options,
                                              const or_options_t *new_options)
{
  tor_assert(new_options);

  if (!old_options)
    return 0;

  if ((old_options->DynamicDHGroups != new_options->DynamicDHGroups)) {
    return 1;
  }

  return 0;
}

/** Fetch the active option list, and take actions based on it. All of the
 * things we do should survive being done repeatedly.  If present,
 * <b>old_options</b> contains the previous value of the options.
 *
 * Return 0 if all goes well, return -1 if it's time to die.
 *
 * Note: We haven't moved all the "act on new configuration" logic
 * here yet.  Some is still in do_hup() and other places.
 */
static int
options_act(const or_options_t *old_options)
{
  config_line_t *cl;
  or_options_t *options = get_options_mutable();
  int running_tor = options->command == CMD_RUN_TOR;
  char *msg;
  const int transition_affects_workers =
    old_options && options_transition_affects_workers(old_options, options);

  /* disable ptrace and later, other basic debugging techniques */
  {
    /* Remember if we already disabled debugger attachment */
    static int disabled_debugger_attach = 0;
    /* Remember if we already warned about being configured not to disable
     * debugger attachment */
    static int warned_debugger_attach = 0;
    /* Don't disable debugger attachment when we're running the unit tests. */
    if (options->DisableDebuggerAttachment && !disabled_debugger_attach &&
        running_tor) {
      int ok = tor_disable_debugger_attach();
      if (warned_debugger_attach && ok == 1) {
        log_notice(LD_CONFIG, "Disabled attaching debuggers for unprivileged "
                   "users.");
      }
      disabled_debugger_attach = (ok == 1);
    } else if (!options->DisableDebuggerAttachment &&
               !warned_debugger_attach) {
      log_notice(LD_CONFIG, "Not disabling debugger attaching for "
                 "unprivileged users.");
      warned_debugger_attach = 1;
    }
  }

  if (running_tor && !have_lockfile()) {
    if (try_locking(options, 1) < 0)
      return -1;
  }

  if (consider_adding_dir_authorities(options, old_options) < 0)
    return -1;

#ifdef NON_ANONYMOUS_MODE_ENABLED
  log(LOG_WARN, LD_GENERAL, "This copy of Tor was compiled to run in a "
      "non-anonymous mode. It will provide NO ANONYMITY.");
#endif

#ifdef ENABLE_TOR2WEB_MODE
  if (!options->Tor2webMode) {
    log_err(LD_CONFIG, "This copy of Tor was compiled to run in "
            "'tor2web mode'. It can only be run with the Tor2webMode torrc "
            "option enabled.");
    return -1;
  }
#else
  if (options->Tor2webMode) {
    log_err(LD_CONFIG, "This copy of Tor was not compiled to run in "
            "'tor2web mode'. It cannot be run with the Tor2webMode torrc "
            "option enabled. To enable Tor2webMode recompile with the "
            "--enable-tor2webmode option.");
    return -1;
  }
#endif

  if (options->Bridges) {
    mark_bridge_list();
    for (cl = options->Bridges; cl; cl = cl->next) {
      if (parse_bridge_line(cl->value, 0)<0) {
        log_warn(LD_BUG,
                 "Previously validated Bridge line could not be added!");
        return -1;
      }
    }
    sweep_bridge_list();
  }

  if (running_tor && rend_config_services(options, 0)<0) {
    log_warn(LD_BUG,
       "Previously validated hidden services line could not be added!");
    return -1;
  }

  if (running_tor && rend_parse_service_authorization(options, 0) < 0) {
    log_warn(LD_BUG, "Previously validated client authorization for "
                     "hidden services could not be added!");
    return -1;
  }

  /* Load state */
  if (! global_state && running_tor) {
    if (or_state_load())
      return -1;
    rep_hist_load_mtbf_data(time(NULL));
  }

  mark_transport_list();
  pt_prepare_proxy_list_for_config_read();
  if (options->ClientTransportPlugin) {
    for (cl = options->ClientTransportPlugin; cl; cl = cl->next) {
      if (parse_client_transport_line(cl->value, 0)<0) {
        log_warn(LD_BUG,
                 "Previously validated ClientTransportPlugin line "
                 "could not be added!");
        return -1;
      }
    }
  }

  if (options->ServerTransportPlugin && server_mode(options)) {
    for (cl = options->ServerTransportPlugin; cl; cl = cl->next) {
      if (parse_server_transport_line(cl->value, 0)<0) {
        log_warn(LD_BUG,
                 "Previously validated ServerTransportPlugin line "
                 "could not be added!");
        return -1;
      }
    }
  }
  sweep_transport_list();
  sweep_proxy_list();

  /* Bail out at this point if we're not going to be a client or server:
   * we want to not fork, and to log stuff to stderr. */
  if (!running_tor)
    return 0;

  /* Finish backgrounding the process */
  if (options->RunAsDaemon) {
    /* We may be calling this for the n'th time (on SIGHUP), but it's safe. */
    finish_daemon(options->DataDirectory);
  }

  /* If needed, generate a new TLS DH prime according to the current torrc. */
  if (server_mode(options) && options->DynamicDHGroups) {
    char *keydir = get_datadir_fname("keys");
    if (check_private_dir(keydir, CPD_CREATE, options->User)) {
      tor_free(keydir);
      return -1;
    }
    tor_free(keydir);

    if (!old_options || !old_options->DynamicDHGroups) {
      char *fname = get_datadir_fname2("keys", "dynamic_dh_params");
      crypto_set_tls_dh_prime(fname);
      tor_free(fname);
    }
  } else { /* clients don't need a dynamic DH prime. */
    crypto_set_tls_dh_prime(NULL);
  }

  /* We want to reinit keys as needed before we do much of anything else:
     keys are important, and other things can depend on them. */
  if (transition_affects_workers ||
      (options->V3AuthoritativeDir && (!old_options ||
                                       !old_options->V3AuthoritativeDir))) {
    if (init_keys() < 0) {
      log_warn(LD_BUG,"Error initializing keys; exiting");
      return -1;
    }
  } else if (old_options &&
             options_transition_requires_fresh_tls_context(old_options,
                                                           options)) {
    if (router_initialize_tls_context() < 0) {
      log_warn(LD_BUG,"Error initializing TLS context.");
      return -1;
    }
  }

  /* Write our PID to the PID file. If we do not have write permissions we
   * will log a warning */
  if (options->PidFile)
    write_pidfile(options->PidFile);

  /* Register addressmap directives */
  config_register_addressmaps(options);
  parse_virtual_addr_network(options->VirtualAddrNetwork, 0, &msg);

  /* Update address policies. */
  if (policies_parse_from_options(options) < 0) {
    /* This should be impossible, but let's be sure. */
    log_warn(LD_BUG,"Error parsing already-validated policy options.");
    return -1;
  }

  if (init_cookie_authentication(options->CookieAuthentication) < 0) {
    log_warn(LD_CONFIG,"Error creating cookie authentication file.");
    return -1;
  }

  monitor_owning_controller_process(options->OwningControllerProcess);

  /* reload keys as needed for rendezvous services. */
  if (rend_service_load_all_keys()<0) {
    log_warn(LD_GENERAL,"Error loading rendezvous service keys");
    return -1;
  }

  /* Set up accounting */
  if (accounting_parse_options(options, 0)<0) {
    log_warn(LD_CONFIG,"Error in accounting options");
    return -1;
  }
  if (accounting_is_enabled(options))
    configure_accounting(time(NULL));

#ifdef USE_BUFFEREVENTS
  /* If we're using the bufferevents implementation and our rate limits
   * changed, we need to tell the rate-limiting system about it. */
  if (!old_options ||
      old_options->BandwidthRate != options->BandwidthRate ||
      old_options->BandwidthBurst != options->BandwidthBurst ||
      old_options->RelayBandwidthRate != options->RelayBandwidthRate ||
      old_options->RelayBandwidthBurst != options->RelayBandwidthBurst)
    connection_bucket_init();
#endif

  /* Change the cell EWMA settings */
  cell_ewma_set_scale_factor(options, networkstatus_get_latest_consensus());

  /* Update the BridgePassword's hashed version as needed.  We store this as a
   * digest so that we can do side-channel-proof comparisons on it.
   */
  if (options->BridgePassword) {
    char *http_authenticator;
    http_authenticator = alloc_http_authenticator(options->BridgePassword);
    if (!http_authenticator) {
      log_warn(LD_BUG, "Unable to allocate HTTP authenticator. Not setting "
               "BridgePassword.");
      return -1;
    }
    options->_BridgePassword_AuthDigest = tor_malloc(DIGEST256_LEN);
    crypto_digest256(options->_BridgePassword_AuthDigest,
                     http_authenticator, strlen(http_authenticator),
                     DIGEST_SHA256);
    tor_free(http_authenticator);
  }

  /* Check for transitions that need action. */
  if (old_options) {
    int revise_trackexithosts = 0;
    int revise_automap_entries = 0;
    if ((options->UseEntryGuards && !old_options->UseEntryGuards) ||
        options->UseBridges != old_options->UseBridges ||
        (options->UseBridges &&
         !config_lines_eq(options->Bridges, old_options->Bridges)) ||
        !routerset_equal(old_options->ExcludeNodes,options->ExcludeNodes) ||
        !routerset_equal(old_options->ExcludeExitNodes,
                         options->ExcludeExitNodes) ||
        !routerset_equal(old_options->EntryNodes, options->EntryNodes) ||
        !routerset_equal(old_options->ExitNodes, options->ExitNodes) ||
        options->StrictNodes != old_options->StrictNodes) {
      log_info(LD_CIRC,
               "Changed to using entry guards or bridges, or changed "
               "preferred or excluded node lists. "
               "Abandoning previous circuits.");
      circuit_mark_all_unused_circs();
      circuit_expire_all_dirty_circs();
      revise_trackexithosts = 1;
    }

    if (!smartlist_strings_eq(old_options->TrackHostExits,
                              options->TrackHostExits))
      revise_trackexithosts = 1;

    if (revise_trackexithosts)
      addressmap_clear_excluded_trackexithosts(options);

    if (!options->AutomapHostsOnResolve) {
      if (old_options->AutomapHostsOnResolve)
        revise_automap_entries = 1;
    } else {
      if (!smartlist_strings_eq(old_options->AutomapHostsSuffixes,
                                options->AutomapHostsSuffixes))
        revise_automap_entries = 1;
      else if (!opt_streq(old_options->VirtualAddrNetwork,
                          options->VirtualAddrNetwork))
        revise_automap_entries = 1;
    }

    if (revise_automap_entries)
      addressmap_clear_invalid_automaps(options);

/* How long should we delay counting bridge stats after becoming a bridge?
 * We use this so we don't count people who used our bridge thinking it is
 * a relay. If you change this, don't forget to change the log message
 * below. It's 4 hours (the time it takes to stop being used by clients)
 * plus some extra time for clock skew. */
#define RELAY_BRIDGE_STATS_DELAY (6 * 60 * 60)

    if (! bool_eq(options->BridgeRelay, old_options->BridgeRelay)) {
      int was_relay = 0;
      if (options->BridgeRelay) {
        time_t int_start = time(NULL);
        if (config_lines_eq(old_options->ORPort_lines,options->ORPort_lines)) {
          int_start += RELAY_BRIDGE_STATS_DELAY;
          was_relay = 1;
        }
        geoip_bridge_stats_init(int_start);
        log_info(LD_CONFIG, "We are acting as a bridge now.  Starting new "
                 "GeoIP stats interval%s.", was_relay ? " in 6 "
                 "hours from now" : "");
      } else {
        geoip_bridge_stats_term();
        log_info(LD_GENERAL, "We are no longer acting as a bridge.  "
                 "Forgetting GeoIP stats.");
      }
    }

    if (transition_affects_workers) {
      log_info(LD_GENERAL,
               "Worker-related options changed. Rotating workers.");

      if (server_mode(options) && !server_mode(old_options)) {
        ip_address_changed(0);
        if (can_complete_circuit || !any_predicted_circuits(time(NULL)))
          inform_testing_reachability();
      }
      cpuworkers_rotate();
      if (dns_reset())
        return -1;
    } else {
      if (dns_reset())
        return -1;
    }

    if (options->PerConnBWRate != old_options->PerConnBWRate ||
        options->PerConnBWBurst != old_options->PerConnBWBurst)
      connection_or_update_token_buckets(get_connection_array(), options);
  }

  /* Maybe load geoip file */
  if (options->GeoIPFile &&
      ((!old_options || !opt_streq(old_options->GeoIPFile, options->GeoIPFile))
       || !geoip_is_loaded())) {
    /* XXXX Don't use this "<default>" junk; make our filename options
     * understand prefixes somehow. -NM */
    /* XXXX024 Reload GeoIPFile on SIGHUP. -NM */
    char *actual_fname = tor_strdup(options->GeoIPFile);
#ifdef _WIN32
    if (!strcmp(actual_fname, "<default>")) {
      const char *conf_root = get_windows_conf_root();
      tor_free(actual_fname);
      tor_asprintf(&actual_fname, "%s\\geoip", conf_root);
    }
#endif
    geoip_load_file(actual_fname, options);
    tor_free(actual_fname);
  }

  if (options->CellStatistics || options->DirReqStatistics ||
      options->EntryStatistics || options->ExitPortStatistics ||
      options->ConnDirectionStatistics ||
      options->BridgeAuthoritativeDir) {
    time_t now = time(NULL);
    int print_notice = 0;

    /* If we aren't acting as a server, we can't collect stats anyway. */
    if (!server_mode(options)) {
      options->CellStatistics = 0;
      options->DirReqStatistics = 0;
      options->EntryStatistics = 0;
      options->ExitPortStatistics = 0;
    }

    if ((!old_options || !old_options->CellStatistics) &&
        options->CellStatistics) {
      rep_hist_buffer_stats_init(now);
      print_notice = 1;
    }
    if ((!old_options || !old_options->DirReqStatistics) &&
        options->DirReqStatistics) {
      if (geoip_is_loaded()) {
        geoip_dirreq_stats_init(now);
        print_notice = 1;
      } else {
        options->DirReqStatistics = 0;
        /* Don't warn Tor clients, they don't use statistics */
        if (options->ORPort_set)
          log_notice(LD_CONFIG, "Configured to measure directory request "
                                "statistics, but no GeoIP database found. "
                                "Please specify a GeoIP database using the "
                                "GeoIPFile option.");
      }
    }
    if ((!old_options || !old_options->EntryStatistics) &&
        options->EntryStatistics && !should_record_bridge_info(options)) {
      if (geoip_is_loaded()) {
        geoip_entry_stats_init(now);
        print_notice = 1;
      } else {
        options->EntryStatistics = 0;
        log_notice(LD_CONFIG, "Configured to measure entry node "
                              "statistics, but no GeoIP database found. "
                              "Please specify a GeoIP database using the "
                              "GeoIPFile option.");
      }
    }
    if ((!old_options || !old_options->ExitPortStatistics) &&
        options->ExitPortStatistics) {
      rep_hist_exit_stats_init(now);
      print_notice = 1;
    }
    if ((!old_options || !old_options->ConnDirectionStatistics) &&
        options->ConnDirectionStatistics) {
      rep_hist_conn_stats_init(now);
    }
    if ((!old_options || !old_options->BridgeAuthoritativeDir) &&
        options->BridgeAuthoritativeDir) {
      rep_hist_desc_stats_init(now);
      print_notice = 1;
    }
    if (print_notice)
      log_notice(LD_CONFIG, "Configured to measure statistics. Look for "
                 "the *-stats files that will first be written to the "
                 "data directory in 24 hours from now.");
  }

  if (old_options && old_options->CellStatistics &&
      !options->CellStatistics)
    rep_hist_buffer_stats_term();
  if (old_options && old_options->DirReqStatistics &&
      !options->DirReqStatistics)
    geoip_dirreq_stats_term();
  if (old_options && old_options->EntryStatistics &&
      !options->EntryStatistics)
    geoip_entry_stats_term();
  if (old_options && old_options->ExitPortStatistics &&
      !options->ExitPortStatistics)
    rep_hist_exit_stats_term();
  if (old_options && old_options->ConnDirectionStatistics &&
      !options->ConnDirectionStatistics)
    rep_hist_conn_stats_term();
  if (old_options && old_options->BridgeAuthoritativeDir &&
      !options->BridgeAuthoritativeDir)
    rep_hist_desc_stats_term();

  /* Check if we need to parse and add the EntryNodes config option. */
  if (options->EntryNodes &&
      (!old_options ||
       !routerset_equal(old_options->EntryNodes,options->EntryNodes) ||
       !routerset_equal(old_options->ExcludeNodes,options->ExcludeNodes)))
    entry_nodes_should_be_added();

  /* Since our options changed, we might need to regenerate and upload our
   * server descriptor.
   */
  if (!old_options ||
      options_transition_affects_descriptor(old_options, options))
    mark_my_descriptor_dirty("config change");

  /* We may need to reschedule some directory stuff if our status changed. */
  if (old_options) {
    if (authdir_mode_v3(options) && !authdir_mode_v3(old_options))
      dirvote_recalculate_timing(options, time(NULL));
    if (!bool_eq(directory_fetches_dir_info_early(options),
                 directory_fetches_dir_info_early(old_options)) ||
        !bool_eq(directory_fetches_dir_info_later(options),
                 directory_fetches_dir_info_later(old_options))) {
      /* Make sure update_router_have_min_dir_info gets called. */
      router_dir_info_changed();
      /* We might need to download a new consensus status later or sooner than
       * we had expected. */
      update_consensus_networkstatus_fetch_time(time(NULL));
    }
  }

  /* Load the webpage we're going to serve every time someone asks for '/' on
     our DirPort. */
  tor_free(global_dirfrontpagecontents);
  if (options->DirPortFrontPage) {
    global_dirfrontpagecontents =
      read_file_to_str(options->DirPortFrontPage, 0, NULL);
    if (!global_dirfrontpagecontents) {
      log_warn(LD_CONFIG,
               "DirPortFrontPage file '%s' not found. Continuing anyway.",
               options->DirPortFrontPage);
    }
  }

  return 0;
}

/*
 * Functions to parse config options
 */

/** If <b>option</b> is an official abbreviation for a longer option,
 * return the longer option.  Otherwise return <b>option</b>.
 * If <b>command_line</b> is set, apply all abbreviations.  Otherwise, only
 * apply abbreviations that work for the config file and the command line.
 * If <b>warn_obsolete</b> is set, warn about deprecated names. */
static const char *
expand_abbrev(const config_format_t *fmt, const char *option, int command_line,
              int warn_obsolete)
{
  int i;
  if (! fmt->abbrevs)
    return option;
  for (i=0; fmt->abbrevs[i].abbreviated; ++i) {
    /* Abbreviations are case insensitive. */
    if (!strcasecmp(option,fmt->abbrevs[i].abbreviated) &&
        (command_line || !fmt->abbrevs[i].commandline_only)) {
      if (warn_obsolete && fmt->abbrevs[i].warn) {
        log_warn(LD_CONFIG,
                 "The configuration option '%s' is deprecated; "
                 "use '%s' instead.",
                 fmt->abbrevs[i].abbreviated,
                 fmt->abbrevs[i].full);
      }
      /* Keep going through the list in case we want to rewrite it more.
       * (We could imagine recursing here, but I don't want to get the
       * user into an infinite loop if we craft our list wrong.) */
      option = fmt->abbrevs[i].full;
    }
  }
  return option;
}

/** Helper: Read a list of configuration options from the command line.
 * If successful, put them in *<b>result</b> and return 0, and return
 * -1 and leave *<b>result</b> alone. */
static int
config_get_commandlines(int argc, char **argv, config_line_t **result)
{
  config_line_t *front = NULL;
  config_line_t **new = &front;
  char *s;
  int i = 1;

  while (i < argc) {
    unsigned command = CONFIG_LINE_NORMAL;
    int want_arg = 1;

    if (!strcmp(argv[i],"-f") ||
        !strcmp(argv[i],"--defaults-torrc") ||
        !strcmp(argv[i],"--hash-password")) {
      i += 2; /* command-line option with argument. ignore them. */
      continue;
    } else if (!strcmp(argv[i],"--list-fingerprint") ||
               !strcmp(argv[i],"--verify-config") ||
               !strcmp(argv[i],"--ignore-missing-torrc") ||
               !strcmp(argv[i],"--quiet") ||
               !strcmp(argv[i],"--hush")) {
      i += 1; /* command-line option. ignore it. */
      continue;
    } else if (!strcmp(argv[i],"--nt-service") ||
               !strcmp(argv[i],"-nt-service")) {
      i += 1;
      continue;
    }

    *new = tor_malloc_zero(sizeof(config_line_t));
    s = argv[i];

    /* Each keyword may be prefixed with one or two dashes. */
    if (*s == '-')
      s++;
    if (*s == '-')
      s++;
    /* Figure out the command, if any. */
    if (*s == '+') {
      s++;
      command = CONFIG_LINE_APPEND;
    } else if (*s == '/') {
      s++;
      command = CONFIG_LINE_CLEAR;
      /* A 'clear' command has no argument. */
      want_arg = 0;
    }

    if (want_arg && i == argc-1) {
      log_warn(LD_CONFIG,"Command-line option '%s' with no value. Failing.",
               argv[i]);
      config_free_lines(front);
      return -1;
    }

    (*new)->key = tor_strdup(expand_abbrev(&options_format, s, 1, 1));
    (*new)->value = want_arg ? tor_strdup(argv[i+1]) : tor_strdup("");
    (*new)->command = command;
    (*new)->next = NULL;
    log(LOG_DEBUG, LD_CONFIG, "command line: parsed keyword '%s', value '%s'",
        (*new)->key, (*new)->value);

    new = &((*new)->next);
    i += want_arg ? 2 : 1;
  }
  *result = front;
  return 0;
}

/** Helper: allocate a new configuration option mapping 'key' to 'val',
 * append it to *<b>lst</b>. */
static void
config_line_append(config_line_t **lst,
                   const char *key,
                   const char *val)
{
  config_line_t *newline;

  newline = tor_malloc_zero(sizeof(config_line_t));
  newline->key = tor_strdup(key);
  newline->value = tor_strdup(val);
  newline->next = NULL;
  while (*lst)
    lst = &((*lst)->next);

  (*lst) = newline;
}

/** Helper: parse the config string and strdup into key/value
 * strings. Set *result to the list, or NULL if parsing the string
 * failed.  Return 0 on success, -1 on failure. Warn and ignore any
 * misformatted lines.
 *
 * If <b>extended</b> is set, then treat keys beginning with / and with + as
 * indicating "clear" and "append" respectively. */
int
config_get_lines(const char *string, config_line_t **result, int extended)
{
  config_line_t *list = NULL, **next;
  char *k, *v;

  next = &list;
  do {
    k = v = NULL;
    string = parse_config_line_from_str(string, &k, &v);
    if (!string) {
      config_free_lines(list);
      tor_free(k);
      tor_free(v);
      return -1;
    }
    if (k && v) {
      unsigned command = CONFIG_LINE_NORMAL;
      if (extended) {
        if (k[0] == '+') {
          char *k_new = tor_strdup(k+1);
          tor_free(k);
          k = k_new;
          command = CONFIG_LINE_APPEND;
        } else if (k[0] == '/') {
          char *k_new = tor_strdup(k+1);
          tor_free(k);
          k = k_new;
          tor_free(v);
          v = tor_strdup("");
          command = CONFIG_LINE_CLEAR;
        }
      }
      /* This list can get long, so we keep a pointer to the end of it
       * rather than using config_line_append over and over and getting
       * n^2 performance. */
      *next = tor_malloc_zero(sizeof(config_line_t));
      (*next)->key = k;
      (*next)->value = v;
      (*next)->next = NULL;
      (*next)->command = command;
      next = &((*next)->next);
    } else {
      tor_free(k);
      tor_free(v);
    }
  } while (*string);

  *result = list;
  return 0;
}

/**
 * Free all the configuration lines on the linked list <b>front</b>.
 */
void
config_free_lines(config_line_t *front)
{
  config_line_t *tmp;

  while (front) {
    tmp = front;
    front = tmp->next;

    tor_free(tmp->key);
    tor_free(tmp->value);
    tor_free(tmp);
  }
}

/** As config_find_option, but return a non-const pointer. */
static config_var_t *
config_find_option_mutable(config_format_t *fmt, const char *key)
{
  int i;
  size_t keylen = strlen(key);
  if (!keylen)
    return NULL; /* if they say "--" on the command line, it's not an option */
  /* First, check for an exact (case-insensitive) match */
  for (i=0; fmt->vars[i].name; ++i) {
    if (!strcasecmp(key, fmt->vars[i].name)) {
      return &fmt->vars[i];
    }
  }
  /* If none, check for an abbreviated match */
  for (i=0; fmt->vars[i].name; ++i) {
    if (!strncasecmp(key, fmt->vars[i].name, keylen)) {
      log_warn(LD_CONFIG, "The abbreviation '%s' is deprecated. "
               "Please use '%s' instead",
               key, fmt->vars[i].name);
      return &fmt->vars[i];
    }
  }
  /* Okay, unrecognized option */
  return NULL;
}

/** If <b>key</b> is a configuration option, return the corresponding const
 * config_var_t.  Otherwise, if <b>key</b> is a non-standard abbreviation,
 * warn, and return the corresponding const config_var_t.  Otherwise return
 * NULL.
 */
static const config_var_t *
config_find_option(const config_format_t *fmt, const char *key)
{
  return config_find_option_mutable((config_format_t*)fmt, key);
}

/** Return the number of option entries in <b>fmt</b>. */
static int
config_count_options(const config_format_t *fmt)
{
  int i;
  for (i=0; fmt->vars[i].name; ++i)
    ;
  return i;
}

/*
 * Functions to assign config options.
 */

/** <b>c</b>-\>key is known to be a real key. Update <b>options</b>
 * with <b>c</b>-\>value and return 0, or return -1 if bad value.
 *
 * Called from config_assign_line() and option_reset().
 */
static int
config_assign_value(const config_format_t *fmt, or_options_t *options,
                    config_line_t *c, char **msg)
{
  int i, ok;
  const config_var_t *var;
  void *lvalue;

  CHECK(fmt, options);

  var = config_find_option(fmt, c->key);
  tor_assert(var);

  lvalue = STRUCT_VAR_P(options, var->var_offset);

  switch (var->type) {

  case CONFIG_TYPE_PORT:
    if (!strcasecmp(c->value, "auto")) {
      *(int *)lvalue = CFG_AUTO_PORT;
      break;
    }
    /* fall through */
  case CONFIG_TYPE_INT:
  case CONFIG_TYPE_UINT:
    i = (int)tor_parse_long(c->value, 10,
                            var->type==CONFIG_TYPE_INT ? INT_MIN : 0,
                            var->type==CONFIG_TYPE_PORT ? 65535 : INT_MAX,
                            &ok, NULL);
    if (!ok) {
      tor_asprintf(msg,
          "Int keyword '%s %s' is malformed or out of bounds.",
          c->key, c->value);
      return -1;
    }
    *(int *)lvalue = i;
    break;

  case CONFIG_TYPE_INTERVAL: {
    i = config_parse_interval(c->value, &ok);
    if (!ok) {
      tor_asprintf(msg,
          "Interval '%s %s' is malformed or out of bounds.",
          c->key, c->value);
      return -1;
    }
    *(int *)lvalue = i;
    break;
  }

  case CONFIG_TYPE_MSEC_INTERVAL: {
    i = config_parse_msec_interval(c->value, &ok);
    if (!ok) {
      tor_asprintf(msg,
          "Msec interval '%s %s' is malformed or out of bounds.",
          c->key, c->value);
      return -1;
    }
    *(int *)lvalue = i;
    break;
  }

  case CONFIG_TYPE_MEMUNIT: {
    uint64_t u64 = config_parse_memunit(c->value, &ok);
    if (!ok) {
      tor_asprintf(msg,
          "Value '%s %s' is malformed or out of bounds.",
          c->key, c->value);
      return -1;
    }
    *(uint64_t *)lvalue = u64;
    break;
  }

  case CONFIG_TYPE_BOOL:
    i = (int)tor_parse_long(c->value, 10, 0, 1, &ok, NULL);
    if (!ok) {
      tor_asprintf(msg,
          "Boolean '%s %s' expects 0 or 1.",
          c->key, c->value);
      return -1;
    }
    *(int *)lvalue = i;
    break;

  case CONFIG_TYPE_AUTOBOOL:
    if (!strcmp(c->value, "auto"))
      *(int *)lvalue = -1;
    else if (!strcmp(c->value, "0"))
      *(int *)lvalue = 0;
    else if (!strcmp(c->value, "1"))
      *(int *)lvalue = 1;
    else {
      tor_asprintf(msg, "Boolean '%s %s' expects 0, 1, or 'auto'.",
                   c->key, c->value);
      return -1;
    }
    break;

  case CONFIG_TYPE_STRING:
  case CONFIG_TYPE_FILENAME:
    tor_free(*(char **)lvalue);
    *(char **)lvalue = tor_strdup(c->value);
    break;

  case CONFIG_TYPE_DOUBLE:
    *(double *)lvalue = atof(c->value);
    break;

  case CONFIG_TYPE_ISOTIME:
    if (parse_iso_time(c->value, (time_t *)lvalue)) {
      tor_asprintf(msg,
          "Invalid time '%s' for keyword '%s'", c->value, c->key);
      return -1;
    }
    break;

  case CONFIG_TYPE_ROUTERSET:
    if (*(routerset_t**)lvalue) {
      routerset_free(*(routerset_t**)lvalue);
    }
    *(routerset_t**)lvalue = routerset_new();
    if (routerset_parse(*(routerset_t**)lvalue, c->value, c->key)<0) {
      tor_asprintf(msg, "Invalid exit list '%s' for option '%s'",
                   c->value, c->key);
      return -1;
    }
    break;

  case CONFIG_TYPE_CSV:
    if (*(smartlist_t**)lvalue) {
      SMARTLIST_FOREACH(*(smartlist_t**)lvalue, char *, cp, tor_free(cp));
      smartlist_clear(*(smartlist_t**)lvalue);
    } else {
      *(smartlist_t**)lvalue = smartlist_new();
    }

    smartlist_split_string(*(smartlist_t**)lvalue, c->value, ",",
                           SPLIT_SKIP_SPACE|SPLIT_IGNORE_BLANK, 0);
    break;

  case CONFIG_TYPE_LINELIST:
  case CONFIG_TYPE_LINELIST_S:
    {
      config_line_t *lastval = *(config_line_t**)lvalue;
      if (lastval && lastval->fragile) {
        if (c->command != CONFIG_LINE_APPEND) {
          config_free_lines(lastval);
          *(config_line_t**)lvalue = NULL;
        } else {
          lastval->fragile = 0;
        }
      }

      config_line_append((config_line_t**)lvalue, c->key, c->value);
    }
    break;
  case CONFIG_TYPE_OBSOLETE:
    log_warn(LD_CONFIG, "Skipping obsolete configuration option '%s'", c->key);
    break;
  case CONFIG_TYPE_LINELIST_V:
    tor_asprintf(msg,
        "You may not provide a value for virtual option '%s'", c->key);
    return -1;
  default:
    tor_assert(0);
    break;
  }
  return 0;
}

/** Mark every linelist in <b>options</b> "fragile", so that fresh assignments
 * to it will replace old ones. */
static void
config_mark_lists_fragile(const config_format_t *fmt, or_options_t *options)
{
  int i;
  tor_assert(fmt);
  tor_assert(options);

  for (i = 0; fmt->vars[i].name; ++i) {
    const config_var_t *var = &fmt->vars[i];
    config_line_t *list;
    if (var->type != CONFIG_TYPE_LINELIST &&
        var->type != CONFIG_TYPE_LINELIST_V)
      continue;

    list = *(config_line_t **)STRUCT_VAR_P(options, var->var_offset);
    if (list)
      list->fragile = 1;
  }
}

/** If <b>c</b> is a syntactically valid configuration line, update
 * <b>options</b> with its value and return 0.  Otherwise return -1 for bad
 * key, -2 for bad value.
 *
 * If <b>clear_first</b> is set, clear the value first. Then if
 * <b>use_defaults</b> is set, set the value to the default.
 *
 * Called from config_assign().
 */
static int
config_assign_line(const config_format_t *fmt, or_options_t *options,
                   config_line_t *c, int use_defaults,
                   int clear_first, bitarray_t *options_seen, char **msg)
{
  const config_var_t *var;

  CHECK(fmt, options);

  var = config_find_option(fmt, c->key);
  if (!var) {
    if (fmt->extra) {
      void *lvalue = STRUCT_VAR_P(options, fmt->extra->var_offset);
      log_info(LD_CONFIG,
               "Found unrecognized option '%s'; saving it.", c->key);
      config_line_append((config_line_t**)lvalue, c->key, c->value);
      return 0;
    } else {
      tor_asprintf(msg,
                "Unknown option '%s'.  Failing.", c->key);
      return -1;
    }
  }

  /* Put keyword into canonical case. */
  if (strcmp(var->name, c->key)) {
    tor_free(c->key);
    c->key = tor_strdup(var->name);
  }

  if (!strlen(c->value)) {
    /* reset or clear it, then return */
    if (!clear_first) {
      if ((var->type == CONFIG_TYPE_LINELIST ||
           var->type == CONFIG_TYPE_LINELIST_S) &&
          c->command != CONFIG_LINE_CLEAR) {
        /* We got an empty linelist from the torrc or command line.
           As a special case, call this an error. Warn and ignore. */
        log_warn(LD_CONFIG,
                 "Linelist option '%s' has no value. Skipping.", c->key);
      } else { /* not already cleared */
        option_reset(fmt, options, var, use_defaults);
      }
    }
    return 0;
  } else if (c->command == CONFIG_LINE_CLEAR && !clear_first) {
    option_reset(fmt, options, var, use_defaults);
  }

  if (options_seen && (var->type != CONFIG_TYPE_LINELIST &&
                       var->type != CONFIG_TYPE_LINELIST_S)) {
    /* We're tracking which options we've seen, and this option is not
     * supposed to occur more than once. */
    int var_index = (int)(var - fmt->vars);
    if (bitarray_is_set(options_seen, var_index)) {
      log_warn(LD_CONFIG, "Option '%s' used more than once; all but the last "
               "value will be ignored.", var->name);
    }
    bitarray_set(options_seen, var_index);
  }

  if (config_assign_value(fmt, options, c, msg) < 0)
    return -2;
  return 0;
}

/** Restore the option named <b>key</b> in options to its default value.
 * Called from config_assign(). */
static void
config_reset_line(const config_format_t *fmt, or_options_t *options,
                  const char *key, int use_defaults)
{
  const config_var_t *var;

  CHECK(fmt, options);

  var = config_find_option(fmt, key);
  if (!var)
    return; /* give error on next pass. */

  option_reset(fmt, options, var, use_defaults);
}

/** Return true iff key is a valid configuration option. */
int
option_is_recognized(const char *key)
{
  const config_var_t *var = config_find_option(&options_format, key);
  return (var != NULL);
}

/** Return the canonical name of a configuration option, or NULL
 * if no such option exists. */
const char *
option_get_canonical_name(const char *key)
{
  const config_var_t *var = config_find_option(&options_format, key);
  return var ? var->name : NULL;
}

/** Return a canonical list of the options assigned for key.
 */
config_line_t *
option_get_assignment(const or_options_t *options, const char *key)
{
  return get_assigned_option(&options_format, options, key, 1);
}

/** Return true iff value needs to be quoted and escaped to be used in
 * a configuration file. */
static int
config_value_needs_escape(const char *value)
{
  if (*value == '\"')
    return 1;
  while (*value) {
    switch (*value)
    {
    case '\r':
    case '\n':
    case '#':
      /* Note: quotes and backspaces need special handling when we are using
       * quotes, not otherwise, so they don't trigger escaping on their
       * own. */
      return 1;
    default:
      if (!TOR_ISPRINT(*value))
        return 1;
    }
    ++value;
  }
  return 0;
}

/** Return a newly allocated deep copy of the lines in <b>inp</b>. */
static config_line_t *
config_lines_dup(const config_line_t *inp)
{
  config_line_t *result = NULL;
  config_line_t **next_out = &result;
  while (inp) {
    *next_out = tor_malloc_zero(sizeof(config_line_t));
    (*next_out)->key = tor_strdup(inp->key);
    (*next_out)->value = tor_strdup(inp->value);
    inp = inp->next;
    next_out = &((*next_out)->next);
  }
  (*next_out) = NULL;
  return result;
}

/** Return newly allocated line or lines corresponding to <b>key</b> in the
 * configuration <b>options</b>.  If <b>escape_val</b> is true and a
 * value needs to be quoted before it's put in a config file, quote and
 * escape that value. Return NULL if no such key exists. */
static config_line_t *
get_assigned_option(const config_format_t *fmt, const void *options,
                    const char *key, int escape_val)
{
  const config_var_t *var;
  const void *value;
  config_line_t *result;
  tor_assert(options && key);

  CHECK(fmt, options);

  var = config_find_option(fmt, key);
  if (!var) {
    log_warn(LD_CONFIG, "Unknown option '%s'.  Failing.", key);
    return NULL;
  }
  value = STRUCT_VAR_P(options, var->var_offset);

  result = tor_malloc_zero(sizeof(config_line_t));
  result->key = tor_strdup(var->name);
  switch (var->type)
    {
    case CONFIG_TYPE_STRING:
    case CONFIG_TYPE_FILENAME:
      if (*(char**)value) {
        result->value = tor_strdup(*(char**)value);
      } else {
        tor_free(result->key);
        tor_free(result);
        return NULL;
      }
      break;
    case CONFIG_TYPE_ISOTIME:
      if (*(time_t*)value) {
        result->value = tor_malloc(ISO_TIME_LEN+1);
        format_iso_time(result->value, *(time_t*)value);
      } else {
        tor_free(result->key);
        tor_free(result);
      }
      escape_val = 0; /* Can't need escape. */
      break;
    case CONFIG_TYPE_PORT:
      if (*(int*)value == CFG_AUTO_PORT) {
        result->value = tor_strdup("auto");
        escape_val = 0;
        break;
      }
      /* fall through */
    case CONFIG_TYPE_INTERVAL:
    case CONFIG_TYPE_MSEC_INTERVAL:
    case CONFIG_TYPE_UINT:
    case CONFIG_TYPE_INT:
      /* This means every or_options_t uint or bool element
       * needs to be an int. Not, say, a uint16_t or char. */
      tor_asprintf(&result->value, "%d", *(int*)value);
      escape_val = 0; /* Can't need escape. */
      break;
    case CONFIG_TYPE_MEMUNIT:
      tor_asprintf(&result->value, U64_FORMAT,
                   U64_PRINTF_ARG(*(uint64_t*)value));
      escape_val = 0; /* Can't need escape. */
      break;
    case CONFIG_TYPE_DOUBLE:
      tor_asprintf(&result->value, "%f", *(double*)value);
      escape_val = 0; /* Can't need escape. */
      break;

    case CONFIG_TYPE_AUTOBOOL:
      if (*(int*)value == -1) {
        result->value = tor_strdup("auto");
        escape_val = 0;
        break;
      }
      /* fall through */
    case CONFIG_TYPE_BOOL:
      result->value = tor_strdup(*(int*)value ? "1" : "0");
      escape_val = 0; /* Can't need escape. */
      break;
    case CONFIG_TYPE_ROUTERSET:
      result->value = routerset_to_string(*(routerset_t**)value);
      break;
    case CONFIG_TYPE_CSV:
      if (*(smartlist_t**)value)
        result->value =
          smartlist_join_strings(*(smartlist_t**)value, ",", 0, NULL);
      else
        result->value = tor_strdup("");
      break;
    case CONFIG_TYPE_OBSOLETE:
      log_fn(LOG_PROTOCOL_WARN, LD_CONFIG,
             "You asked me for the value of an obsolete config option '%s'.",
             key);
      tor_free(result->key);
      tor_free(result);
      return NULL;
    case CONFIG_TYPE_LINELIST_S:
      log_warn(LD_CONFIG,
               "Can't return context-sensitive '%s' on its own", key);
      tor_free(result->key);
      tor_free(result);
      return NULL;
    case CONFIG_TYPE_LINELIST:
    case CONFIG_TYPE_LINELIST_V:
      tor_free(result->key);
      tor_free(result);
      result = config_lines_dup(*(const config_line_t**)value);
      break;
    default:
      tor_free(result->key);
      tor_free(result);
      log_warn(LD_BUG,"Unknown type %d for known key '%s'",
               var->type, key);
      return NULL;
    }

  if (escape_val) {
    config_line_t *line;
    for (line = result; line; line = line->next) {
      if (line->value && config_value_needs_escape(line->value)) {
        char *newval = esc_for_log(line->value);
        tor_free(line->value);
        line->value = newval;
      }
    }
  }

  return result;
}

/** Iterate through the linked list of requested options <b>list</b>.
 * For each item, convert as appropriate and assign to <b>options</b>.
 * If an item is unrecognized, set *msg and return -1 immediately,
 * else return 0 for success.
 *
 * If <b>clear_first</b>, interpret config options as replacing (not
 * extending) their previous values. If <b>clear_first</b> is set,
 * then <b>use_defaults</b> to decide if you set to defaults after
 * clearing, or make the value 0 or NULL.
 *
 * Here are the use cases:
 * 1. A non-empty AllowInvalid line in your torrc. Appends to current
 *    if linelist, replaces current if csv.
 * 2. An empty AllowInvalid line in your torrc. Should clear it.
 * 3. "RESETCONF AllowInvalid" sets it to default.
 * 4. "SETCONF AllowInvalid" makes it NULL.
 * 5. "SETCONF AllowInvalid=foo" clears it and sets it to "foo".
 *
 * Use_defaults   Clear_first
 *    0                0       "append"
 *    1                0       undefined, don't use
 *    0                1       "set to null first"
 *    1                1       "set to defaults first"
 * Return 0 on success, -1 on bad key, -2 on bad value.
 *
 * As an additional special case, if a LINELIST config option has
 * no value and clear_first is 0, then warn and ignore it.
 */

/*
There are three call cases for config_assign() currently.

Case one: Torrc entry
options_init_from_torrc() calls config_assign(0, 0)
  calls config_assign_line(0, 0).
    if value is empty, calls option_reset(0) and returns.
    calls config_assign_value(), appends.

Case two: setconf
options_trial_assign() calls config_assign(0, 1)
  calls config_reset_line(0)
    calls option_reset(0)
      calls option_clear().
  calls config_assign_line(0, 1).
    if value is empty, returns.
    calls config_assign_value(), appends.

Case three: resetconf
options_trial_assign() calls config_assign(1, 1)
  calls config_reset_line(1)
    calls option_reset(1)
      calls option_clear().
      calls config_assign_value(default)
  calls config_assign_line(1, 1).
    returns.
*/
static int
config_assign(const config_format_t *fmt, void *options, config_line_t *list,
              int use_defaults, int clear_first, char **msg)
{
  config_line_t *p;
  bitarray_t *options_seen;
  const int n_options = config_count_options(fmt);

  CHECK(fmt, options);

  /* pass 1: normalize keys */
  for (p = list; p; p = p->next) {
    const char *full = expand_abbrev(fmt, p->key, 0, 1);
    if (strcmp(full,p->key)) {
      tor_free(p->key);
      p->key = tor_strdup(full);
    }
  }

  /* pass 2: if we're reading from a resetting source, clear all
   * mentioned config options, and maybe set to their defaults. */
  if (clear_first) {
    for (p = list; p; p = p->next)
      config_reset_line(fmt, options, p->key, use_defaults);
  }

  options_seen = bitarray_init_zero(n_options);
  /* pass 3: assign. */
  while (list) {
    int r;
    if ((r=config_assign_line(fmt, options, list, use_defaults,
                              clear_first, options_seen, msg))) {
      bitarray_free(options_seen);
      return r;
    }
    list = list->next;
  }
  bitarray_free(options_seen);

  /** Now we're done assigning a group of options to the configuration.
   * Subsequent group assignments should _replace_ linelists, not extend
   * them. */
  config_mark_lists_fragile(fmt, options);

  return 0;
}

/** Try assigning <b>list</b> to the global options. You do this by duping
 * options, assigning list to the new one, then validating it. If it's
 * ok, then throw out the old one and stick with the new one. Else,
 * revert to old and return failure.  Return SETOPT_OK on success, or
 * a setopt_err_t on failure.
 *
 * If not success, point *<b>msg</b> to a newly allocated string describing
 * what went wrong.
 */
setopt_err_t
options_trial_assign(config_line_t *list, int use_defaults,
                     int clear_first, char **msg)
{
  int r;
  or_options_t *trial_options = options_dup(&options_format, get_options());

  if ((r=config_assign(&options_format, trial_options,
                       list, use_defaults, clear_first, msg)) < 0) {
    config_free(&options_format, trial_options);
    return r;
  }

  if (options_validate(get_options_mutable(), trial_options, 1, msg) < 0) {
    config_free(&options_format, trial_options);
    return SETOPT_ERR_PARSE; /*XXX make this a separate return value. */
  }

  if (options_transition_allowed(get_options(), trial_options, msg) < 0) {
    config_free(&options_format, trial_options);
    return SETOPT_ERR_TRANSITION;
  }

  if (set_options(trial_options, msg)<0) {
    config_free(&options_format, trial_options);
    return SETOPT_ERR_SETTING;
  }

  /* we liked it. put it in place. */
  return SETOPT_OK;
}

/** Reset config option <b>var</b> to 0, 0.0, NULL, or the equivalent.
 * Called from option_reset() and config_free(). */
static void
option_clear(const config_format_t *fmt, or_options_t *options,
             const config_var_t *var)
{
  void *lvalue = STRUCT_VAR_P(options, var->var_offset);
  (void)fmt; /* unused */
  switch (var->type) {
    case CONFIG_TYPE_STRING:
    case CONFIG_TYPE_FILENAME:
      tor_free(*(char**)lvalue);
      break;
    case CONFIG_TYPE_DOUBLE:
      *(double*)lvalue = 0.0;
      break;
    case CONFIG_TYPE_ISOTIME:
      *(time_t*)lvalue = 0;
      break;
    case CONFIG_TYPE_INTERVAL:
    case CONFIG_TYPE_MSEC_INTERVAL:
    case CONFIG_TYPE_UINT:
    case CONFIG_TYPE_INT:
    case CONFIG_TYPE_PORT:
    case CONFIG_TYPE_BOOL:
      *(int*)lvalue = 0;
      break;
    case CONFIG_TYPE_AUTOBOOL:
      *(int*)lvalue = -1;
      break;
    case CONFIG_TYPE_MEMUNIT:
      *(uint64_t*)lvalue = 0;
      break;
    case CONFIG_TYPE_ROUTERSET:
      if (*(routerset_t**)lvalue) {
        routerset_free(*(routerset_t**)lvalue);
        *(routerset_t**)lvalue = NULL;
      }
      break;
    case CONFIG_TYPE_CSV:
      if (*(smartlist_t**)lvalue) {
        SMARTLIST_FOREACH(*(smartlist_t **)lvalue, char *, cp, tor_free(cp));
        smartlist_free(*(smartlist_t **)lvalue);
        *(smartlist_t **)lvalue = NULL;
      }
      break;
    case CONFIG_TYPE_LINELIST:
    case CONFIG_TYPE_LINELIST_S:
      config_free_lines(*(config_line_t **)lvalue);
      *(config_line_t **)lvalue = NULL;
      break;
    case CONFIG_TYPE_LINELIST_V:
      /* handled by linelist_s. */
      break;
    case CONFIG_TYPE_OBSOLETE:
      break;
  }
}

/** Clear the option indexed by <b>var</b> in <b>options</b>. Then if
 * <b>use_defaults</b>, set it to its default value.
 * Called by config_init() and option_reset_line() and option_assign_line(). */
static void
option_reset(const config_format_t *fmt, or_options_t *options,
             const config_var_t *var, int use_defaults)
{
  config_line_t *c;
  char *msg = NULL;
  CHECK(fmt, options);
  option_clear(fmt, options, var); /* clear it first */
  if (!use_defaults)
    return; /* all done */
  if (var->initvalue) {
    c = tor_malloc_zero(sizeof(config_line_t));
    c->key = tor_strdup(var->name);
    c->value = tor_strdup(var->initvalue);
    if (config_assign_value(fmt, options, c, &msg) < 0) {
      log_warn(LD_BUG, "Failed to assign default: %s", msg);
      tor_free(msg); /* if this happens it's a bug */
    }
    config_free_lines(c);
  }
}

/** Print a usage message for tor. */
static void
print_usage(void)
{
  printf(
"Copyright (c) 2001-2004, Roger Dingledine\n"
"Copyright (c) 2004-2006, Roger Dingledine, Nick Mathewson\n"
"Copyright (c) 2007-2012, The Tor Project, Inc.\n\n"
"tor -f <torrc> [args]\n"
"See man page for options, or https://www.torproject.org/ for "
"documentation.\n");
}

/** Print all non-obsolete torrc options. */
static void
list_torrc_options(void)
{
  int i;
  smartlist_t *lines = smartlist_new();
  for (i = 0; _option_vars[i].name; ++i) {
    const config_var_t *var = &_option_vars[i];
    if (var->type == CONFIG_TYPE_OBSOLETE ||
        var->type == CONFIG_TYPE_LINELIST_V)
      continue;
    printf("%s\n", var->name);
  }
  smartlist_free(lines);
}

/** Last value actually set by resolve_my_address. */
static uint32_t last_resolved_addr = 0;
/**
 * Based on <b>options-\>Address</b>, guess our public IP address and put it
 * (in host order) into *<b>addr_out</b>. If <b>hostname_out</b> is provided,
 * set *<b>hostname_out</b> to a new string holding the hostname we used to
 * get the address. Return 0 if all is well, or -1 if we can't find a suitable
 * public IP address.
 * XXXX ipv6
 */
int
resolve_my_address(int warn_severity, const or_options_t *options,
                   uint32_t *addr_out, char **hostname_out)
{
  struct in_addr in;
  uint32_t addr; /* host order */
  char hostname[256];
  int explicit_ip=1;
  int explicit_hostname=1;
  int from_interface=0;
  char *addr_string = NULL;
  const char *address = options->Address;
  int notice_severity = warn_severity <= LOG_NOTICE ?
                          LOG_NOTICE : warn_severity;

  tor_assert(addr_out);

  if (address && *address) {
    strlcpy(hostname, address, sizeof(hostname));
  } else { /* then we need to guess our address */
    explicit_ip = 0; /* it's implicit */
    explicit_hostname = 0; /* it's implicit */

    if (gethostname(hostname, sizeof(hostname)) < 0) {
      log_fn(warn_severity, LD_NET,"Error obtaining local hostname");
      return -1;
    }
    log_debug(LD_CONFIG,"Guessed local host name as '%s'",hostname);
  }

  /* now we know hostname. resolve it and keep only the IP address */

  if (tor_inet_aton(hostname, &in) == 0) {
    /* then we have to resolve it */
    explicit_ip = 0;
    if (tor_lookup_hostname(hostname, &addr)) { /* failed to resolve */
      uint32_t interface_ip; /* host order */

      if (explicit_hostname) {
        log_fn(warn_severity, LD_CONFIG,
               "Could not resolve local Address '%s'. Failing.", hostname);
        return -1;
      }
      log_fn(notice_severity, LD_CONFIG,
             "Could not resolve guessed local hostname '%s'. "
             "Trying something else.", hostname);
      if (get_interface_address(warn_severity, &interface_ip)) {
        log_fn(warn_severity, LD_CONFIG,
               "Could not get local interface IP address. Failing.");
        return -1;
      }
      from_interface = 1;
      addr = interface_ip;
      log_fn(notice_severity, LD_CONFIG, "Learned IP address '%s' for "
             "local interface. Using that.", fmt_addr32(addr));
      strlcpy(hostname, "<guessed from interfaces>", sizeof(hostname));
    } else { /* resolved hostname into addr */
      if (!explicit_hostname &&
          is_internal_IP(addr, 0)) {
        uint32_t interface_ip;

        log_fn(notice_severity, LD_CONFIG, "Guessed local hostname '%s' "
               "resolves to a private IP address (%s). Trying something "
               "else.", hostname, fmt_addr32(addr));

        if (get_interface_address(warn_severity, &interface_ip)) {
          log_fn(warn_severity, LD_CONFIG,
                 "Could not get local interface IP address. Too bad.");
        } else if (is_internal_IP(interface_ip, 0)) {
          log_fn(notice_severity, LD_CONFIG,
                 "Interface IP address '%s' is a private address too. "
                 "Ignoring.", fmt_addr32(interface_ip));
        } else {
          from_interface = 1;
          addr = interface_ip;
          log_fn(notice_severity, LD_CONFIG,
                 "Learned IP address '%s' for local interface."
                 " Using that.", fmt_addr32(addr));
          strlcpy(hostname, "<guessed from interfaces>", sizeof(hostname));
        }
      }
    }
  } else {
    addr = ntohl(in.s_addr); /* set addr so that addr_string is not
                              * illformed */
  }

  addr_string = tor_dup_ip(addr);
  if (is_internal_IP(addr, 0)) {
    /* make sure we're ok with publishing an internal IP */
    if (!options->DirServers && !options->AlternateDirAuthority) {
      /* if they are using the default dirservers, disallow internal IPs
       * always. */
      log_fn(warn_severity, LD_CONFIG,
             "Address '%s' resolves to private IP address '%s'. "
             "Tor servers that use the default DirServers must have public "
             "IP addresses.", hostname, addr_string);
      tor_free(addr_string);
      return -1;
    }
    if (!explicit_ip) {
      /* even if they've set their own dirservers, require an explicit IP if
       * they're using an internal address. */
      log_fn(warn_severity, LD_CONFIG, "Address '%s' resolves to private "
             "IP address '%s'. Please set the Address config option to be "
             "the IP address you want to use.", hostname, addr_string);
      tor_free(addr_string);
      return -1;
    }
  }

  log_debug(LD_CONFIG, "Resolved Address to '%s'.", fmt_addr32(addr));
  *addr_out = addr;
  if (last_resolved_addr && last_resolved_addr != *addr_out) {
    /* Leave this as a notice, regardless of the requested severity,
     * at least until dynamic IP address support becomes bulletproof. */
    log_notice(LD_NET,
               "Your IP address seems to have changed to %s. Updating.",
               addr_string);
    ip_address_changed(0);
  }
  if (last_resolved_addr != *addr_out) {
    const char *method;
    const char *h = hostname;
    if (explicit_ip) {
      method = "CONFIGURED";
      h = NULL;
    } else if (explicit_hostname) {
      method = "RESOLVED";
    } else if (from_interface) {
      method = "INTERFACE";
      h = NULL;
    } else {
      method = "GETHOSTNAME";
    }
    control_event_server_status(LOG_NOTICE,
                                "EXTERNAL_ADDRESS ADDRESS=%s METHOD=%s %s%s",
                                addr_string, method, h?"HOSTNAME=":"", h);
  }
  last_resolved_addr = *addr_out;
  if (hostname_out)
    *hostname_out = tor_strdup(hostname);
  tor_free(addr_string);
  return 0;
}

/** Return true iff <b>addr</b> is judged to be on the same network as us, or
 * on a private network.
 */
int
is_local_addr(const tor_addr_t *addr)
{
  if (tor_addr_is_internal(addr, 0))
    return 1;
  /* Check whether ip is on the same /24 as we are. */
  if (get_options()->EnforceDistinctSubnets == 0)
    return 0;
  if (tor_addr_family(addr) == AF_INET) {
    /*XXXX023 IP6 what corresponds to an /24? */
    uint32_t ip = tor_addr_to_ipv4h(addr);

    /* It's possible that this next check will hit before the first time
     * resolve_my_address actually succeeds.  (For clients, it is likely that
     * resolve_my_address will never be called at all).  In those cases,
     * last_resolved_addr will be 0, and so checking to see whether ip is on
     * the same /24 as last_resolved_addr will be the same as checking whether
     * it was on net 0, which is already done by is_internal_IP.
     */
    if ((last_resolved_addr & (uint32_t)0xffffff00ul)
        == (ip & (uint32_t)0xffffff00ul))
      return 1;
  }
  return 0;
}

/** Release storage held by <b>options</b>. */
static void
config_free(const config_format_t *fmt, void *options)
{
  int i;

  if (!options)
    return;

  tor_assert(fmt);

  for (i=0; fmt->vars[i].name; ++i)
    option_clear(fmt, options, &(fmt->vars[i]));
  if (fmt->extra) {
    config_line_t **linep = STRUCT_VAR_P(options, fmt->extra->var_offset);
    config_free_lines(*linep);
    *linep = NULL;
  }
  tor_free(options);
}

/** Return true iff a and b contain identical keys and values in identical
 * order. */
static int
config_lines_eq(config_line_t *a, config_line_t *b)
{
  while (a && b) {
    if (strcasecmp(a->key, b->key) || strcmp(a->value, b->value))
      return 0;
    a = a->next;
    b = b->next;
  }
  if (a || b)
    return 0;
  return 1;
}

/** Return the number of lines in <b>a</b> whose key is <b>key</b>. */
static int
config_count_key(const config_line_t *a, const char *key)
{
  int n = 0;
  while (a) {
    if (!strcasecmp(a->key, key)) {
      ++n;
    }
    a = a->next;
  }
  return n;
}

/** Return true iff the option <b>name</b> has the same value in <b>o1</b>
 * and <b>o2</b>.  Must not be called for LINELIST_S or OBSOLETE options.
 */
static int
option_is_same(const config_format_t *fmt,
               const or_options_t *o1, const or_options_t *o2,
               const char *name)
{
  config_line_t *c1, *c2;
  int r = 1;
  CHECK(fmt, o1);
  CHECK(fmt, o2);

  c1 = get_assigned_option(fmt, o1, name, 0);
  c2 = get_assigned_option(fmt, o2, name, 0);
  r = config_lines_eq(c1, c2);
  config_free_lines(c1);
  config_free_lines(c2);
  return r;
}

/** Copy storage held by <b>old</b> into a new or_options_t and return it. */
static or_options_t *
options_dup(const config_format_t *fmt, const or_options_t *old)
{
  or_options_t *newopts;
  int i;
  config_line_t *line;

  newopts = config_alloc(fmt);
  for (i=0; fmt->vars[i].name; ++i) {
    if (fmt->vars[i].type == CONFIG_TYPE_LINELIST_S)
      continue;
    if (fmt->vars[i].type == CONFIG_TYPE_OBSOLETE)
      continue;
    line = get_assigned_option(fmt, old, fmt->vars[i].name, 0);
    if (line) {
      char *msg = NULL;
      if (config_assign(fmt, newopts, line, 0, 0, &msg) < 0) {
        log_err(LD_BUG, "Config_get_assigned_option() generated "
                "something we couldn't config_assign(): %s", msg);
        tor_free(msg);
        tor_assert(0);
      }
    }
    config_free_lines(line);
  }
  return newopts;
}

/** Return a new empty or_options_t.  Used for testing. */
or_options_t *
options_new(void)
{
  return config_alloc(&options_format);
}

/** Set <b>options</b> to hold reasonable defaults for most options.
 * Each option defaults to zero. */
void
options_init(or_options_t *options)
{
  config_init(&options_format, options);
}

/** Set all vars in the configuration object <b>options</b> to their default
 * values. */
static void
config_init(const config_format_t *fmt, void *options)
{
  int i;
  const config_var_t *var;
  CHECK(fmt, options);

  for (i=0; fmt->vars[i].name; ++i) {
    var = &fmt->vars[i];
    if (!var->initvalue)
      continue; /* defaults to NULL or 0 */
    option_reset(fmt, options, var, 1);
  }
}

/** Allocate and return a new string holding the written-out values of the vars
 * in 'options'.  If 'minimal', do not write out any default-valued vars.
 * Else, if comment_defaults, write default values as comments.
 */
static char *
config_dump(const config_format_t *fmt, const void *default_options,
            const void *options, int minimal,
            int comment_defaults)
{
  smartlist_t *elements;
  const or_options_t *defaults = default_options;
  void *defaults_tmp = NULL;
  config_line_t *line, *assigned;
  char *result;
  int i;
  char *msg = NULL;

  if (defaults == NULL) {
    defaults = defaults_tmp = config_alloc(fmt);
    config_init(fmt, defaults_tmp);
  }

  /* XXX use a 1 here so we don't add a new log line while dumping */
  if (default_options == NULL) {
    if (fmt->validate_fn(NULL, defaults_tmp, 1, &msg) < 0) {
      log_err(LD_BUG, "Failed to validate default config.");
      tor_free(msg);
      tor_assert(0);
    }
  }

  elements = smartlist_new();
  for (i=0; fmt->vars[i].name; ++i) {
    int comment_option = 0;
    if (fmt->vars[i].type == CONFIG_TYPE_OBSOLETE ||
        fmt->vars[i].type == CONFIG_TYPE_LINELIST_S)
      continue;
    /* Don't save 'hidden' control variables. */
    if (!strcmpstart(fmt->vars[i].name, "__"))
      continue;
    if (minimal && option_is_same(fmt, options, defaults, fmt->vars[i].name))
      continue;
    else if (comment_defaults &&
             option_is_same(fmt, options, defaults, fmt->vars[i].name))
      comment_option = 1;

    line = assigned = get_assigned_option(fmt, options, fmt->vars[i].name, 1);

    for (; line; line = line->next) {
      smartlist_add_asprintf(elements, "%s%s %s\n",
                   comment_option ? "# " : "",
                   line->key, line->value);
    }
    config_free_lines(assigned);
  }

  if (fmt->extra) {
    line = *(config_line_t**)STRUCT_VAR_P(options, fmt->extra->var_offset);
    for (; line; line = line->next) {
      smartlist_add_asprintf(elements, "%s %s\n", line->key, line->value);
    }
  }

  result = smartlist_join_strings(elements, "", 0, NULL);
  SMARTLIST_FOREACH(elements, char *, cp, tor_free(cp));
  smartlist_free(elements);
  if (defaults_tmp)
    config_free(fmt, defaults_tmp);
  return result;
}

/** Return a string containing a possible configuration file that would give
 * the configuration in <b>options</b>.  If <b>minimal</b> is true, do not
 * include options that are the same as Tor's defaults.
 */
char *
options_dump(const or_options_t *options, int minimal)
{
  return config_dump(&options_format, global_default_options,
                     options, minimal, 0);
}

/** Return 0 if every element of sl is a string holding a decimal
 * representation of a port number, or if sl is NULL.
 * Otherwise set *msg and return -1. */
static int
validate_ports_csv(smartlist_t *sl, const char *name, char **msg)
{
  int i;
  tor_assert(name);

  if (!sl)
    return 0;

  SMARTLIST_FOREACH(sl, const char *, cp,
  {
    i = atoi(cp);
    if (i < 1 || i > 65535) {
      tor_asprintf(msg, "Port '%s' out of range in %s", cp, name);
      return -1;
    }
  });
  return 0;
}

/** If <b>value</b> exceeds ROUTER_MAX_DECLARED_BANDWIDTH, write
 * a complaint into *<b>msg</b> using string <b>desc</b>, and return -1.
 * Else return 0.
 */
static int
ensure_bandwidth_cap(uint64_t *value, const char *desc, char **msg)
{
  if (*value > ROUTER_MAX_DECLARED_BANDWIDTH) {
    /* This handles an understandable special case where somebody says "2gb"
     * whereas our actual maximum is 2gb-1 (INT_MAX) */
    --*value;
  }
  if (*value > ROUTER_MAX_DECLARED_BANDWIDTH) {
    tor_asprintf(msg, "%s ("U64_FORMAT") must be at most %d",
                 desc, U64_PRINTF_ARG(*value),
                 ROUTER_MAX_DECLARED_BANDWIDTH);
    return -1;
  }
  return 0;
}

/** Parse an authority type from <b>options</b>-\>PublishServerDescriptor
 * and write it to <b>options</b>-\>_PublishServerDescriptor. Treat "1"
 * as "v2,v3" unless BridgeRelay is 1, in which case treat it as "bridge".
 * Treat "0" as "".
 * Return 0 on success or -1 if not a recognized authority type (in which
 * case the value of _PublishServerDescriptor is undefined). */
static int
compute_publishserverdescriptor(or_options_t *options)
{
  smartlist_t *list = options->PublishServerDescriptor;
  dirinfo_type_t *auth = &options->_PublishServerDescriptor;
  *auth = NO_DIRINFO;
  if (!list) /* empty list, answer is none */
    return 0;
  SMARTLIST_FOREACH_BEGIN(list, const char *, string) {
    if (!strcasecmp(string, "v1"))
      *auth |= V1_DIRINFO;
    else if (!strcmp(string, "1"))
      if (options->BridgeRelay)
        *auth |= BRIDGE_DIRINFO;
      else
        *auth |= V2_DIRINFO | V3_DIRINFO;
    else if (!strcasecmp(string, "v2"))
      *auth |= V2_DIRINFO;
    else if (!strcasecmp(string, "v3"))
      *auth |= V3_DIRINFO;
    else if (!strcasecmp(string, "bridge"))
      *auth |= BRIDGE_DIRINFO;
    else if (!strcasecmp(string, "hidserv"))
      log_warn(LD_CONFIG,
               "PublishServerDescriptor hidserv is invalid. See "
               "PublishHidServDescriptors.");
    else if (!strcasecmp(string, "") || !strcmp(string, "0"))
      /* no authority */;
    else
      return -1;
  } SMARTLIST_FOREACH_END(string);
  return 0;
}

/** Lowest allowable value for RendPostPeriod; if this is too low, hidden
 * services can overload the directory system. */
#define MIN_REND_POST_PERIOD (10*60)

/** Highest allowable value for RendPostPeriod. */
#define MAX_DIR_PERIOD (MIN_ONION_KEY_LIFETIME/2)

/** Lowest allowable value for MaxCircuitDirtiness; if this is too low, Tor
 * will generate too many circuits and potentially overload the network. */
#define MIN_MAX_CIRCUIT_DIRTINESS 10

/** Lowest allowable value for CircuitStreamTimeout; if this is too low, Tor
 * will generate too many circuits and potentially overload the network. */
#define MIN_CIRCUIT_STREAM_TIMEOUT 10

/** Lowest allowable value for HeartbeatPeriod; if this is too low, we might
 * expose more information than we're comfortable with. */
#define MIN_HEARTBEAT_PERIOD (30*60)

/** Lowest recommended value for CircuitBuildTimeout; if it is set too low
 * and LearnCircuitBuildTimeout is off, the failure rate for circuit
 * construction may be very high.  In that case, if it is set below this
 * threshold emit a warning.
 * */
#define RECOMMENDED_MIN_CIRCUIT_BUILD_TIMEOUT (10)

/** Return 0 if every setting in <b>options</b> is reasonable, and a
 * permissible transition from <b>old_options</b>. Else return -1.
 * Should have no side effects, except for normalizing the contents of
 * <b>options</b>.
 *
 * On error, tor_strdup an error explanation into *<b>msg</b>.
 *
 * XXX
 * If <b>from_setconf</b>, we were called by the controller, and our
 * Log line should stay empty. If it's 0, then give us a default log
 * if there are no logs defined.
 */
static int
options_validate(or_options_t *old_options, or_options_t *options,
                 int from_setconf, char **msg)
{
  int i;
  config_line_t *cl;
  const char *uname = get_uname();
  int n_ports=0;
#define REJECT(arg) \
  STMT_BEGIN *msg = tor_strdup(arg); return -1; STMT_END
#define COMPLAIN(arg) STMT_BEGIN log(LOG_WARN, LD_CONFIG, arg); STMT_END

  tor_assert(msg);
  *msg = NULL;

  if (server_mode(options) &&
      (!strcmpstart(uname, "Windows 95") ||
       !strcmpstart(uname, "Windows 98") ||
       !strcmpstart(uname, "Windows Me"))) {
    log(LOG_WARN, LD_CONFIG, "Tor is running as a server, but you are "
        "running %s; this probably won't work. See "
        "https://wiki.torproject.org/TheOnionRouter/TorFAQ#ServerOS "
        "for details.", uname);
  }

  if (parse_ports(options, 1, msg, &n_ports) < 0)
    return -1;

  if (validate_data_directory(options)<0)
    REJECT("Invalid DataDirectory");

  if (options->Nickname == NULL) {
    if (server_mode(options)) {
        options->Nickname = tor_strdup(UNNAMED_ROUTER_NICKNAME);
    }
  } else {
    if (!is_legal_nickname(options->Nickname)) {
      tor_asprintf(msg,
          "Nickname '%s' is wrong length or contains illegal characters.",
          options->Nickname);
      return -1;
    }
  }

  if (server_mode(options) && !options->ContactInfo)
    log(LOG_NOTICE, LD_CONFIG, "Your ContactInfo config option is not set. "
        "Please consider setting it, so we can contact you if your server is "
        "misconfigured or something else goes wrong.");

  /* Special case on first boot if no Log options are given. */
  if (!options->Logs && !options->RunAsDaemon && !from_setconf) {
    if (quiet_level == 0)
        config_line_append(&options->Logs, "Log", "notice stdout");
    else if (quiet_level == 1)
        config_line_append(&options->Logs, "Log", "warn stdout");
  }

  if (options_init_logs(options, 1)<0) /* Validate the log(s) */
    REJECT("Failed to validate Log options. See logs for details.");

  if (authdir_mode(options)) {
    /* confirm that our address isn't broken, so we can complain now */
    uint32_t tmp;
    if (resolve_my_address(LOG_WARN, options, &tmp, NULL) < 0)
      REJECT("Failed to resolve/guess local address. See logs for details.");
  }

#ifndef _WIN32
  if (options->RunAsDaemon && torrc_fname && path_is_relative(torrc_fname))
    REJECT("Can't use a relative path to torrc when RunAsDaemon is set.");
#endif

  /* XXXX require that the only port not be DirPort? */
  /* XXXX require that at least one port be listened-upon. */
  if (n_ports == 0 && !options->RendConfigLines)
    log(LOG_WARN, LD_CONFIG,
        "SocksPort, TransPort, NATDPort, DNSPort, and ORPort are all "
        "undefined, and there aren't any hidden services configured.  "
        "Tor will still run, but probably won't do anything.");

#ifndef USE_TRANSPARENT
  /* XXXX024 I think we can remove this TransListenAddress */
  if (options->TransPort_set || options->TransListenAddress)
    REJECT("TransPort and TransListenAddress are disabled in this build.");
#endif

  if (options->TokenBucketRefillInterval <= 0
      || options->TokenBucketRefillInterval > 1000) {
    REJECT("TokenBucketRefillInterval must be between 1 and 1000 inclusive.");
  }

  if (options->ExcludeExitNodes || options->ExcludeNodes) {
    options->_ExcludeExitNodesUnion = routerset_new();
    routerset_union(options->_ExcludeExitNodesUnion,options->ExcludeExitNodes);
    routerset_union(options->_ExcludeExitNodesUnion,options->ExcludeNodes);
  }

  if (options->NodeFamilies) {
    options->NodeFamilySets = smartlist_new();
    for (cl = options->NodeFamilies; cl; cl = cl->next) {
      routerset_t *rs = routerset_new();
      if (routerset_parse(rs, cl->value, cl->key) == 0) {
        smartlist_add(options->NodeFamilySets, rs);
      } else {
        routerset_free(rs);
      }
    }
  }

  if (options->ExcludeNodes && options->StrictNodes) {
    COMPLAIN("You have asked to exclude certain relays from all positions "
             "in your circuits. Expect hidden services and other Tor "
             "features to be broken in unpredictable ways.");
  }

  if (options->AuthoritativeDir) {
    if (!options->ContactInfo && !options->TestingTorNetwork)
      REJECT("Authoritative directory servers must set ContactInfo");
    if (options->V1AuthoritativeDir && !options->RecommendedVersions)
      REJECT("V1 authoritative dir servers must set RecommendedVersions.");
    if (!options->RecommendedClientVersions)
      options->RecommendedClientVersions =
        config_lines_dup(options->RecommendedVersions);
    if (!options->RecommendedServerVersions)
      options->RecommendedServerVersions =
        config_lines_dup(options->RecommendedVersions);
    if (options->VersioningAuthoritativeDir &&
        (!options->RecommendedClientVersions ||
         !options->RecommendedServerVersions))
      REJECT("Versioning authoritative dir servers must set "
             "Recommended*Versions.");
    if (options->UseEntryGuards) {
      log_info(LD_CONFIG, "Authoritative directory servers can't set "
               "UseEntryGuards. Disabling.");
      options->UseEntryGuards = 0;
    }
    if (!options->DownloadExtraInfo && authdir_mode_any_main(options)) {
      log_info(LD_CONFIG, "Authoritative directories always try to download "
               "extra-info documents. Setting DownloadExtraInfo.");
      options->DownloadExtraInfo = 1;
    }
    if (!(options->BridgeAuthoritativeDir || options->HSAuthoritativeDir ||
          options->V1AuthoritativeDir || options->V2AuthoritativeDir ||
          options->V3AuthoritativeDir))
      REJECT("AuthoritativeDir is set, but none of "
             "(Bridge/HS/V1/V2/V3)AuthoritativeDir is set.");
    /* If we have a v3bandwidthsfile and it's broken, complain on startup */
    if (options->V3BandwidthsFile && !old_options) {
      dirserv_read_measured_bandwidths(options->V3BandwidthsFile, NULL);
    }
  }

  if (options->AuthoritativeDir && !options->DirPort_set)
    REJECT("Running as authoritative directory, but no DirPort set.");

  if (options->AuthoritativeDir && !options->ORPort_set)
    REJECT("Running as authoritative directory, but no ORPort set.");

  if (options->AuthoritativeDir && options->ClientOnly)
    REJECT("Running as authoritative directory, but ClientOnly also set.");

  if (options->FetchDirInfoExtraEarly && !options->FetchDirInfoEarly)
    REJECT("FetchDirInfoExtraEarly requires that you also set "
           "FetchDirInfoEarly");

  if (options->HSAuthoritativeDir && proxy_mode(options))
    REJECT("Running as authoritative v0 HS directory, but also configured "
           "as a client.");

  if (options->ConnLimit <= 0) {
    tor_asprintf(msg,
        "ConnLimit must be greater than 0, but was set to %d",
        options->ConnLimit);
    return -1;
  }

  if (options->MaxClientCircuitsPending <= 0 ||
      options->MaxClientCircuitsPending > MAX_MAX_CLIENT_CIRCUITS_PENDING) {
    tor_asprintf(msg,
                 "MaxClientCircuitsPending must be between 1 and %d, but "
                 "was set to %d", MAX_MAX_CLIENT_CIRCUITS_PENDING,
                 options->MaxClientCircuitsPending);
    return -1;
  }

  if (validate_ports_csv(options->FirewallPorts, "FirewallPorts", msg) < 0)
    return -1;

  if (validate_ports_csv(options->LongLivedPorts, "LongLivedPorts", msg) < 0)
    return -1;

  if (validate_ports_csv(options->RejectPlaintextPorts,
                         "RejectPlaintextPorts", msg) < 0)
    return -1;

  if (validate_ports_csv(options->WarnPlaintextPorts,
                         "WarnPlaintextPorts", msg) < 0)
    return -1;

  if (options->FascistFirewall && !options->ReachableAddresses) {
    if (options->FirewallPorts && smartlist_len(options->FirewallPorts)) {
      /* We already have firewall ports set, so migrate them to
       * ReachableAddresses, which will set ReachableORAddresses and
       * ReachableDirAddresses if they aren't set explicitly. */
      smartlist_t *instead = smartlist_new();
      config_line_t *new_line = tor_malloc_zero(sizeof(config_line_t));
      new_line->key = tor_strdup("ReachableAddresses");
      /* If we're configured with the old format, we need to prepend some
       * open ports. */
      SMARTLIST_FOREACH(options->FirewallPorts, const char *, portno,
      {
        int p = atoi(portno);
        if (p<0) continue;
        smartlist_add_asprintf(instead, "*:%d", p);
      });
      new_line->value = smartlist_join_strings(instead,",",0,NULL);
      /* These have been deprecated since 0.1.1.5-alpha-cvs */
      log(LOG_NOTICE, LD_CONFIG,
          "Converting FascistFirewall and FirewallPorts "
          "config options to new format: \"ReachableAddresses %s\"",
          new_line->value);
      options->ReachableAddresses = new_line;
      SMARTLIST_FOREACH(instead, char *, cp, tor_free(cp));
      smartlist_free(instead);
    } else {
      /* We do not have FirewallPorts set, so add 80 to
       * ReachableDirAddresses, and 443 to ReachableORAddresses. */
      if (!options->ReachableDirAddresses) {
        config_line_t *new_line = tor_malloc_zero(sizeof(config_line_t));
        new_line->key = tor_strdup("ReachableDirAddresses");
        new_line->value = tor_strdup("*:80");
        options->ReachableDirAddresses = new_line;
        log(LOG_NOTICE, LD_CONFIG, "Converting FascistFirewall config option "
            "to new format: \"ReachableDirAddresses *:80\"");
      }
      if (!options->ReachableORAddresses) {
        config_line_t *new_line = tor_malloc_zero(sizeof(config_line_t));
        new_line->key = tor_strdup("ReachableORAddresses");
        new_line->value = tor_strdup("*:443");
        options->ReachableORAddresses = new_line;
        log(LOG_NOTICE, LD_CONFIG, "Converting FascistFirewall config option "
            "to new format: \"ReachableORAddresses *:443\"");
      }
    }
  }

  for (i=0; i<3; i++) {
    config_line_t **linep =
      (i==0) ? &options->ReachableAddresses :
        (i==1) ? &options->ReachableORAddresses :
                 &options->ReachableDirAddresses;
    if (!*linep)
      continue;
    /* We need to end with a reject *:*, not an implicit accept *:* */
    for (;;) {
      if (!strcmp((*linep)->value, "reject *:*")) /* already there */
        break;
      linep = &((*linep)->next);
      if (!*linep) {
        *linep = tor_malloc_zero(sizeof(config_line_t));
        (*linep)->key = tor_strdup(
          (i==0) ?  "ReachableAddresses" :
            (i==1) ? "ReachableORAddresses" :
                     "ReachableDirAddresses");
        (*linep)->value = tor_strdup("reject *:*");
        break;
      }
    }
  }

  if ((options->ReachableAddresses ||
       options->ReachableORAddresses ||
       options->ReachableDirAddresses) &&
      server_mode(options))
    REJECT("Servers must be able to freely connect to the rest "
           "of the Internet, so they must not set Reachable*Addresses "
           "or FascistFirewall.");

  if (options->UseBridges &&
      server_mode(options))
    REJECT("Servers must be able to freely connect to the rest "
           "of the Internet, so they must not set UseBridges.");

  /* If both of these are set, we'll end up with funny behavior where we
   * demand enough entrynodes be up and running else we won't build
   * circuits, yet we never actually use them. */
  if (options->UseBridges && options->EntryNodes)
    REJECT("You cannot set both UseBridges and EntryNodes.");

  if (options->EntryNodes && !options->UseEntryGuards)
    log_warn(LD_CONFIG, "EntryNodes is set, but UseEntryGuards is disabled. "
             "EntryNodes will be ignored.");

  options->_AllowInvalid = 0;
  if (options->AllowInvalidNodes) {
    SMARTLIST_FOREACH_BEGIN(options->AllowInvalidNodes, const char *, cp) {
        if (!strcasecmp(cp, "entry"))
          options->_AllowInvalid |= ALLOW_INVALID_ENTRY;
        else if (!strcasecmp(cp, "exit"))
          options->_AllowInvalid |= ALLOW_INVALID_EXIT;
        else if (!strcasecmp(cp, "middle"))
          options->_AllowInvalid |= ALLOW_INVALID_MIDDLE;
        else if (!strcasecmp(cp, "introduction"))
          options->_AllowInvalid |= ALLOW_INVALID_INTRODUCTION;
        else if (!strcasecmp(cp, "rendezvous"))
          options->_AllowInvalid |= ALLOW_INVALID_RENDEZVOUS;
        else {
          tor_asprintf(msg,
              "Unrecognized value '%s' in AllowInvalidNodes", cp);
          return -1;
        }
    } SMARTLIST_FOREACH_END(cp);
  }

  if (!options->SafeLogging ||
      !strcasecmp(options->SafeLogging, "0")) {
    options->_SafeLogging = SAFELOG_SCRUB_NONE;
  } else if (!strcasecmp(options->SafeLogging, "relay")) {
    options->_SafeLogging = SAFELOG_SCRUB_RELAY;
  } else if (!strcasecmp(options->SafeLogging, "1")) {
    options->_SafeLogging = SAFELOG_SCRUB_ALL;
  } else {
    tor_asprintf(msg,
                     "Unrecognized value '%s' in SafeLogging",
                     escaped(options->SafeLogging));
    return -1;
  }

  if (compute_publishserverdescriptor(options) < 0) {
    tor_asprintf(msg, "Unrecognized value in PublishServerDescriptor");
    return -1;
  }

  if ((options->BridgeRelay
        || options->_PublishServerDescriptor & BRIDGE_DIRINFO)
      && (options->_PublishServerDescriptor
          & (V1_DIRINFO|V2_DIRINFO|V3_DIRINFO))) {
    REJECT("Bridges are not supposed to publish router descriptors to the "
           "directory authorities. Please correct your "
           "PublishServerDescriptor line.");
  }

  if (options->BridgeRelay && options->DirPort_set) {
    log_warn(LD_CONFIG, "Can't set a DirPort on a bridge relay; disabling "
             "DirPort");
    config_free_lines(options->DirPort_lines);
    options->DirPort_lines = NULL;
    options->DirPort_set = 0;
  }

  if (options->MinUptimeHidServDirectoryV2 < 0) {
    log_warn(LD_CONFIG, "MinUptimeHidServDirectoryV2 option must be at "
                        "least 0 seconds. Changing to 0.");
    options->MinUptimeHidServDirectoryV2 = 0;
  }

  if (options->RendPostPeriod < MIN_REND_POST_PERIOD) {
    log_warn(LD_CONFIG, "RendPostPeriod option is too short; "
             "raising to %d seconds.", MIN_REND_POST_PERIOD);
    options->RendPostPeriod = MIN_REND_POST_PERIOD;
  }

  if (options->RendPostPeriod > MAX_DIR_PERIOD) {
    log_warn(LD_CONFIG, "RendPostPeriod is too large; clipping to %ds.",
             MAX_DIR_PERIOD);
    options->RendPostPeriod = MAX_DIR_PERIOD;
  }

  if (options->Tor2webMode && options->LearnCircuitBuildTimeout) {
    /* LearnCircuitBuildTimeout and Tor2webMode are incompatible in
     * two ways:
     *
     * - LearnCircuitBuildTimeout results in a low CBT, which
     *   Tor2webMode's use of one-hop rendezvous circuits lowers
     *   much further, producing *far* too many timeouts.
     *
     * - The adaptive CBT code does not update its timeout estimate
     *   using build times for single-hop circuits.
     *
     * If we fix both of these issues someday, we should test
     * Tor2webMode with LearnCircuitBuildTimeout on again. */
    log_notice(LD_CONFIG,"Tor2webMode is enabled; turning "
               "LearnCircuitBuildTimeout off.");
    options->LearnCircuitBuildTimeout = 0;
  }

  if (!(options->LearnCircuitBuildTimeout) &&
        options->CircuitBuildTimeout < RECOMMENDED_MIN_CIRCUIT_BUILD_TIMEOUT) {
    log_warn(LD_CONFIG,
        "CircuitBuildTimeout is shorter (%d seconds) than recommended "
        "(%d seconds), and LearnCircuitBuildTimeout is disabled.  "
        "If tor isn't working, raise this value or enable "
        "LearnCircuitBuildTimeout.",
        options->CircuitBuildTimeout,
        RECOMMENDED_MIN_CIRCUIT_BUILD_TIMEOUT );
  }

  if (options->MaxCircuitDirtiness < MIN_MAX_CIRCUIT_DIRTINESS) {
    log_warn(LD_CONFIG, "MaxCircuitDirtiness option is too short; "
             "raising to %d seconds.", MIN_MAX_CIRCUIT_DIRTINESS);
    options->MaxCircuitDirtiness = MIN_MAX_CIRCUIT_DIRTINESS;
  }

  if (options->CircuitStreamTimeout &&
      options->CircuitStreamTimeout < MIN_CIRCUIT_STREAM_TIMEOUT) {
    log_warn(LD_CONFIG, "CircuitStreamTimeout option is too short; "
             "raising to %d seconds.", MIN_CIRCUIT_STREAM_TIMEOUT);
    options->CircuitStreamTimeout = MIN_CIRCUIT_STREAM_TIMEOUT;
  }

  if (options->HeartbeatPeriod &&
      options->HeartbeatPeriod < MIN_HEARTBEAT_PERIOD) {
    log_warn(LD_CONFIG, "HeartbeatPeriod option is too short; "
             "raising to %d seconds.", MIN_HEARTBEAT_PERIOD);
    options->HeartbeatPeriod = MIN_HEARTBEAT_PERIOD;
  }

  if (options->KeepalivePeriod < 1)
    REJECT("KeepalivePeriod option must be positive.");

  if (ensure_bandwidth_cap(&options->BandwidthRate,
                           "BandwidthRate", msg) < 0)
    return -1;
  if (ensure_bandwidth_cap(&options->BandwidthBurst,
                           "BandwidthBurst", msg) < 0)
    return -1;
  if (ensure_bandwidth_cap(&options->MaxAdvertisedBandwidth,
                           "MaxAdvertisedBandwidth", msg) < 0)
    return -1;
  if (ensure_bandwidth_cap(&options->RelayBandwidthRate,
                           "RelayBandwidthRate", msg) < 0)
    return -1;
  if (ensure_bandwidth_cap(&options->RelayBandwidthBurst,
                           "RelayBandwidthBurst", msg) < 0)
    return -1;
  if (ensure_bandwidth_cap(&options->PerConnBWRate,
                           "PerConnBWRate", msg) < 0)
    return -1;
  if (ensure_bandwidth_cap(&options->PerConnBWBurst,
                           "PerConnBWBurst", msg) < 0)
    return -1;
  if (ensure_bandwidth_cap(&options->AuthDirFastGuarantee,
                           "AuthDirFastGuarantee", msg) < 0)
    return -1;
  if (ensure_bandwidth_cap(&options->AuthDirGuardBWGuarantee,
                           "AuthDirGuardBWGuarantee", msg) < 0)
    return -1;

  if (options->RelayBandwidthRate && !options->RelayBandwidthBurst)
    options->RelayBandwidthBurst = options->RelayBandwidthRate;
  if (options->RelayBandwidthBurst && !options->RelayBandwidthRate)
    options->RelayBandwidthRate = options->RelayBandwidthBurst;

  if (server_mode(options)) {
    if (options->BandwidthRate < ROUTER_REQUIRED_MIN_BANDWIDTH) {
      tor_asprintf(msg,
                       "BandwidthRate is set to %d bytes/second. "
                       "For servers, it must be at least %d.",
                       (int)options->BandwidthRate,
                       ROUTER_REQUIRED_MIN_BANDWIDTH);
      return -1;
    } else if (options->MaxAdvertisedBandwidth <
               ROUTER_REQUIRED_MIN_BANDWIDTH/2) {
      tor_asprintf(msg,
                       "MaxAdvertisedBandwidth is set to %d bytes/second. "
                       "For servers, it must be at least %d.",
                       (int)options->MaxAdvertisedBandwidth,
                       ROUTER_REQUIRED_MIN_BANDWIDTH/2);
      return -1;
    }
    if (options->RelayBandwidthRate &&
      options->RelayBandwidthRate < ROUTER_REQUIRED_MIN_BANDWIDTH) {
      tor_asprintf(msg,
                       "RelayBandwidthRate is set to %d bytes/second. "
                       "For servers, it must be at least %d.",
                       (int)options->RelayBandwidthRate,
                       ROUTER_REQUIRED_MIN_BANDWIDTH);
      return -1;
    }
  }

  if (options->RelayBandwidthRate > options->RelayBandwidthBurst)
    REJECT("RelayBandwidthBurst must be at least equal "
           "to RelayBandwidthRate.");

  if (options->BandwidthRate > options->BandwidthBurst)
    REJECT("BandwidthBurst must be at least equal to BandwidthRate.");

  /* if they set relaybandwidth* really high but left bandwidth*
   * at the default, raise the defaults. */
  if (options->RelayBandwidthRate > options->BandwidthRate)
    options->BandwidthRate = options->RelayBandwidthRate;
  if (options->RelayBandwidthBurst > options->BandwidthBurst)
    options->BandwidthBurst = options->RelayBandwidthBurst;

  if (accounting_parse_options(options, 1)<0)
    REJECT("Failed to parse accounting options. See logs for details.");

  if (options->AccountingMax) {
    if (options->RendConfigLines && server_mode(options)) {
      log_warn(LD_CONFIG, "Using accounting with a hidden service and an "
               "ORPort is risky: your hidden service(s) and your public "
               "address will all turn off at the same time, which may alert "
               "observers that they are being run by the same party.");
    } else if (config_count_key(options->RendConfigLines,
                                "HiddenServiceDir") > 1) {
      log_warn(LD_CONFIG, "Using accounting with multiple hidden services is "
               "risky: they will all turn off at the same time, which may "
               "alert observers that they are being run by the same party.");
    }
  }

  if (options->HTTPProxy) { /* parse it now */
    if (tor_addr_port_lookup(options->HTTPProxy,
                        &options->HTTPProxyAddr, &options->HTTPProxyPort) < 0)
      REJECT("HTTPProxy failed to parse or resolve. Please fix.");
    if (options->HTTPProxyPort == 0) { /* give it a default */
      options->HTTPProxyPort = 80;
    }
  }

  if (options->HTTPProxyAuthenticator) {
    if (strlen(options->HTTPProxyAuthenticator) >= 512)
      REJECT("HTTPProxyAuthenticator is too long (>= 512 chars).");
  }

  if (options->HTTPSProxy) { /* parse it now */
    if (tor_addr_port_lookup(options->HTTPSProxy,
                        &options->HTTPSProxyAddr, &options->HTTPSProxyPort) <0)
      REJECT("HTTPSProxy failed to parse or resolve. Please fix.");
    if (options->HTTPSProxyPort == 0) { /* give it a default */
      options->HTTPSProxyPort = 443;
    }
  }

  if (options->HTTPSProxyAuthenticator) {
    if (strlen(options->HTTPSProxyAuthenticator) >= 512)
      REJECT("HTTPSProxyAuthenticator is too long (>= 512 chars).");
  }

  if (options->Socks4Proxy) { /* parse it now */
    if (tor_addr_port_lookup(options->Socks4Proxy,
                        &options->Socks4ProxyAddr,
                        &options->Socks4ProxyPort) <0)
      REJECT("Socks4Proxy failed to parse or resolve. Please fix.");
    if (options->Socks4ProxyPort == 0) { /* give it a default */
      options->Socks4ProxyPort = 1080;
    }
  }

  if (options->Socks5Proxy) { /* parse it now */
    if (tor_addr_port_lookup(options->Socks5Proxy,
                            &options->Socks5ProxyAddr,
                            &options->Socks5ProxyPort) <0)
      REJECT("Socks5Proxy failed to parse or resolve. Please fix.");
    if (options->Socks5ProxyPort == 0) { /* give it a default */
      options->Socks5ProxyPort = 1080;
    }
  }

  /* Check if more than one proxy type has been enabled. */
  if (!!options->Socks4Proxy + !!options->Socks5Proxy +
      !!options->HTTPSProxy + !!options->ClientTransportPlugin > 1)
    REJECT("You have configured more than one proxy type. "
           "(Socks4Proxy|Socks5Proxy|HTTPSProxy|ClientTransportPlugin)");

  /* Check if the proxies will give surprising behavior. */
  if (options->HTTPProxy && !(options->Socks4Proxy ||
                              options->Socks5Proxy ||
                              options->HTTPSProxy)) {
    log_warn(LD_CONFIG, "HTTPProxy configured, but no SOCKS proxy or "
             "HTTPS proxy configured. Watch out: this configuration will "
             "proxy unencrypted directory connections only.");
  }

  if (options->Socks5ProxyUsername) {
    size_t len;

    len = strlen(options->Socks5ProxyUsername);
    if (len < 1 || len > 255)
      REJECT("Socks5ProxyUsername must be between 1 and 255 characters.");

    if (!options->Socks5ProxyPassword)
      REJECT("Socks5ProxyPassword must be included with Socks5ProxyUsername.");

    len = strlen(options->Socks5ProxyPassword);
    if (len < 1 || len > 255)
      REJECT("Socks5ProxyPassword must be between 1 and 255 characters.");
  } else if (options->Socks5ProxyPassword)
    REJECT("Socks5ProxyPassword must be included with Socks5ProxyUsername.");

  if (options->HashedControlPassword) {
    smartlist_t *sl = decode_hashed_passwords(options->HashedControlPassword);
    if (!sl) {
      REJECT("Bad HashedControlPassword: wrong length or bad encoding");
    } else {
      SMARTLIST_FOREACH(sl, char*, cp, tor_free(cp));
      smartlist_free(sl);
    }
  }

  if (options->HashedControlSessionPassword) {
    smartlist_t *sl = decode_hashed_passwords(
                                  options->HashedControlSessionPassword);
    if (!sl) {
      REJECT("Bad HashedControlSessionPassword: wrong length or bad encoding");
    } else {
      SMARTLIST_FOREACH(sl, char*, cp, tor_free(cp));
      smartlist_free(sl);
    }
  }

  if (options->OwningControllerProcess) {
    const char *validate_pspec_msg = NULL;
    if (tor_validate_process_specifier(options->OwningControllerProcess,
                                       &validate_pspec_msg)) {
      tor_asprintf(msg, "Bad OwningControllerProcess: %s",
                   validate_pspec_msg);
      return -1;
    }
  }

  if (options->ControlPort_set && !options->HashedControlPassword &&
      !options->HashedControlSessionPassword &&
      !options->CookieAuthentication) {
    log_warn(LD_CONFIG, "ControlPort is open, but no authentication method "
             "has been configured.  This means that any program on your "
             "computer can reconfigure your Tor.  That's bad!  You should "
             "upgrade your Tor controller as soon as possible.");
  }

  if (options->CookieAuthFileGroupReadable && !options->CookieAuthFile) {
    log_warn(LD_CONFIG, "CookieAuthFileGroupReadable is set, but will have "
             "no effect: you must specify an explicit CookieAuthFile to "
             "have it group-readable.");
  }

  if (options->UseEntryGuards && ! options->NumEntryGuards)
    REJECT("Cannot enable UseEntryGuards with NumEntryGuards set to 0");

  if (options->MyFamily && options->BridgeRelay) {
    log_warn(LD_CONFIG, "Listing a family for a bridge relay is not "
             "supported: it can reveal bridge fingerprints to censors. "
             "You should also make sure you aren't listing this bridge's "
             "fingerprint in any other MyFamily.");
  }
  if (check_nickname_list(options->MyFamily, "MyFamily", msg))
    return -1;
  for (cl = options->NodeFamilies; cl; cl = cl->next) {
    routerset_t *rs = routerset_new();
    if (routerset_parse(rs, cl->value, cl->key)) {
      routerset_free(rs);
      return -1;
    }
    routerset_free(rs);
  }

  if (validate_addr_policies(options, msg) < 0)
    return -1;

  if (validate_dir_authorities(options, old_options) < 0)
    REJECT("Directory authority line did not parse. See logs for details.");

  if (options->UseBridges && !options->Bridges)
    REJECT("If you set UseBridges, you must specify at least one bridge.");
  if (options->UseBridges && !options->TunnelDirConns)
    REJECT("If you set UseBridges, you must set TunnelDirConns.");

  for (cl = options->Bridges; cl; cl = cl->next) {
    if (parse_bridge_line(cl->value, 1)<0)
      REJECT("Bridge line did not parse. See logs for details.");
  }

  for (cl = options->ClientTransportPlugin; cl; cl = cl->next) {
    if (parse_client_transport_line(cl->value, 1)<0)
      REJECT("Transport line did not parse. See logs for details.");
  }

  for (cl = options->ServerTransportPlugin; cl; cl = cl->next) {
    if (parse_server_transport_line(cl->value, 1)<0)
      REJECT("Server transport line did not parse. See logs for details.");
  }

  if (options->ServerTransportPlugin && !server_mode(options)) {
    log_notice(LD_GENERAL, "Tor is not configured as a relay but you specified"
               " a ServerTransportPlugin line (%s). The ServerTransportPlugin "
               "line will be ignored.",
               escaped(options->ServerTransportPlugin->value));
  }

  if (options->ConstrainedSockets) {
    /* If the user wants to constrain socket buffer use, make sure the desired
     * limit is between MIN|MAX_TCPSOCK_BUFFER in k increments. */
    if (options->ConstrainedSockSize < MIN_CONSTRAINED_TCP_BUFFER ||
        options->ConstrainedSockSize > MAX_CONSTRAINED_TCP_BUFFER ||
        options->ConstrainedSockSize % 1024) {
      tor_asprintf(msg,
          "ConstrainedSockSize is invalid.  Must be a value between %d and %d "
          "in 1024 byte increments.",
          MIN_CONSTRAINED_TCP_BUFFER, MAX_CONSTRAINED_TCP_BUFFER);
      return -1;
    }
    if (options->DirPort_set) {
      /* Providing cached directory entries while system TCP buffers are scarce
       * will exacerbate the socket errors.  Suggest that this be disabled. */
      COMPLAIN("You have requested constrained socket buffers while also "
               "serving directory entries via DirPort.  It is strongly "
               "suggested that you disable serving directory requests when "
               "system TCP buffer resources are scarce.");
    }
  }

  if (options->V3AuthVoteDelay + options->V3AuthDistDelay >=
      options->V3AuthVotingInterval/2) {
    REJECT("V3AuthVoteDelay plus V3AuthDistDelay must be less than half "
           "V3AuthVotingInterval");
  }
  if (options->V3AuthVoteDelay < MIN_VOTE_SECONDS)
    REJECT("V3AuthVoteDelay is way too low.");
  if (options->V3AuthDistDelay < MIN_DIST_SECONDS)
    REJECT("V3AuthDistDelay is way too low.");

  if (options->V3AuthNIntervalsValid < 2)
    REJECT("V3AuthNIntervalsValid must be at least 2.");

  if (options->V3AuthVotingInterval < MIN_VOTE_INTERVAL) {
    REJECT("V3AuthVotingInterval is insanely low.");
  } else if (options->V3AuthVotingInterval > 24*60*60) {
    REJECT("V3AuthVotingInterval is insanely high.");
  } else if (((24*60*60) % options->V3AuthVotingInterval) != 0) {
    COMPLAIN("V3AuthVotingInterval does not divide evenly into 24 hours.");
  }

  if (rend_config_services(options, 1) < 0)
    REJECT("Failed to configure rendezvous options. See logs for details.");

  /* Parse client-side authorization for hidden services. */
  if (rend_parse_service_authorization(options, 1) < 0)
    REJECT("Failed to configure client authorization for hidden services. "
           "See logs for details.");

  if (parse_virtual_addr_network(options->VirtualAddrNetwork, 1, NULL)<0)
    return -1;

  if (options->PreferTunneledDirConns && !options->TunnelDirConns)
    REJECT("Must set TunnelDirConns if PreferTunneledDirConns is set.");

  if ((options->Socks4Proxy || options->Socks5Proxy) &&
      !options->HTTPProxy && !options->PreferTunneledDirConns)
    REJECT("When Socks4Proxy or Socks5Proxy is configured, "
           "PreferTunneledDirConns and TunnelDirConns must both be "
           "set to 1, or HTTPProxy must be configured.");

  if (options->AutomapHostsSuffixes) {
    SMARTLIST_FOREACH(options->AutomapHostsSuffixes, char *, suf,
    {
      size_t len = strlen(suf);
      if (len && suf[len-1] == '.')
        suf[len-1] = '\0';
    });
  }

  if (options->TestingTorNetwork &&
      !(options->DirServers ||
        (options->AlternateDirAuthority &&
         options->AlternateBridgeAuthority))) {
    REJECT("TestingTorNetwork may only be configured in combination with "
           "a non-default set of DirServer or both of AlternateDirAuthority "
           "and AlternateBridgeAuthority configured.");
  }

  if (options->AllowSingleHopExits && !options->DirServers) {
    COMPLAIN("You have set AllowSingleHopExits; now your relay will allow "
             "others to make one-hop exits. However, since by default most "
             "clients avoid relays that set this option, most clients will "
             "ignore you.");
  }

  /*XXXX checking for defaults manually like this is a bit fragile.*/

  /* Keep changes to hard-coded values synchronous to man page and default
   * values table. */
  if (options->TestingV3AuthInitialVotingInterval != 30*60 &&
      !options->TestingTorNetwork && !options->_UsingTestNetworkDefaults) {
    REJECT("TestingV3AuthInitialVotingInterval may only be changed in testing "
           "Tor networks!");
  } else if (options->TestingV3AuthInitialVotingInterval < MIN_VOTE_INTERVAL) {
    REJECT("TestingV3AuthInitialVotingInterval is insanely low.");
  } else if (((30*60) % options->TestingV3AuthInitialVotingInterval) != 0) {
    REJECT("TestingV3AuthInitialVotingInterval does not divide evenly into "
           "30 minutes.");
  }

  if (options->TestingV3AuthInitialVoteDelay != 5*60 &&
      !options->TestingTorNetwork && !options->_UsingTestNetworkDefaults) {

    REJECT("TestingV3AuthInitialVoteDelay may only be changed in testing "
           "Tor networks!");
  } else if (options->TestingV3AuthInitialVoteDelay < MIN_VOTE_SECONDS) {
    REJECT("TestingV3AuthInitialVoteDelay is way too low.");
  }

  if (options->TestingV3AuthInitialDistDelay != 5*60 &&
      !options->TestingTorNetwork && !options->_UsingTestNetworkDefaults) {
    REJECT("TestingV3AuthInitialDistDelay may only be changed in testing "
           "Tor networks!");
  } else if (options->TestingV3AuthInitialDistDelay < MIN_DIST_SECONDS) {
    REJECT("TestingV3AuthInitialDistDelay is way too low.");
  }

  if (options->TestingV3AuthInitialVoteDelay +
      options->TestingV3AuthInitialDistDelay >=
      options->TestingV3AuthInitialVotingInterval/2) {
    REJECT("TestingV3AuthInitialVoteDelay plus TestingV3AuthInitialDistDelay "
           "must be less than half TestingV3AuthInitialVotingInterval");
  }

  if (options->TestingAuthDirTimeToLearnReachability != 30*60 &&
      !options->TestingTorNetwork && !options->_UsingTestNetworkDefaults) {
    REJECT("TestingAuthDirTimeToLearnReachability may only be changed in "
           "testing Tor networks!");
  } else if (options->TestingAuthDirTimeToLearnReachability < 0) {
    REJECT("TestingAuthDirTimeToLearnReachability must be non-negative.");
  } else if (options->TestingAuthDirTimeToLearnReachability > 2*60*60) {
    COMPLAIN("TestingAuthDirTimeToLearnReachability is insanely high.");
  }

  if (options->TestingEstimatedDescriptorPropagationTime != 10*60 &&
      !options->TestingTorNetwork && !options->_UsingTestNetworkDefaults) {
    REJECT("TestingEstimatedDescriptorPropagationTime may only be changed in "
           "testing Tor networks!");
  } else if (options->TestingEstimatedDescriptorPropagationTime < 0) {
    REJECT("TestingEstimatedDescriptorPropagationTime must be non-negative.");
  } else if (options->TestingEstimatedDescriptorPropagationTime > 60*60) {
    COMPLAIN("TestingEstimatedDescriptorPropagationTime is insanely high.");
  }

  if (options->TestingTorNetwork) {
    log_warn(LD_CONFIG, "TestingTorNetwork is set. This will make your node "
                        "almost unusable in the public Tor network, and is "
                        "therefore only advised if you are building a "
                        "testing Tor network!");
  }

  if (options->AccelName && !options->HardwareAccel)
    options->HardwareAccel = 1;
  if (options->AccelDir && !options->AccelName)
    REJECT("Can't use hardware crypto accelerator dir without engine name.");

  if (options->PublishServerDescriptor)
    SMARTLIST_FOREACH(options->PublishServerDescriptor, const char *, pubdes, {
      if (!strcmp(pubdes, "1") || !strcmp(pubdes, "0"))
        if (smartlist_len(options->PublishServerDescriptor) > 1) {
          COMPLAIN("You have passed a list of multiple arguments to the "
                   "PublishServerDescriptor option that includes 0 or 1. "
                   "0 or 1 should only be used as the sole argument. "
                   "This configuration will be rejected in a future release.");
          break;
        }
    });

  if (options->BridgeRelay == 1 && ! options->ORPort_set)
      REJECT("BridgeRelay is 1, ORPort is not set. This is an invalid "
             "combination.");

  return 0;
#undef REJECT
#undef COMPLAIN
}

/** Helper: return true iff s1 and s2 are both NULL, or both non-NULL
 * equal strings. */
static int
opt_streq(const char *s1, const char *s2)
{
  return 0 == strcmp_opt(s1, s2);
}

/** Check if any of the previous options have changed but aren't allowed to. */
static int
options_transition_allowed(const or_options_t *old,
                           const or_options_t *new_val,
                           char **msg)
{
  if (!old)
    return 0;

  if (!opt_streq(old->PidFile, new_val->PidFile)) {
    *msg = tor_strdup("PidFile is not allowed to change.");
    return -1;
  }

  if (old->RunAsDaemon != new_val->RunAsDaemon) {
    *msg = tor_strdup("While Tor is running, changing RunAsDaemon "
                      "is not allowed.");
    return -1;
  }

  if (strcmp(old->DataDirectory,new_val->DataDirectory)!=0) {
    tor_asprintf(msg,
               "While Tor is running, changing DataDirectory "
               "(\"%s\"->\"%s\") is not allowed.",
               old->DataDirectory, new_val->DataDirectory);
    return -1;
  }

  if (!opt_streq(old->User, new_val->User)) {
    *msg = tor_strdup("While Tor is running, changing User is not allowed.");
    return -1;
  }

  if ((old->HardwareAccel != new_val->HardwareAccel)
      || !opt_streq(old->AccelName, new_val->AccelName)
      || !opt_streq(old->AccelDir, new_val->AccelDir)) {
    *msg = tor_strdup("While Tor is running, changing OpenSSL hardware "
                      "acceleration engine is not allowed.");
    return -1;
  }

  if (old->TestingTorNetwork != new_val->TestingTorNetwork) {
    *msg = tor_strdup("While Tor is running, changing TestingTorNetwork "
                      "is not allowed.");
    return -1;
  }

  if (old->DisableAllSwap != new_val->DisableAllSwap) {
    *msg = tor_strdup("While Tor is running, changing DisableAllSwap "
                      "is not allowed.");
    return -1;
  }

  if (old->TokenBucketRefillInterval != new_val->TokenBucketRefillInterval) {
    *msg = tor_strdup("While Tor is running, changing TokenBucketRefill"
                      "Interval is not allowed");
    return -1;
  }

  if (old->DisableIOCP != new_val->DisableIOCP) {
    *msg = tor_strdup("While Tor is running, changing DisableIOCP "
                      "is not allowed.");
    return -1;
  }

  if (old->DisableDebuggerAttachment &&
      !new_val->DisableDebuggerAttachment) {
    *msg = tor_strdup("While Tor is running, disabling "
                      "DisableDebuggerAttachment is not allowed.");
    return -1;
  }

  return 0;
}

/** Return 1 if any change from <b>old_options</b> to <b>new_options</b>
 * will require us to rotate the CPU and DNS workers; else return 0. */
static int
options_transition_affects_workers(const or_options_t *old_options,
                                   const or_options_t *new_options)
{
  if (!opt_streq(old_options->DataDirectory, new_options->DataDirectory) ||
      old_options->NumCPUs != new_options->NumCPUs ||
      !config_lines_eq(old_options->ORPort_lines, new_options->ORPort_lines) ||
      old_options->ServerDNSSearchDomains !=
                                       new_options->ServerDNSSearchDomains ||
      old_options->_SafeLogging != new_options->_SafeLogging ||
      old_options->ClientOnly != new_options->ClientOnly ||
      public_server_mode(old_options) != public_server_mode(new_options) ||
      !config_lines_eq(old_options->Logs, new_options->Logs) ||
      old_options->LogMessageDomains != new_options->LogMessageDomains)
    return 1;

  /* Check whether log options match. */

  /* Nothing that changed matters. */
  return 0;
}

/** Return 1 if any change from <b>old_options</b> to <b>new_options</b>
 * will require us to generate a new descriptor; else return 0. */
static int
options_transition_affects_descriptor(const or_options_t *old_options,
                                      const or_options_t *new_options)
{
  /* XXX We can be smarter here. If your DirPort isn't being
   * published and you just turned it off, no need to republish. Etc. */
  if (!opt_streq(old_options->DataDirectory, new_options->DataDirectory) ||
      !opt_streq(old_options->Nickname,new_options->Nickname) ||
      !opt_streq(old_options->Address,new_options->Address) ||
      !config_lines_eq(old_options->ExitPolicy,new_options->ExitPolicy) ||
      old_options->ExitPolicyRejectPrivate !=
        new_options->ExitPolicyRejectPrivate ||
      !config_lines_eq(old_options->ORPort_lines,
                       new_options->ORPort_lines) ||
      !config_lines_eq(old_options->DirPort_lines,
                       new_options->DirPort_lines) ||
      old_options->ClientOnly != new_options->ClientOnly ||
      old_options->DisableNetwork != new_options->DisableNetwork ||
      old_options->_PublishServerDescriptor !=
        new_options->_PublishServerDescriptor ||
      get_effective_bwrate(old_options) != get_effective_bwrate(new_options) ||
      get_effective_bwburst(old_options) !=
        get_effective_bwburst(new_options) ||
      !opt_streq(old_options->ContactInfo, new_options->ContactInfo) ||
      !opt_streq(old_options->MyFamily, new_options->MyFamily) ||
      !opt_streq(old_options->AccountingStart, new_options->AccountingStart) ||
      old_options->AccountingMax != new_options->AccountingMax ||
      public_server_mode(old_options) != public_server_mode(new_options))
    return 1;

  return 0;
}

#ifdef _WIN32
/** Return the directory on windows where we expect to find our application
 * data. */
static char *
get_windows_conf_root(void)
{
  static int is_set = 0;
  static char path[MAX_PATH*2+1];
  TCHAR tpath[MAX_PATH] = {0};

  LPITEMIDLIST idl;
  IMalloc *m;
  HRESULT result;

  if (is_set)
    return path;

  /* Find X:\documents and settings\username\application data\ .
   * We would use SHGetSpecialFolder path, but that wasn't added until IE4.
   */
#ifdef ENABLE_LOCAL_APPDATA
#define APPDATA_PATH CSIDL_LOCAL_APPDATA
#else
#define APPDATA_PATH CSIDL_APPDATA
#endif
  if (!SUCCEEDED(SHGetSpecialFolderLocation(NULL, APPDATA_PATH, &idl))) {
    getcwd(path,MAX_PATH);
    is_set = 1;
    log_warn(LD_CONFIG,
             "I couldn't find your application data folder: are you "
             "running an ancient version of Windows 95? Defaulting to \"%s\"",
             path);
    return path;
  }
  /* Convert the path from an "ID List" (whatever that is!) to a path. */
  result = SHGetPathFromIDList(idl, tpath);
#ifdef UNICODE
  wcstombs(path,tpath,sizeof(path));
  path[sizeof(path)-1] = '\0';
#else
  strlcpy(path,tpath,sizeof(path));
#endif

  /* Now we need to free the memory that the path-idl was stored in.  In
   * typical Windows fashion, we can't just call 'free()' on it. */
  SHGetMalloc(&m);
  if (m) {
    m->lpVtbl->Free(m, idl);
    m->lpVtbl->Release(m);
  }
  if (!SUCCEEDED(result)) {
    return NULL;
  }
  strlcat(path,"\\tor",MAX_PATH);
  is_set = 1;
  return path;
}
#endif

/** Return the default location for our torrc file (if <b>defaults_file</b> is
 * false), or for the torrc-defaults file (if <b>defaults_file</b> is true). */
static const char *
get_default_conf_file(int defaults_file)
{
#ifdef _WIN32
  if (defaults_file) {
    static char defaults_path[MAX_PATH+1];
    tor_snprintf(defaults_path, MAX_PATH, "%s\\torrc-defaults",
                 get_windows_conf_root());
    return defaults_path;
  } else {
    static char path[MAX_PATH+1];
    tor_snprintf(path, MAX_PATH, "%s\\torrc",
                 get_windows_conf_root());
    return path;
  }
#else
  return defaults_file ? CONFDIR "/torrc-defaults" : CONFDIR "/torrc";
#endif
}

/** Verify whether lst is a string containing valid-looking comma-separated
 * nicknames, or NULL. Return 0 on success. Warn and return -1 on failure.
 */
static int
check_nickname_list(const char *lst, const char *name, char **msg)
{
  int r = 0;
  smartlist_t *sl;

  if (!lst)
    return 0;
  sl = smartlist_new();

  smartlist_split_string(sl, lst, ",",
    SPLIT_SKIP_SPACE|SPLIT_IGNORE_BLANK|SPLIT_STRIP_SPACE, 0);

  SMARTLIST_FOREACH(sl, const char *, s,
    {
      if (!is_legal_nickname_or_hexdigest(s)) {
        tor_asprintf(msg, "Invalid nickname '%s' in %s line", s, name);
        r = -1;
        break;
      }
    });
  SMARTLIST_FOREACH(sl, char *, s, tor_free(s));
  smartlist_free(sl);
  return r;
}

/** Learn config file name from command line arguments, or use the default.
 *
 * If <b>defaults_file</b> is true, we're looking for torrc-defaults;
 * otherwise, we're looking for the regular torrc_file.
 *
 * Set *<b>using_default_fname</b> to true if we're using the default
 * configuration file name; or false if we've set it from the command line.
 *
 * Set *<b>ignore_missing_torrc</b> to true if we should ignore the resulting
 * filename if it doesn't exist.
 */
static char *
find_torrc_filename(int argc, char **argv,
                    int defaults_file,
                    int *using_default_fname, int *ignore_missing_torrc)
{
  char *fname=NULL;
  int i;
  const char *fname_opt = defaults_file ? "--defaults-torrc" : "-f";
  const char *ignore_opt = defaults_file ? NULL : "--ignore-missing-torrc";

  if (defaults_file)
    *ignore_missing_torrc = 1;

  for (i = 1; i < argc; ++i) {
    if (i < argc-1 && !strcmp(argv[i],fname_opt)) {
      if (fname) {
        log(LOG_WARN, LD_CONFIG, "Duplicate %s options on command line.",
            fname_opt);
        tor_free(fname);
      }
      fname = expand_filename(argv[i+1]);

      {
        char *absfname;
        absfname = make_path_absolute(fname);
        tor_free(fname);
        fname = absfname;
      }

      *using_default_fname = 0;
      ++i;
    } else if (ignore_opt && !strcmp(argv[i],ignore_opt)) {
      *ignore_missing_torrc = 1;
    }
  }

  if (*using_default_fname) {
    /* didn't find one, try CONFDIR */
    const char *dflt = get_default_conf_file(defaults_file);
    if (dflt && file_status(dflt) == FN_FILE) {
      fname = tor_strdup(dflt);
    } else {
#ifndef _WIN32
      char *fn = NULL;
      if (!defaults_file)
        fn = expand_filename("~/.torrc");
      if (fn && file_status(fn) == FN_FILE) {
        fname = fn;
      } else {
        tor_free(fn);
        fname = tor_strdup(dflt);
      }
#else
      fname = tor_strdup(dflt);
#endif
    }
  }
  return fname;
}

/** Load a configuration file from disk, setting torrc_fname or
 * torrc_defaults_fname if successful.
 *
 * If <b>defaults_file</b> is true, load torrc-defaults; otherwise load torrc.
 *
 * Return the contents of the file on success, and NULL on failure.
 */
static char *
load_torrc_from_disk(int argc, char **argv, int defaults_file)
{
  char *fname=NULL;
  char *cf = NULL;
  int using_default_torrc = 1;
  int ignore_missing_torrc = 0;
  char **fname_var = defaults_file ? &torrc_defaults_fname : &torrc_fname;

  fname = find_torrc_filename(argc, argv, defaults_file,
                              &using_default_torrc, &ignore_missing_torrc);
  tor_assert(fname);
  log(LOG_DEBUG, LD_CONFIG, "Opening config file \"%s\"", fname);

  tor_free(*fname_var);
  *fname_var = fname;

  /* Open config file */
  if (file_status(fname) != FN_FILE ||
      !(cf = read_file_to_str(fname,0,NULL))) {
    if (using_default_torrc == 1 || ignore_missing_torrc) {
      if (!defaults_file)
        log(LOG_NOTICE, LD_CONFIG, "Configuration file \"%s\" not present, "
            "using reasonable defaults.", fname);
      tor_free(fname); /* sets fname to NULL */
      *fname_var = NULL;
      cf = tor_strdup("");
    } else {
      log(LOG_WARN, LD_CONFIG,
          "Unable to open configuration file \"%s\".", fname);
      goto err;
    }
  } else {
    log(LOG_NOTICE, LD_CONFIG, "Read configuration file \"%s\".", fname);
  }

  return cf;
 err:
  tor_free(fname);
  *fname_var = NULL;
  return NULL;
}

/** Read a configuration file into <b>options</b>, finding the configuration
 * file location based on the command line.  After loading the file
 * call options_init_from_string() to load the config.
 * Return 0 if success, -1 if failure. */
int
options_init_from_torrc(int argc, char **argv)
{
  char *cf=NULL, *cf_defaults=NULL;
  int i, command;
  int retval = -1;
  static char **backup_argv;
  static int backup_argc;
  char *command_arg = NULL;
  char *errmsg=NULL;

  if (argv) { /* first time we're called. save command line args */
    backup_argv = argv;
    backup_argc = argc;
  } else { /* we're reloading. need to clean up old options first. */
    argv = backup_argv;
    argc = backup_argc;
  }
  if (argc > 1 && (!strcmp(argv[1], "-h") || !strcmp(argv[1],"--help"))) {
    print_usage();
    exit(0);
  }
  if (argc > 1 && !strcmp(argv[1], "--list-torrc-options")) {
    /* For documenting validating whether we've documented everything. */
    list_torrc_options();
    exit(0);
  }

  if (argc > 1 && (!strcmp(argv[1],"--version"))) {
    printf("Tor version %s.\n",get_version());
    exit(0);
  }
  if (argc > 1 && (!strcmp(argv[1],"--digests"))) {
    printf("Tor version %s.\n",get_version());
    printf("%s", libor_get_digests());
    printf("%s", tor_get_digests());
    exit(0);
  }

  /* Go through command-line variables */
  if (!global_cmdline_options) {
    /* Or we could redo the list every time we pass this place.
     * It does not really matter */
    if (config_get_commandlines(argc, argv, &global_cmdline_options) < 0) {
      goto err;
    }
  }

  command = CMD_RUN_TOR;
  for (i = 1; i < argc; ++i) {
    if (!strcmp(argv[i],"--list-fingerprint")) {
      command = CMD_LIST_FINGERPRINT;
    } else if (!strcmp(argv[i],"--hash-password")) {
      command = CMD_HASH_PASSWORD;
      command_arg = tor_strdup( (i < argc-1) ? argv[i+1] : "");
      ++i;
    } else if (!strcmp(argv[i],"--verify-config")) {
      command = CMD_VERIFY_CONFIG;
    }
  }

  if (command == CMD_HASH_PASSWORD) {
    cf = tor_strdup("");
  } else {
    cf_defaults = load_torrc_from_disk(argc, argv, 1);
    cf = load_torrc_from_disk(argc, argv, 0);
    if (!cf)
      goto err;
  }

  retval = options_init_from_string(cf_defaults, cf, command, command_arg,
                                    &errmsg);

 err:

  tor_free(cf);
  tor_free(cf_defaults);
  if (errmsg) {
    log(LOG_WARN,LD_CONFIG,"%s", errmsg);
    tor_free(errmsg);
  }
  return retval < 0 ? -1 : 0;
}

/** Load the options from the configuration in <b>cf</b>, validate
 * them for consistency and take actions based on them.
 *
 * Return 0 if success, negative on error:
 *  * -1 for general errors.
 *  * -2 for failure to parse/validate,
 *  * -3 for transition not allowed
 *  * -4 for error while setting the new options
 */
setopt_err_t
options_init_from_string(const char *cf_defaults, const char *cf,
                         int command, const char *command_arg,
                         char **msg)
{
  or_options_t *oldoptions, *newoptions, *newdefaultoptions=NULL;
  config_line_t *cl;
  int retval, i;
  setopt_err_t err = SETOPT_ERR_MISC;
  tor_assert(msg);

  oldoptions = global_options; /* get_options unfortunately asserts if
                                  this is the first time we run*/

  newoptions = tor_malloc_zero(sizeof(or_options_t));
  newoptions->_magic = OR_OPTIONS_MAGIC;
  options_init(newoptions);
  newoptions->command = command;
  newoptions->command_arg = command_arg;

  for (i = 0; i < 2; ++i) {
    const char *body = i==0 ? cf_defaults : cf;
    if (!body)
      continue;
    /* get config lines, assign them */
    retval = config_get_lines(body, &cl, 1);
    if (retval < 0) {
      err = SETOPT_ERR_PARSE;
      goto err;
    }
    retval = config_assign(&options_format, newoptions, cl, 0, 0, msg);
    config_free_lines(cl);
    if (retval < 0) {
      err = SETOPT_ERR_PARSE;
      goto err;
    }
    if (i==0)
      newdefaultoptions = options_dup(&options_format, newoptions);
  }

  /* Go through command-line variables too */
  retval = config_assign(&options_format, newoptions,
                         global_cmdline_options, 0, 0, msg);
  if (retval < 0) {
    err = SETOPT_ERR_PARSE;
    goto err;
  }

  /* If this is a testing network configuration, change defaults
   * for a list of dependent config options, re-initialize newoptions
   * with the new defaults, and assign all options to it second time. */
  if (newoptions->TestingTorNetwork) {
    /* XXXX this is a bit of a kludge.  perhaps there's a better way to do
     * this?  We could, for example, make the parsing algorithm do two passes
     * over the configuration.  If it finds any "suite" options like
     * TestingTorNetwork, it could change the defaults before its second pass.
     * Not urgent so long as this seems to work, but at any sign of trouble,
     * let's clean it up.  -NM */

    /* Change defaults. */
    int i;
    for (i = 0; testing_tor_network_defaults[i].name; ++i) {
      const config_var_t *new_var = &testing_tor_network_defaults[i];
      config_var_t *old_var =
          config_find_option_mutable(&options_format, new_var->name);
      tor_assert(new_var);
      tor_assert(old_var);
      old_var->initvalue = new_var->initvalue;
    }

    /* Clear newoptions and re-initialize them with new defaults. */
    config_free(&options_format, newoptions);
    config_free(&options_format, newdefaultoptions);
    newdefaultoptions = NULL;
    newoptions = tor_malloc_zero(sizeof(or_options_t));
    newoptions->_magic = OR_OPTIONS_MAGIC;
    options_init(newoptions);
    newoptions->command = command;
    newoptions->command_arg = command_arg;

    /* Assign all options a second time. */
    for (i = 0; i < 2; ++i) {
      const char *body = i==0 ? cf_defaults : cf;
      if (!body)
        continue;
      /* get config lines, assign them */
      retval = config_get_lines(body, &cl, 1);
      if (retval < 0) {
        err = SETOPT_ERR_PARSE;
        goto err;
      }
      retval = config_assign(&options_format, newoptions, cl, 0, 0, msg);
      config_free_lines(cl);
      if (retval < 0) {
        err = SETOPT_ERR_PARSE;
        goto err;
      }
      if (i==0)
        newdefaultoptions = options_dup(&options_format, newoptions);
    }
    /* Assign command-line variables a second time too */
    retval = config_assign(&options_format, newoptions,
                           global_cmdline_options, 0, 0, msg);
    if (retval < 0) {
      err = SETOPT_ERR_PARSE;
      goto err;
    }
  }

  /* Validate newoptions */
  if (options_validate(oldoptions, newoptions, 0, msg) < 0) {
    err = SETOPT_ERR_PARSE; /*XXX make this a separate return value.*/
    goto err;
  }

  if (options_transition_allowed(oldoptions, newoptions, msg) < 0) {
    err = SETOPT_ERR_TRANSITION;
    goto err;
  }

  if (set_options(newoptions, msg)) {
    err = SETOPT_ERR_SETTING;
    goto err; /* frees and replaces old options */
  }
  config_free(&options_format, global_default_options);
  global_default_options = newdefaultoptions;

  return SETOPT_OK;

 err:
  config_free(&options_format, newoptions);
  config_free(&options_format, newdefaultoptions);
  if (*msg) {
    char *old_msg = *msg;
    tor_asprintf(msg, "Failed to parse/validate config: %s", old_msg);
    tor_free(old_msg);
  }
  return err;
}

/** Return the location for our configuration file.
 */
const char *
get_torrc_fname(int defaults_fname)
{
  const char *fname = defaults_fname ? torrc_defaults_fname : torrc_fname;

  if (fname)
    return fname;
  else
    return get_default_conf_file(defaults_fname);
}

/** Adjust the address map based on the MapAddress elements in the
 * configuration <b>options</b>
 */
void
config_register_addressmaps(const or_options_t *options)
{
  smartlist_t *elts;
  config_line_t *opt;
  const char *from, *to, *msg;

  addressmap_clear_configured();
  elts = smartlist_new();
  for (opt = options->AddressMap; opt; opt = opt->next) {
    smartlist_split_string(elts, opt->value, NULL,
                           SPLIT_SKIP_SPACE|SPLIT_IGNORE_BLANK, 2);
    if (smartlist_len(elts) < 2) {
      log_warn(LD_CONFIG,"MapAddress '%s' has too few arguments. Ignoring.",
               opt->value);
      goto cleanup;
    }

    from = smartlist_get(elts,0);
    to = smartlist_get(elts,1);

    if (to[0] == '.' || from[0] == '.') {
      log_warn(LD_CONFIG,"MapAddress '%s' is ambiguous - address starts with a"
              "'.'. Ignoring.",opt->value);
      goto cleanup;
    }

    if (addressmap_register_auto(from, to, 0, ADDRMAPSRC_TORRC, &msg) < 0) {
      log_warn(LD_CONFIG,"MapAddress '%s' failed: %s. Ignoring.", opt->value,
               msg);
      goto cleanup;
    }

    if (smartlist_len(elts) > 2)
      log_warn(LD_CONFIG,"Ignoring extra arguments to MapAddress.");

  cleanup:
    SMARTLIST_FOREACH(elts, char*, cp, tor_free(cp));
    smartlist_clear(elts);
  }
  smartlist_free(elts);
}

/** As addressmap_register(), but detect the wildcarded status of "from" and
 * "to", and do not steal a reference to <b>to</b>. */
/* XXXX024 move to connection_edge.c */
int
addressmap_register_auto(const char *from, const char *to,
                         time_t expires,
                         addressmap_entry_source_t addrmap_source,
                         const char **msg)
{
  int from_wildcard = 0, to_wildcard = 0;

  *msg = "whoops, forgot the error message";
  if (1) {
    if (!strcmp(to, "*") || !strcmp(from, "*")) {
      *msg = "can't remap from or to *";
      return -1;
    }
    /* Detect asterisks in expressions of type: '*.example.com' */
    if (!strncmp(from,"*.",2)) {
      from += 2;
      from_wildcard = 1;
    }
    if (!strncmp(to,"*.",2)) {
      to += 2;
      to_wildcard = 1;
    }

    if (to_wildcard && !from_wildcard) {
      *msg =  "can only use wildcard (i.e. '*.') if 'from' address "
        "uses wildcard also";
      return -1;
    }

    if (address_is_invalid_destination(to, 1)) {
      *msg = "destination is invalid";
      return -1;
    }

    addressmap_register(from, tor_strdup(to), expires, addrmap_source,
                        from_wildcard, to_wildcard);
  }
  return 0;
}

/**
 * Initialize the logs based on the configuration file.
 */
static int
options_init_logs(or_options_t *options, int validate_only)
{
  config_line_t *opt;
  int ok;
  smartlist_t *elts;
  int daemon =
#ifdef _WIN32
               0;
#else
               options->RunAsDaemon;
#endif

  if (options->LogTimeGranularity <= 0) {
    log_warn(LD_CONFIG, "Log time granularity '%d' has to be positive.",
             options->LogTimeGranularity);
    return -1;
  } else if (1000 % options->LogTimeGranularity != 0 &&
             options->LogTimeGranularity % 1000 != 0) {
    int granularity = options->LogTimeGranularity;
    if (granularity < 40) {
      do granularity++;
      while (1000 % granularity != 0);
    } else if (granularity < 1000) {
      granularity = 1000 / granularity;
      while (1000 % granularity != 0)
        granularity--;
      granularity = 1000 / granularity;
    } else {
      granularity = 1000 * ((granularity / 1000) + 1);
    }
    log_warn(LD_CONFIG, "Log time granularity '%d' has to be either a "
                        "divisor or a multiple of 1 second. Changing to "
                        "'%d'.",
             options->LogTimeGranularity, granularity);
    if (!validate_only)
      set_log_time_granularity(granularity);
  } else {
    if (!validate_only)
      set_log_time_granularity(options->LogTimeGranularity);
  }

  ok = 1;
  elts = smartlist_new();

  for (opt = options->Logs; opt; opt = opt->next) {
    log_severity_list_t *severity;
    const char *cfg = opt->value;
    severity = tor_malloc_zero(sizeof(log_severity_list_t));
    if (parse_log_severity_config(&cfg, severity) < 0) {
      log_warn(LD_CONFIG, "Couldn't parse log levels in Log option 'Log %s'",
               opt->value);
      ok = 0; goto cleanup;
    }

    smartlist_split_string(elts, cfg, NULL,
                           SPLIT_SKIP_SPACE|SPLIT_IGNORE_BLANK, 2);

    if (smartlist_len(elts) == 0)
      smartlist_add(elts, tor_strdup("stdout"));

    if (smartlist_len(elts) == 1 &&
        (!strcasecmp(smartlist_get(elts,0), "stdout") ||
         !strcasecmp(smartlist_get(elts,0), "stderr"))) {
      int err = smartlist_len(elts) &&
        !strcasecmp(smartlist_get(elts,0), "stderr");
      if (!validate_only) {
        if (daemon) {
          log_warn(LD_CONFIG,
                   "Can't log to %s with RunAsDaemon set; skipping stdout",
                   err?"stderr":"stdout");
        } else {
          add_stream_log(severity, err?"<stderr>":"<stdout>",
                         fileno(err?stderr:stdout));
        }
      }
      goto cleanup;
    }
    if (smartlist_len(elts) == 1 &&
        !strcasecmp(smartlist_get(elts,0), "syslog")) {
#ifdef HAVE_SYSLOG_H
      if (!validate_only) {
        add_syslog_log(severity);
      }
#else
      log_warn(LD_CONFIG, "Syslog is not supported on this system. Sorry.");
#endif
      goto cleanup;
    }

    if (smartlist_len(elts) == 2 &&
        !strcasecmp(smartlist_get(elts,0), "file")) {
      if (!validate_only) {
        char *fname = expand_filename(smartlist_get(elts, 1));
        if (add_file_log(severity, fname) < 0) {
          log_warn(LD_CONFIG, "Couldn't open file for 'Log %s': %s",
                   opt->value, strerror(errno));
          ok = 0;
        }
        tor_free(fname);
      }
      goto cleanup;
    }

    log_warn(LD_CONFIG, "Bad syntax on file Log option 'Log %s'",
             opt->value);
    ok = 0; goto cleanup;

  cleanup:
    SMARTLIST_FOREACH(elts, char*, cp, tor_free(cp));
    smartlist_clear(elts);
    tor_free(severity);
  }
  smartlist_free(elts);

  if (ok && !validate_only)
    logs_set_domain_logging(options->LogMessageDomains);

  return ok?0:-1;
}

/** Read the contents of a Bridge line from <b>line</b>. Return 0
 * if the line is well-formed, and -1 if it isn't. If
 * <b>validate_only</b> is 0, and the line is well-formed, then add
 * the bridge described in the line to our internal bridge list. */
static int
parse_bridge_line(const char *line, int validate_only)
{
  smartlist_t *items = NULL;
  int r;
  char *addrport=NULL, *fingerprint=NULL;
  char *transport_name=NULL;
  char *field1=NULL;
  tor_addr_t addr;
  uint16_t port = 0;
  char digest[DIGEST_LEN];

  items = smartlist_new();
  smartlist_split_string(items, line, NULL,
                         SPLIT_SKIP_SPACE|SPLIT_IGNORE_BLANK, -1);
  if (smartlist_len(items) < 1) {
    log_warn(LD_CONFIG, "Too few arguments to Bridge line.");
    goto err;
  }

  /* field1 is either a transport name or addrport */
  field1 = smartlist_get(items, 0);
  smartlist_del_keeporder(items, 0);

  if (!(strstr(field1, ".") || strstr(field1, ":"))) {
    /* new-style bridge line */
    transport_name = field1;
    if (smartlist_len(items) < 1) {
      log_warn(LD_CONFIG, "Too few items to Bridge line.");
      goto err;
    }
    addrport = smartlist_get(items, 0);
    smartlist_del_keeporder(items, 0);
  } else {
    addrport = field1;
  }

  if (tor_addr_port_lookup(addrport, &addr, &port)<0) {
    log_warn(LD_CONFIG, "Error parsing Bridge address '%s'", addrport);
    goto err;
  }
  if (!port) {
    log_info(LD_CONFIG,
             "Bridge address '%s' has no port; using default port 443.",
             addrport);
    port = 443;
  }

  if (smartlist_len(items)) {
    fingerprint = smartlist_join_strings(items, "", 0, NULL);
    if (strlen(fingerprint) != HEX_DIGEST_LEN) {
      log_warn(LD_CONFIG, "Key digest for Bridge is wrong length.");
      goto err;
    }
    if (base16_decode(digest, DIGEST_LEN, fingerprint, HEX_DIGEST_LEN)<0) {
      log_warn(LD_CONFIG, "Unable to decode Bridge key digest.");
      goto err;
    }
  }

  if (!validate_only) {
    log_debug(LD_DIR, "Bridge at %s:%d (transport: %s) (%s)",
              fmt_addr(&addr), (int)port,
              transport_name ? transport_name : "no transport",
              fingerprint ? fingerprint : "no key listed");
    bridge_add_from_config(&addr, port,
                           fingerprint ? digest : NULL, transport_name);
  }

  r = 0;
  goto done;

 err:
  r = -1;

 done:
  SMARTLIST_FOREACH(items, char*, s, tor_free(s));
  smartlist_free(items);
  tor_free(addrport);
  tor_free(transport_name);
  tor_free(fingerprint);
  return r;
}

/** Read the contents of a ClientTransportPlugin line from
 * <b>line</b>. Return 0 if the line is well-formed, and -1 if it
 * isn't.
 *
 * If <b>validate_only</b> is 0, and the line is well-formed:
 * - If it's an external proxy line, add the transport described in the line to
 * our internal transport list.
 * - If it's a managed proxy line, launch the managed proxy. */
static int
parse_client_transport_line(const char *line, int validate_only)
{
  smartlist_t *items = NULL;
  int r;
  char *field2=NULL;

  const char *transports=NULL;
  smartlist_t *transport_list=NULL;
  char *addrport=NULL;
  tor_addr_t addr;
  uint16_t port = 0;
  int socks_ver=PROXY_NONE;

  /* managed proxy options */
  int is_managed=0;
  char **proxy_argv=NULL;
  char **tmp=NULL;
  int proxy_argc,i;

  int line_length;

  items = smartlist_new();
  smartlist_split_string(items, line, NULL,
                         SPLIT_SKIP_SPACE|SPLIT_IGNORE_BLANK, -1);

  line_length =  smartlist_len(items);
  if (line_length < 3) {
    log_warn(LD_CONFIG, "Too few arguments on ClientTransportPlugin line.");
    goto err;
  }

  /* Get the first line element, split it to commas into
     transport_list (in case it's multiple transports) and validate
     the transport names. */
  transports = smartlist_get(items, 0);
  transport_list = smartlist_new();
  smartlist_split_string(transport_list, transports, ",",
                         SPLIT_SKIP_SPACE|SPLIT_IGNORE_BLANK, 0);
  SMARTLIST_FOREACH_BEGIN(transport_list, const char *, transport_name) {
    if (!string_is_C_identifier(transport_name)) {
      log_warn(LD_CONFIG, "Transport name is not a C identifier (%s).",
               transport_name);
      goto err;
    }
  } SMARTLIST_FOREACH_END(transport_name);

  /* field2 is either a SOCKS version or "exec" */
  field2 = smartlist_get(items, 1);

  if (!strcmp(field2,"socks4")) {
    socks_ver = PROXY_SOCKS4;
  } else if (!strcmp(field2,"socks5")) {
    socks_ver = PROXY_SOCKS5;
  } else if (!strcmp(field2,"exec")) {
    is_managed=1;
  } else {
    log_warn(LD_CONFIG, "Strange ClientTransportPlugin field '%s'.",
             field2);
    goto err;
  }

  if (is_managed) { /* managed */
    if (!validate_only) {  /* if we are not just validating, use the
                             rest of the line as the argv of the proxy
                             to be launched */
      proxy_argc = line_length-2;
      tor_assert(proxy_argc > 0);
      proxy_argv = tor_malloc_zero(sizeof(char*)*(proxy_argc+1));
      tmp = proxy_argv;
      for (i=0;i<proxy_argc;i++) { /* store arguments */
        *tmp++ = smartlist_get(items, 2);
        smartlist_del_keeporder(items, 2);
      }
      *tmp = NULL; /*terminated with NULL, just like execve() likes it*/

      /* kickstart the thing */
      pt_kickstart_client_proxy(transport_list, proxy_argv);
    }
  } else { /* external */
    if (smartlist_len(transport_list) != 1) {
      log_warn(LD_CONFIG, "You can't have an external proxy with "
               "more than one transports.");
      goto err;
    }

    addrport = smartlist_get(items, 2);

    if (tor_addr_port_lookup(addrport, &addr, &port)<0) {
      log_warn(LD_CONFIG, "Error parsing transport "
               "address '%s'", addrport);
      goto err;
    }
    if (!port) {
      log_warn(LD_CONFIG,
               "Transport address '%s' has no port.", addrport);
      goto err;
    }

    if (!validate_only) {
      transport_add_from_config(&addr, port, smartlist_get(transport_list, 0),
                                socks_ver);

      log_info(LD_DIR, "Transport '%s' found at %s:%d",
               transports, fmt_addr(&addr), (int)port);
    }
  }

  r = 0;
  goto done;

 err:
  r = -1;

 done:
  SMARTLIST_FOREACH(items, char*, s, tor_free(s));
  smartlist_free(items);
  if (transport_list) {
    SMARTLIST_FOREACH(transport_list, char*, s, tor_free(s));
    smartlist_free(transport_list);
  }

  return r;
}

/** Read the contents of a ServerTransportPlugin line from
 * <b>line</b>. Return 0 if the line is well-formed, and -1 if it
 * isn't.
 * If <b>validate_only</b> is 0, the line is well-formed, and it's a
 * managed proxy line, launch the managed proxy. */
static int
parse_server_transport_line(const char *line, int validate_only)
{
  smartlist_t *items = NULL;
  int r;
  const char *transports=NULL;
  smartlist_t *transport_list=NULL;
  char *type=NULL;
  char *addrport=NULL;
  tor_addr_t addr;
  uint16_t port = 0;

  /* managed proxy options */
  int is_managed=0;
  char **proxy_argv=NULL;
  char **tmp=NULL;
  int proxy_argc,i;

  int line_length;

  items = smartlist_new();
  smartlist_split_string(items, line, NULL,
                         SPLIT_SKIP_SPACE|SPLIT_IGNORE_BLANK, -1);

  line_length =  smartlist_len(items);
  if (line_length < 3) {
    log_warn(LD_CONFIG, "Too few arguments on ServerTransportPlugin line.");
    goto err;
  }

  /* Get the first line element, split it to commas into
     transport_list (in case it's multiple transports) and validate
     the transport names. */
  transports = smartlist_get(items, 0);
  transport_list = smartlist_new();
  smartlist_split_string(transport_list, transports, ",",
                         SPLIT_SKIP_SPACE|SPLIT_IGNORE_BLANK, 0);
  SMARTLIST_FOREACH_BEGIN(transport_list, const char *, transport_name) {
    if (!string_is_C_identifier(transport_name)) {
      log_warn(LD_CONFIG, "Transport name is not a C identifier (%s).",
               transport_name);
      goto err;
    }
  } SMARTLIST_FOREACH_END(transport_name);

  type = smartlist_get(items, 1);

  if (!strcmp(type, "exec")) {
    is_managed=1;
  } else if (!strcmp(type, "proxy")) {
    is_managed=0;
  } else {
    log_warn(LD_CONFIG, "Strange ServerTransportPlugin type '%s'", type);
    goto err;
  }

  if (is_managed) { /* managed */
    if (!validate_only) {
      proxy_argc = line_length-2;
      tor_assert(proxy_argc > 0);
      proxy_argv = tor_malloc_zero(sizeof(char*)*(proxy_argc+1));
      tmp = proxy_argv;

      for (i=0;i<proxy_argc;i++) { /* store arguments */
        *tmp++ = smartlist_get(items, 2);
        smartlist_del_keeporder(items, 2);
      }
      *tmp = NULL; /*terminated with NULL, just like execve() likes it*/

      /* kickstart the thing */
      pt_kickstart_server_proxy(transport_list, proxy_argv);
    }
  } else { /* external */
    if (smartlist_len(transport_list) != 1) {
      log_warn(LD_CONFIG, "You can't have an external proxy with "
               "more than one transports.");
      goto err;
    }

    addrport = smartlist_get(items, 2);

    if (tor_addr_port_lookup(addrport, &addr, &port)<0) {
      log_warn(LD_CONFIG, "Error parsing transport "
               "address '%s'", addrport);
      goto err;
    }
    if (!port) {
      log_warn(LD_CONFIG,
               "Transport address '%s' has no port.", addrport);
      goto err;
    }

    if (!validate_only) {
      log_info(LD_DIR, "Server transport '%s' at %s:%d.",
               transports, fmt_addr(&addr), (int)port);
    }
  }

  r = 0;
  goto done;

 err:
  r = -1;

 done:
  SMARTLIST_FOREACH(items, char*, s, tor_free(s));
  smartlist_free(items);
  if (transport_list) {
    SMARTLIST_FOREACH(transport_list, char*, s, tor_free(s));
    smartlist_free(transport_list);
  }

  return r;
}

/** Read the contents of a DirServer line from <b>line</b>. If
 * <b>validate_only</b> is 0, and the line is well-formed, and it
 * shares any bits with <b>required_type</b> or <b>required_type</b>
 * is 0, then add the dirserver described in the line (minus whatever
 * bits it's missing) as a valid authority. Return 0 on success,
 * or -1 if the line isn't well-formed or if we can't add it. */
static int
parse_dir_server_line(const char *line, dirinfo_type_t required_type,
                      int validate_only)
{
  smartlist_t *items = NULL;
  int r;
  char *addrport=NULL, *address=NULL, *nickname=NULL, *fingerprint=NULL;
  uint16_t dir_port = 0, or_port = 0;
  char digest[DIGEST_LEN];
  char v3_digest[DIGEST_LEN];
  dirinfo_type_t type = V2_DIRINFO;
  int is_not_hidserv_authority = 0, is_not_v2_authority = 0;

  items = smartlist_new();
  smartlist_split_string(items, line, NULL,
                         SPLIT_SKIP_SPACE|SPLIT_IGNORE_BLANK, -1);
  if (smartlist_len(items) < 1) {
    log_warn(LD_CONFIG, "No arguments on DirServer line.");
    goto err;
  }

  if (is_legal_nickname(smartlist_get(items, 0))) {
    nickname = smartlist_get(items, 0);
    smartlist_del_keeporder(items, 0);
  }

  while (smartlist_len(items)) {
    char *flag = smartlist_get(items, 0);
    if (TOR_ISDIGIT(flag[0]))
      break;
    if (!strcasecmp(flag, "v1")) {
      type |= (V1_DIRINFO | HIDSERV_DIRINFO);
    } else if (!strcasecmp(flag, "hs")) {
      type |= HIDSERV_DIRINFO;
    } else if (!strcasecmp(flag, "no-hs")) {
      is_not_hidserv_authority = 1;
    } else if (!strcasecmp(flag, "bridge")) {
      type |= BRIDGE_DIRINFO;
    } else if (!strcasecmp(flag, "no-v2")) {
      is_not_v2_authority = 1;
    } else if (!strcasecmpstart(flag, "orport=")) {
      int ok;
      char *portstring = flag + strlen("orport=");
      or_port = (uint16_t) tor_parse_long(portstring, 10, 1, 65535, &ok, NULL);
      if (!ok)
        log_warn(LD_CONFIG, "Invalid orport '%s' on DirServer line.",
                 portstring);
    } else if (!strcasecmpstart(flag, "v3ident=")) {
      char *idstr = flag + strlen("v3ident=");
      if (strlen(idstr) != HEX_DIGEST_LEN ||
          base16_decode(v3_digest, DIGEST_LEN, idstr, HEX_DIGEST_LEN)<0) {
        log_warn(LD_CONFIG, "Bad v3 identity digest '%s' on DirServer line",
                 flag);
      } else {
        type |= V3_DIRINFO|EXTRAINFO_DIRINFO|MICRODESC_DIRINFO;
      }
    } else {
      log_warn(LD_CONFIG, "Unrecognized flag '%s' on DirServer line",
               flag);
    }
    tor_free(flag);
    smartlist_del_keeporder(items, 0);
  }
  if (is_not_hidserv_authority)
    type &= ~HIDSERV_DIRINFO;
  if (is_not_v2_authority)
    type &= ~V2_DIRINFO;

  if (smartlist_len(items) < 2) {
    log_warn(LD_CONFIG, "Too few arguments to DirServer line.");
    goto err;
  }
  addrport = smartlist_get(items, 0);
  smartlist_del_keeporder(items, 0);
  if (addr_port_lookup(LOG_WARN, addrport, &address, NULL, &dir_port)<0) {
    log_warn(LD_CONFIG, "Error parsing DirServer address '%s'", addrport);
    goto err;
  }
  if (!dir_port) {
    log_warn(LD_CONFIG, "Missing port in DirServer address '%s'",addrport);
    goto err;
  }

  fingerprint = smartlist_join_strings(items, "", 0, NULL);
  if (strlen(fingerprint) != HEX_DIGEST_LEN) {
    log_warn(LD_CONFIG, "Key digest for DirServer is wrong length %d.",
             (int)strlen(fingerprint));
    goto err;
  }
  if (!strcmp(fingerprint, "E623F7625FBE0C87820F11EC5F6D5377ED816294")) {
    /* a known bad fingerprint. refuse to use it. We can remove this
     * clause once Tor 0.1.2.17 is obsolete. */
    log_warn(LD_CONFIG, "Dangerous dirserver line. To correct, erase your "
             "torrc file (%s), or reinstall Tor and use the default torrc.",
             get_torrc_fname(0));
    goto err;
  }
  if (base16_decode(digest, DIGEST_LEN, fingerprint, HEX_DIGEST_LEN)<0) {
    log_warn(LD_CONFIG, "Unable to decode DirServer key digest.");
    goto err;
  }

  if (!validate_only && (!required_type || required_type & type)) {
    if (required_type)
      type &= required_type; /* pare down what we think of them as an
                              * authority for. */
    log_debug(LD_DIR, "Trusted %d dirserver at %s:%d (%s)", (int)type,
              address, (int)dir_port, (char*)smartlist_get(items,0));
    if (!add_trusted_dir_server(nickname, address, dir_port, or_port,
                                digest, v3_digest, type))
      goto err;
  }

  r = 0;
  goto done;

  err:
  r = -1;

  done:
  SMARTLIST_FOREACH(items, char*, s, tor_free(s));
  smartlist_free(items);
  tor_free(addrport);
  tor_free(address);
  tor_free(nickname);
  tor_free(fingerprint);
  return r;
}

/** Free all storage held in <b>port</b> */
static void
port_cfg_free(port_cfg_t *port)
{
  tor_free(port);
}

/** Warn for every port in <b>ports</b> that is on a publicly routable
 * address. */
static void
warn_nonlocal_client_ports(const smartlist_t *ports, const char *portname)
{
  SMARTLIST_FOREACH_BEGIN(ports, const port_cfg_t *, port) {
    if (port->is_unix_addr) {
      /* Unix sockets aren't accessible over a network. */
    } else if (!tor_addr_is_internal(&port->addr, 1)) {
      log_warn(LD_CONFIG, "You specified a public address for %sPort. "
               "Other people on the Internet might find your computer and "
               "use it as an open proxy. Please don't allow this unless you "
               "have a good reason.", portname);
    } else if (!tor_addr_is_loopback(&port->addr)) {
      log_notice(LD_CONFIG, "You configured a non-loopback address for "
                 "%sPort. This allows everybody on your local network to use "
                 "your machine as a proxy. Make sure this is what you wanted.",
                 portname);
    }
  } SMARTLIST_FOREACH_END(port);
}

/** Given a list of port_cfg_t in <b>ports</b>, warn any controller port there
 * is listening on any non-loopback address.  If <b>forbid</b> is true,
 * then emit a stronger warning and remove the port from the list.
 */
static void
warn_nonlocal_controller_ports(smartlist_t *ports, unsigned forbid)
{
  int warned = 0;
  SMARTLIST_FOREACH_BEGIN(ports, port_cfg_t *, port) {
    if (port->type != CONN_TYPE_CONTROL_LISTENER)
      continue;
    if (port->is_unix_addr)
      continue;
    if (!tor_addr_is_loopback(&port->addr)) {
      if (forbid) {
        if (!warned)
          log_warn(LD_CONFIG,
                 "You have a ControlPort set to accept "
                 "unauthenticated connections from a non-local address.  "
                 "This means that programs not running on your computer "
                 "can reconfigure your Tor, without even having to guess a "
                 "password.  That's so bad that I'm closing your ControlPort "
                 "for you.  If you need to control your Tor remotely, try "
                 "enabling authentication and using a tool like stunnel or "
                 "ssh to encrypt remote access.");
        warned = 1;
        port_cfg_free(port);
        SMARTLIST_DEL_CURRENT(ports, port);
      } else {
        log_warn(LD_CONFIG, "You have a ControlPort set to accept "
                 "connections from a non-local address.  This means that "
                 "programs not running on your computer can reconfigure your "
                 "Tor.  That's pretty bad, since the controller "
                 "protocol isn't encrypted!  Maybe you should just listen on "
                 "127.0.0.1 and use a tool like stunnel or ssh to encrypt "
                 "remote connections to your control port.");
        return; /* No point in checking the rest */
      }
    }
  } SMARTLIST_FOREACH_END(port);
}

#define CL_PORT_NO_OPTIONS (1u<<0)
#define CL_PORT_WARN_NONLOCAL (1u<<1)
#define CL_PORT_ALLOW_EXTRA_LISTENADDR (1u<<2)
#define CL_PORT_SERVER_OPTIONS (1u<<3)
#define CL_PORT_FORBID_NONLOCAL (1u<<4)

/**
 * Parse port configuration for a single port type.
 *
 * Read entries of the "FooPort" type from the list <b>ports</b>, and
 * entries of the "FooListenAddress" type from the list
 * <b>listenaddrs</b>.  Two syntaxes are supported: a legacy syntax
 * where FooPort is at most a single entry containing a port number and
 * where FooListenAddress has any number of address:port combinations;
 * and a new syntax where there are no FooListenAddress entries and
 * where FooPort can have any number of entries of the format
 * "[Address:][Port] IsolationOptions".
 *
 * In log messages, describe the port type as <b>portname</b>.
 *
 * If no address is specified, default to <b>defaultaddr</b>.  If no
 * FooPort is given, default to defaultport (if 0, there is no default).
 *
 * If CL_PORT_NO_OPTIONS is set in <b>flags</b>, do not allow stream
 * isolation options in the FooPort entries.
 *
 * If CL_PORT_WARN_NONLOCAL is set in <b>flags</b>, warn if any of the
 * ports are not on a local address.  If CL_PORT_FORBID_NONLOCAL is set,
 * this is a contrl port with no password set: don't even allow it.
 *
 * Unless CL_PORT_ALLOW_EXTRA_LISTENADDR is set in <b>flags</b>, warn
 * if FooListenAddress is set but FooPort is 0.
 *
 * If CL_PORT_SERVER_OPTIONS is set in <b>flags</b>, do not allow stream
 * isolation options in the FooPort entries; instead allow the
 * server-port option set.
 *
 * On success, if <b>out</b> is given, add a new port_cfg_t entry to
 * <b>out</b> for every port that the client should listen on.  Return 0
 * on success, -1 on failure.
 */
static int
parse_port_config(smartlist_t *out,
                  const config_line_t *ports,
                  const config_line_t *listenaddrs,
                  const char *portname,
                  int listener_type,
                  const char *defaultaddr,
                  int defaultport,
                  unsigned flags)
{
  smartlist_t *elts;
  int retval = -1;
  const unsigned is_control = (listener_type == CONN_TYPE_CONTROL_LISTENER);
  const unsigned allow_no_options = flags & CL_PORT_NO_OPTIONS;
  const unsigned use_server_options = flags & CL_PORT_SERVER_OPTIONS;
  const unsigned warn_nonlocal = flags & CL_PORT_WARN_NONLOCAL;
  const unsigned forbid_nonlocal = flags & CL_PORT_FORBID_NONLOCAL;
  const unsigned allow_spurious_listenaddr =
    flags & CL_PORT_ALLOW_EXTRA_LISTENADDR;
  int got_zero_port=0, got_nonzero_port=0;

  /* FooListenAddress is deprecated; let's make it work like it used to work,
   * though. */
  if (listenaddrs) {
    int mainport = defaultport;

    if (ports && ports->next) {
      log_warn(LD_CONFIG, "%sListenAddress can't be used when there are "
               "multiple %sPort lines", portname, portname);
      return -1;
    } else if (ports) {
      if (!strcmp(ports->value, "auto")) {
        mainport = CFG_AUTO_PORT;
      } else {
        int ok;
        mainport = (int)tor_parse_long(ports->value, 10, 0, 65535, &ok, NULL);
        if (!ok) {
          log_warn(LD_CONFIG, "%sListenAddress can only be used with a single "
                   "%sPort with value \"auto\" or 1-65535 and no options set.",
                   portname, portname);
          return -1;
        }
      }
    }

    if (mainport == 0) {
      if (allow_spurious_listenaddr)
        return 1; /*DOCDOC*/
      log_warn(LD_CONFIG, "%sPort must be defined if %sListenAddress is used",
               portname, portname);
      return -1;
    }

    if (use_server_options && out) {
      /* Add a no_listen port. */
      port_cfg_t *cfg = tor_malloc_zero(sizeof(port_cfg_t));
      cfg->type = listener_type;
      cfg->port = mainport;
      tor_addr_make_unspec(&cfg->addr); /* Server ports default to 0.0.0.0 */
      cfg->no_listen = 1;
      cfg->ipv4_only = 1;
      smartlist_add(out, cfg);
    }

    for (; listenaddrs; listenaddrs = listenaddrs->next) {
      tor_addr_t addr;
      uint16_t port = 0;
      if (tor_addr_port_lookup(listenaddrs->value, &addr, &port) < 0) {
        log_warn(LD_CONFIG, "Unable to parse %sListenAddress '%s'",
                 portname, listenaddrs->value);
        return -1;
      }
      if (out) {
        port_cfg_t *cfg = tor_malloc_zero(sizeof(port_cfg_t));
        cfg->type = listener_type;
        cfg->port = port ? port : mainport;
        tor_addr_copy(&cfg->addr, &addr);
        cfg->session_group = SESSION_GROUP_UNSET;
        cfg->isolation_flags = ISO_DEFAULT;
        cfg->no_advertise = 1;
        smartlist_add(out, cfg);
      }
    }

    if (warn_nonlocal && out) {
      if (is_control)
        warn_nonlocal_controller_ports(out, forbid_nonlocal);
      else
        warn_nonlocal_client_ports(out, portname);
    }
    return 0;
  } /* end if (listenaddrs) */

  /* No ListenAddress lines. If there's no FooPort, then maybe make a default
   * one. */
  if (! ports) {
    if (defaultport && out) {
       port_cfg_t *cfg = tor_malloc_zero(sizeof(port_cfg_t));
       cfg->type = listener_type;
       cfg->port = defaultport;
       tor_addr_parse(&cfg->addr, defaultaddr);
       cfg->session_group = SESSION_GROUP_UNSET;
       cfg->isolation_flags = ISO_DEFAULT;
       smartlist_add(out, cfg);
    }
    return 0;
  }

  /* At last we can actually parse the FooPort lines.  The syntax is:
   * [Addr:](Port|auto) [Options].*/
  elts = smartlist_new();

  for (; ports; ports = ports->next) {
    tor_addr_t addr;
    int port;
    int sessiongroup = SESSION_GROUP_UNSET;
    unsigned isolation = ISO_DEFAULT;

    char *addrport;
    uint16_t ptmp=0;
    int ok;
    int no_listen = 0, no_advertise = 0, all_addrs = 0,
      ipv4_only = 0, ipv6_only = 0;

    smartlist_split_string(elts, ports->value, NULL,
                           SPLIT_SKIP_SPACE|SPLIT_IGNORE_BLANK, 0);
    if (smartlist_len(elts) == 0) {
      log_warn(LD_CONFIG, "Invalid %sPort line with no value", portname);
      goto err;
    }

    if (allow_no_options && smartlist_len(elts) > 1) {
      log_warn(LD_CONFIG, "Too many options on %sPort line", portname);
      goto err;
    }

    /* Now parse the addr/port value */
    addrport = smartlist_get(elts, 0);
    if (!strcmp(addrport, "auto")) {
      port = CFG_AUTO_PORT;
      tor_addr_parse(&addr, defaultaddr);
    } else if (!strcasecmpend(addrport, ":auto")) {
      char *addrtmp = tor_strndup(addrport, strlen(addrport)-5);
      port = CFG_AUTO_PORT;
      if (tor_addr_port_lookup(addrtmp, &addr, &ptmp)<0 || ptmp) {
        log_warn(LD_CONFIG, "Invalid address '%s' for %sPort",
                 escaped(addrport), portname);
        tor_free(addrtmp);
        goto err;
      }
    } else {
      /* Try parsing integer port before address, because, who knows?
         "9050" might be a valid address. */
      port = (int) tor_parse_long(addrport, 10, 0, 65535, &ok, NULL);
      if (ok) {
        tor_addr_parse(&addr, defaultaddr);
      } else if (tor_addr_port_lookup(addrport, &addr, &ptmp) == 0) {
        if (ptmp == 0) {
          log_warn(LD_CONFIG, "%sPort line has address but no port", portname);
          goto err;
        }
        port = ptmp;
      } else {
        log_warn(LD_CONFIG, "Couldn't parse address '%s' for %sPort",
                 escaped(addrport), portname);
        goto err;
      }
    }

    /* Now parse the rest of the options, if any. */
    if (use_server_options) {
      /* This is a server port; parse advertising options */
      SMARTLIST_FOREACH_BEGIN(elts, char *, elt) {
        if (elt_sl_idx == 0)
          continue; /* Skip addr:port */

        if (!strcasecmp(elt, "NoAdvertise")) {
          no_advertise = 1;
        } else if (!strcasecmp(elt, "NoListen")) {
          no_listen = 1;
#if 0
        /* not implemented yet. */
        } else if (!strcasecmp(elt, "AllAddrs")) {

          all_addrs = 1;
#endif
        } else if (!strcasecmp(elt, "IPv4Only")) {
          ipv4_only = 1;
        } else if (!strcasecmp(elt, "IPv6Only")) {
          ipv6_only = 1;
        } else {
          log_warn(LD_CONFIG, "Unrecognized %sPort option '%s'",
                   portname, escaped(elt));
        }
      } SMARTLIST_FOREACH_END(elt);

      if (no_advertise && no_listen) {
        log_warn(LD_CONFIG, "Tried to set both NoListen and NoAdvertise "
                 "on %sPort line '%s'",
                 portname, escaped(ports->value));
        goto err;
      }
      if (ipv4_only && ipv6_only) {
        log_warn(LD_CONFIG, "Tried to set both IPv4Only and IPv6Only "
                 "on %sPort line '%s'",
                 portname, escaped(ports->value));
        goto err;
      }
      if (ipv4_only && tor_addr_family(&addr) == AF_INET6) {
        log_warn(LD_CONFIG, "Could not interpret %sPort address as IPv6",
                 portname);
        goto err;
      }
      if (ipv6_only && tor_addr_family(&addr) == AF_INET) {
        log_warn(LD_CONFIG, "Could not interpret %sPort address as IPv4",
                 portname);
        goto err;
      }
    } else {
      /* This is a client port; parse isolation options */
      SMARTLIST_FOREACH_BEGIN(elts, char *, elt) {
        int no = 0, isoflag = 0;
        const char *elt_orig = elt;
        if (elt_sl_idx == 0)
          continue; /* Skip addr:port */
        if (!strcasecmpstart(elt, "SessionGroup=")) {
          int group = (int)tor_parse_long(elt+strlen("SessionGroup="),
                                          10, 0, INT_MAX, &ok, NULL);
          if (!ok) {
            log_warn(LD_CONFIG, "Invalid %sPort option '%s'",
                     portname, escaped(elt));
            goto err;
          }
          if (sessiongroup >= 0) {
            log_warn(LD_CONFIG, "Multiple SessionGroup options on %sPort",
                     portname);
            goto err;
          }
          sessiongroup = group;
          continue;
        }

        if (!strcasecmpstart(elt, "No")) {
          no = 1;
          elt += 2;
        }
        if (!strcasecmpend(elt, "s"))
          elt[strlen(elt)-1] = '\0'; /* kill plurals. */

        if (!strcasecmp(elt, "IsolateDestPort")) {
          isoflag = ISO_DESTPORT;
        } else if (!strcasecmp(elt, "IsolateDestAddr")) {
          isoflag = ISO_DESTADDR;
        } else if (!strcasecmp(elt, "IsolateSOCKSAuth")) {
          isoflag = ISO_SOCKSAUTH;
        } else if (!strcasecmp(elt, "IsolateClientProtocol")) {
          isoflag = ISO_CLIENTPROTO;
        } else if (!strcasecmp(elt, "IsolateClientAddr")) {
          isoflag = ISO_CLIENTADDR;
        } else {
          log_warn(LD_CONFIG, "Unrecognized %sPort option '%s'",
                   portname, escaped(elt_orig));
        }

        if (no) {
          isolation &= ~isoflag;
        } else {
          isolation |= isoflag;
        }
      } SMARTLIST_FOREACH_END(elt);
    }

    if (port)
      got_nonzero_port = 1;
    else
      got_zero_port = 1;

    if (out && port) {
      port_cfg_t *cfg = tor_malloc_zero(sizeof(port_cfg_t));
      tor_addr_copy(&cfg->addr, &addr);
      cfg->port = port;
      cfg->type = listener_type;
      cfg->isolation_flags = isolation;
      cfg->session_group = sessiongroup;
      cfg->no_advertise = no_advertise;
      cfg->no_listen = no_listen;
      cfg->all_addrs = all_addrs;
      cfg->ipv4_only = ipv4_only;
      cfg->ipv6_only = ipv6_only;

      smartlist_add(out, cfg);
    }
    SMARTLIST_FOREACH(elts, char *, cp, tor_free(cp));
    smartlist_clear(elts);
  }

  if (warn_nonlocal && out) {
    if (is_control)
      warn_nonlocal_controller_ports(out, forbid_nonlocal);
    else
      warn_nonlocal_client_ports(out, portname);
  }

  if (got_zero_port && got_nonzero_port) {
    log_warn(LD_CONFIG, "You specified a nonzero %sPort along with '%sPort 0' "
             "in the same configuration. Did you mean to disable %sPort or "
             "not?", portname, portname, portname);
    goto err;
  }

  retval = 0;
 err:
  SMARTLIST_FOREACH(elts, char *, cp, tor_free(cp));
  smartlist_free(elts);
  return retval;
}

/** Parse a list of config_line_t for an AF_UNIX unix socket listener option
 * from <b>cfg</b> and add them to <b>out</b>.  No fancy options are
 * supported: the line contains nothing but the path to the AF_UNIX socket. */
static int
parse_unix_socket_config(smartlist_t *out, const config_line_t *cfg,
                         int listener_type)
{

  if (!out)
    return 0;

  for ( ; cfg; cfg = cfg->next) {
    size_t len = strlen(cfg->value);
    port_cfg_t *port = tor_malloc_zero(sizeof(port_cfg_t) + len + 1);
    port->is_unix_addr = 1;
    memcpy(port->unix_addr, cfg->value, len+1);
    port->type = listener_type;
    smartlist_add(out, port);
  }

  return 0;
}

/** Return the number of ports which are actually going to listen with type
 * <b>listenertype</b>.  Do not count no_listen ports.  Do not count unix
 * sockets. */
static int
count_real_listeners(const smartlist_t *ports, int listenertype)
{
  int n = 0;
  SMARTLIST_FOREACH_BEGIN(ports, port_cfg_t *, port) {
    if (port->no_listen || port->is_unix_addr)
      continue;
    if (port->type != listenertype)
      continue;
    ++n;
  } SMARTLIST_FOREACH_END(port);
  return n;
}

/** Parse all client port types (Socks, DNS, Trans, NATD) from
 * <b>options</b>. On success, set *<b>n_ports_out</b> to the number
 * of ports that are listed, update the *Port_set values in
 * <b>options</b>, and return 0.  On failure, set *<b>msg</b> to a
 * description of the problem and return -1.
 *
 * If <b>validate_only</b> is false, set configured_client_ports to the
 * new list of ports parsed from <b>options</b>.
 **/
static int
parse_ports(or_options_t *options, int validate_only,
            char **msg, int *n_ports_out)
{
  smartlist_t *ports;
  int retval = -1;

  ports = smartlist_new();

  *n_ports_out = 0;

  if (parse_port_config(ports,
             options->SocksPort_lines, options->SocksListenAddress,
             "Socks", CONN_TYPE_AP_LISTENER,
             "127.0.0.1", 9050,
             CL_PORT_WARN_NONLOCAL|CL_PORT_ALLOW_EXTRA_LISTENADDR) < 0) {
    *msg = tor_strdup("Invalid SocksPort/SocksListenAddress configuration");
    goto err;
  }
  if (parse_port_config(ports,
                        options->DNSPort_lines, options->DNSListenAddress,
                        "DNS", CONN_TYPE_AP_DNS_LISTENER,
                        "127.0.0.1", 0,
                        CL_PORT_WARN_NONLOCAL) < 0) {
    *msg = tor_strdup("Invalid DNSPort/DNSListenAddress configuration");
    goto err;
  }
  if (parse_port_config(ports,
                        options->TransPort_lines, options->TransListenAddress,
                        "Trans", CONN_TYPE_AP_TRANS_LISTENER,
                        "127.0.0.1", 0,
                        CL_PORT_WARN_NONLOCAL) < 0) {
    *msg = tor_strdup("Invalid TransPort/TransListenAddress configuration");
    goto err;
  }
  if (parse_port_config(ports,
                        options->NATDPort_lines, options->NATDListenAddress,
                        "NATD", CONN_TYPE_AP_NATD_LISTENER,
                        "127.0.0.1", 0,
                        CL_PORT_WARN_NONLOCAL) < 0) {
    *msg = tor_strdup("Invalid NatdPort/NatdListenAddress configuration");
    goto err;
  }
  {
    unsigned control_port_flags = CL_PORT_NO_OPTIONS | CL_PORT_WARN_NONLOCAL;
    const int any_passwords = (options->HashedControlPassword ||
                               options->HashedControlSessionPassword ||
                               options->CookieAuthentication);
    if (! any_passwords)
      control_port_flags |= CL_PORT_FORBID_NONLOCAL;

    if (parse_port_config(ports,
                          options->ControlPort_lines,
                          options->ControlListenAddress,
                          "Control", CONN_TYPE_CONTROL_LISTENER,
                          "127.0.0.1", 0,
                          control_port_flags) < 0) {
      *msg = tor_strdup("Invalid ControlPort/ControlListenAddress "
                        "configuration");
      goto err;
    }
    if (parse_unix_socket_config(ports,
                                 options->ControlSocket,
                                 CONN_TYPE_CONTROL_LISTENER) < 0) {
      *msg = tor_strdup("Invalid ControlSocket configuration");
      goto err;
    }
  }
  if (! options->ClientOnly) {
    if (parse_port_config(ports,
                          options->ORPort_lines, options->ORListenAddress,
                          "OR", CONN_TYPE_OR_LISTENER,
                          "0.0.0.0", 0,
                          CL_PORT_SERVER_OPTIONS) < 0) {
      *msg = tor_strdup("Invalid ORPort/ORListenAddress configuration");
      goto err;
    }
    if (parse_port_config(ports,
                          options->DirPort_lines, options->DirListenAddress,
                          "Dir", CONN_TYPE_DIR_LISTENER,
                          "0.0.0.0", 0,
                          CL_PORT_SERVER_OPTIONS) < 0) {
      *msg = tor_strdup("Invalid DirPort/DirListenAddress configuration");
      goto err;
    }
  }

  if (check_server_ports(ports, options) < 0) {
    *msg = tor_strdup("Misconfigured server ports");
    goto err;
  }

  *n_ports_out = smartlist_len(ports);

  retval = 0;

  /* Update the *Port_set options.  The !! here is to force a boolean out of
     an integer. */
  options->ORPort_set =
    !! count_real_listeners(ports, CONN_TYPE_OR_LISTENER);
  options->SocksPort_set =
    !! count_real_listeners(ports, CONN_TYPE_AP_LISTENER);
  options->TransPort_set =
    !! count_real_listeners(ports, CONN_TYPE_AP_TRANS_LISTENER);
  options->NATDPort_set =
    !! count_real_listeners(ports, CONN_TYPE_AP_NATD_LISTENER);
  options->ControlPort_set =
    !! count_real_listeners(ports, CONN_TYPE_CONTROL_LISTENER);
  options->DirPort_set =
    !! count_real_listeners(ports, CONN_TYPE_DIR_LISTENER);
  options->DNSPort_set =
    !! count_real_listeners(ports, CONN_TYPE_AP_DNS_LISTENER);

  if (!validate_only) {
    if (configured_ports) {
      SMARTLIST_FOREACH(configured_ports,
                        port_cfg_t *, p, port_cfg_free(p));
      smartlist_free(configured_ports);
    }
    configured_ports = ports;
    ports = NULL; /* prevent free below. */
  }

 err:
  if (ports) {
    SMARTLIST_FOREACH(ports, port_cfg_t *, p, port_cfg_free(p));
    smartlist_free(ports);
  }
  return retval;
}

/** Given a list of <b>port_cfg_t</b> in <b>ports</b>, check them for internal
 * consistency and warn as appropriate. */
static int
check_server_ports(const smartlist_t *ports,
                   const or_options_t *options)
{
  int n_orport_advertised = 0;
  int n_orport_advertised_ipv4 = 0;
  int n_orport_listeners = 0;
  int n_dirport_advertised = 0;
  int n_dirport_listeners = 0;
  int n_low_port = 0;
  int r = 0;

  SMARTLIST_FOREACH_BEGIN(ports, const port_cfg_t *, port) {
    if (port->type == CONN_TYPE_DIR_LISTENER) {
      if (! port->no_advertise)
        ++n_dirport_advertised;
      if (! port->no_listen)
        ++n_dirport_listeners;
    } else if (port->type == CONN_TYPE_OR_LISTENER) {
      if (! port->no_advertise) {
        ++n_orport_advertised;
        if (tor_addr_family(&port->addr) == AF_INET ||
            (tor_addr_family(&port->addr) == AF_UNSPEC && !port->ipv6_only))
          ++n_orport_advertised_ipv4;
      }
      if (! port->no_listen)
        ++n_orport_listeners;
    } else {
      continue;
    }
#ifndef _WIN32
    if (!port->no_advertise && port->port < 1024)
      ++n_low_port;
#endif
  } SMARTLIST_FOREACH_END(port);

  if (n_orport_advertised && !n_orport_listeners) {
    log_warn(LD_CONFIG, "We are advertising an ORPort, but not actually "
             "listening on one.");
    r = -1;
  }
  if (n_dirport_advertised && !n_dirport_listeners) {
    log_warn(LD_CONFIG, "We are advertising a DirPort, but not actually "
             "listening on one.");
    r = -1;
  }
  if (n_dirport_advertised > 1) {
    log_warn(LD_CONFIG, "Can't advertise more than one DirPort.");
    r = -1;
  }
  if (n_orport_advertised && !n_orport_advertised_ipv4 &&
      !options->BridgeRelay) {
    log_warn(LD_CONFIG, "Configured non-bridge only to listen on an IPv6 "
             "address.");
    r = -1;
  }

  if (n_low_port && options->AccountingMax) {
    log(LOG_WARN, LD_CONFIG,
          "You have set AccountingMax to use hibernation. You have also "
          "chosen a low DirPort or OrPort. This combination can make Tor stop "
          "working when it tries to re-attach the port after a period of "
          "hibernation. Please choose a different port or turn off "
          "hibernation unless you know this combination will work on your "
          "platform.");
  }

  return r;
}

/** Return a list of port_cfg_t for client ports parsed from the
 * options. */
const smartlist_t *
get_configured_ports(void)
{
  if (!configured_ports)
    configured_ports = smartlist_new();
  return configured_ports;
}

/** Return an address:port string representation of the address
 *  where the first <b>listener_type</b> listener waits for
 *  connections. Return NULL if we couldn't find a listener. The
 *  string is allocated on the heap and it's the responsibility of the
 *  caller to free it after use.
 *
 *  This function is meant to be used by the pluggable transport proxy
 *  spawning code, please make sure that it fits your purposes before
 *  using it. */
char *
get_first_listener_addrport_string(int listener_type)
{
  static const char *ipv4_localhost = "127.0.0.1";
  static const char *ipv6_localhost = "[::1]";
  const char *address;
  uint16_t port;
  char *string = NULL;

  if (!configured_ports)
    return NULL;

  SMARTLIST_FOREACH_BEGIN(configured_ports, const port_cfg_t *, cfg) {
    if (cfg->no_listen)
      continue;

    if (cfg->type == listener_type &&
        tor_addr_family(&cfg->addr) != AF_UNSPEC) {

      /* We found the first listener of the type we are interested in! */

      /* If a listener is listening on INADDR_ANY, assume that it's
         also listening on 127.0.0.1, and point the transport proxy
         there: */
      if (tor_addr_is_null(&cfg->addr))
        address = tor_addr_is_v4(&cfg->addr) ? ipv4_localhost : ipv6_localhost;
      else
        address = fmt_and_decorate_addr(&cfg->addr);

      /* If a listener is configured with port 'auto', we are forced
         to iterate all listener connections and find out in which
         port it ended up listening: */
      if (cfg->port == CFG_AUTO_PORT) {
        port = router_get_active_listener_port_by_type(listener_type);
        if (!port)
          return NULL;
      } else {
        port = cfg->port;
      }

      tor_asprintf(&string, "%s:%u", address, port);

      return string;
    }

  } SMARTLIST_FOREACH_END(cfg);

  return NULL;
}

/** Return the first advertised port of type <b>listener_type</b> in
    <b>address_family</b>.  */
int
get_first_advertised_port_by_type_af(int listener_type, int address_family)
{
  if (!configured_ports)
    return 0;
  SMARTLIST_FOREACH_BEGIN(configured_ports, const port_cfg_t *, cfg) {
    if (cfg->type == listener_type &&
        !cfg->no_advertise &&
        (tor_addr_family(&cfg->addr) == address_family ||
         tor_addr_family(&cfg->addr) == AF_UNSPEC)) {
      if (tor_addr_family(&cfg->addr) != AF_UNSPEC ||
          (address_family == AF_INET && !cfg->ipv6_only) ||
          (address_family == AF_INET6 && !cfg->ipv4_only)) {
        return cfg->port;
      }
    }
  } SMARTLIST_FOREACH_END(cfg);
  return 0;
}

/** Adjust the value of options->DataDirectory, or fill it in if it's
 * absent. Return 0 on success, -1 on failure. */
static int
normalize_data_directory(or_options_t *options)
{
#ifdef _WIN32
  char *p;
  if (options->DataDirectory)
    return 0; /* all set */
  p = tor_malloc(MAX_PATH);
  strlcpy(p,get_windows_conf_root(),MAX_PATH);
  options->DataDirectory = p;
  return 0;
#else
  const char *d = options->DataDirectory;
  if (!d)
    d = "~/.tor";

 if (strncmp(d,"~/",2) == 0) {
   char *fn = expand_filename(d);
   if (!fn) {
     log_warn(LD_CONFIG,"Failed to expand filename \"%s\".", d);
     return -1;
   }
   if (!options->DataDirectory && !strcmp(fn,"/.tor")) {
     /* If our homedir is /, we probably don't want to use it. */
     /* Default to LOCALSTATEDIR/tor which is probably closer to what we
      * want. */
     log_warn(LD_CONFIG,
              "Default DataDirectory is \"~/.tor\".  This expands to "
              "\"%s\", which is probably not what you want.  Using "
              "\"%s"PATH_SEPARATOR"tor\" instead", fn, LOCALSTATEDIR);
     tor_free(fn);
     fn = tor_strdup(LOCALSTATEDIR PATH_SEPARATOR "tor");
   }
   tor_free(options->DataDirectory);
   options->DataDirectory = fn;
 }
 return 0;
#endif
}

/** Check and normalize the value of options->DataDirectory; return 0 if it
 * is sane, -1 otherwise. */
static int
validate_data_directory(or_options_t *options)
{
  if (normalize_data_directory(options) < 0)
    return -1;
  tor_assert(options->DataDirectory);
  if (strlen(options->DataDirectory) > (512-128)) {
    log_warn(LD_CONFIG, "DataDirectory is too long.");
    return -1;
  }
  return 0;
}

/** This string must remain the same forevermore. It is how we
 * recognize that the torrc file doesn't need to be backed up. */
#define GENERATED_FILE_PREFIX "# This file was generated by Tor; " \
  "if you edit it, comments will not be preserved"
/** This string can change; it tries to give the reader an idea
 * that editing this file by hand is not a good plan. */
#define GENERATED_FILE_COMMENT "# The old torrc file was renamed " \
  "to torrc.orig.1 or similar, and Tor will ignore it"

/** Save a configuration file for the configuration in <b>options</b>
 * into the file <b>fname</b>.  If the file already exists, and
 * doesn't begin with GENERATED_FILE_PREFIX, rename it.  Otherwise
 * replace it.  Return 0 on success, -1 on failure. */
static int
write_configuration_file(const char *fname, const or_options_t *options)
{
  char *old_val=NULL, *new_val=NULL, *new_conf=NULL;
  int rename_old = 0, r;

  tor_assert(fname);

  switch (file_status(fname)) {
    case FN_FILE:
      old_val = read_file_to_str(fname, 0, NULL);
      if (!old_val || strcmpstart(old_val, GENERATED_FILE_PREFIX)) {
        rename_old = 1;
      }
      tor_free(old_val);
      break;
    case FN_NOENT:
      break;
    case FN_ERROR:
    case FN_DIR:
    default:
      log_warn(LD_CONFIG,
               "Config file \"%s\" is not a file? Failing.", fname);
      return -1;
  }

  if (!(new_conf = options_dump(options, 1))) {
    log_warn(LD_BUG, "Couldn't get configuration string");
    goto err;
  }

  tor_asprintf(&new_val, "%s\n%s\n\n%s",
               GENERATED_FILE_PREFIX, GENERATED_FILE_COMMENT, new_conf);

  if (rename_old) {
    int i = 1;
    char *fn_tmp = NULL;
    while (1) {
      tor_asprintf(&fn_tmp, "%s.orig.%d", fname, i);
      if (file_status(fn_tmp) == FN_NOENT)
        break;
      tor_free(fn_tmp);
      ++i;
    }
    log_notice(LD_CONFIG, "Renaming old configuration file to \"%s\"", fn_tmp);
    if (rename(fname, fn_tmp) < 0) {
      log_warn(LD_FS,
               "Couldn't rename configuration file \"%s\" to \"%s\": %s",
               fname, fn_tmp, strerror(errno));
      tor_free(fn_tmp);
      goto err;
    }
    tor_free(fn_tmp);
  }

  if (write_str_to_file(fname, new_val, 0) < 0)
    goto err;

  r = 0;
  goto done;
 err:
  r = -1;
 done:
  tor_free(new_val);
  tor_free(new_conf);
  return r;
}

/**
 * Save the current configuration file value to disk.  Return 0 on
 * success, -1 on failure.
 **/
int
options_save_current(void)
{
  /* This fails if we can't write to our configuration file.
   *
   * If we try falling back to datadirectory or something, we have a better
   * chance of saving the configuration, but a better chance of doing
   * something the user never expected. */
  return write_configuration_file(get_torrc_fname(0), get_options());
}

/** Mapping from a unit name to a multiplier for converting that unit into a
 * base unit.  Used by config_parse_unit. */
struct unit_table_t {
  const char *unit; /**< The name of the unit */
  uint64_t multiplier; /**< How many of the base unit appear in this unit */
};

/** Table to map the names of memory units to the number of bytes they
 * contain. */
static struct unit_table_t memory_units[] = {
  { "",          1 },
  { "b",         1<< 0 },
  { "byte",      1<< 0 },
  { "bytes",     1<< 0 },
  { "kb",        1<<10 },
  { "kbyte",     1<<10 },
  { "kbytes",    1<<10 },
  { "kilobyte",  1<<10 },
  { "kilobytes", 1<<10 },
  { "m",         1<<20 },
  { "mb",        1<<20 },
  { "mbyte",     1<<20 },
  { "mbytes",    1<<20 },
  { "megabyte",  1<<20 },
  { "megabytes", 1<<20 },
  { "gb",        1<<30 },
  { "gbyte",     1<<30 },
  { "gbytes",    1<<30 },
  { "gigabyte",  1<<30 },
  { "gigabytes", 1<<30 },
  { "tb",        U64_LITERAL(1)<<40 },
  { "terabyte",  U64_LITERAL(1)<<40 },
  { "terabytes", U64_LITERAL(1)<<40 },
  { NULL, 0 },
};

/** Table to map the names of time units to the number of seconds they
 * contain. */
static struct unit_table_t time_units[] = {
  { "",         1 },
  { "second",   1 },
  { "seconds",  1 },
  { "minute",   60 },
  { "minutes",  60 },
  { "hour",     60*60 },
  { "hours",    60*60 },
  { "day",      24*60*60 },
  { "days",     24*60*60 },
  { "week",     7*24*60*60 },
  { "weeks",    7*24*60*60 },
  { NULL, 0 },
};

/** Table to map the names of time units to the number of milliseconds
 * they contain. */
static struct unit_table_t time_msec_units[] = {
  { "",         1 },
  { "msec",     1 },
  { "millisecond", 1 },
  { "milliseconds", 1 },
  { "second",   1000 },
  { "seconds",  1000 },
  { "minute",   60*1000 },
  { "minutes",  60*1000 },
  { "hour",     60*60*1000 },
  { "hours",    60*60*1000 },
  { "day",      24*60*60*1000 },
  { "days",     24*60*60*1000 },
  { "week",     7*24*60*60*1000 },
  { "weeks",    7*24*60*60*1000 },
  { NULL, 0 },
};

/** Parse a string <b>val</b> containing a number, zero or more
 * spaces, and an optional unit string.  If the unit appears in the
 * table <b>u</b>, then multiply the number by the unit multiplier.
 * On success, set *<b>ok</b> to 1 and return this product.
 * Otherwise, set *<b>ok</b> to 0.
 */
static uint64_t
config_parse_units(const char *val, struct unit_table_t *u, int *ok)
{
  uint64_t v = 0;
  double d = 0;
  int use_float = 0;
  char *cp;

  tor_assert(ok);

  v = tor_parse_uint64(val, 10, 0, UINT64_MAX, ok, &cp);
  if (!*ok || (cp && *cp == '.')) {
    d = tor_parse_double(val, 0, UINT64_MAX, ok, &cp);
    if (!*ok)
      goto done;
    use_float = 1;
  }

  if (!cp) {
    *ok = 1;
    v = use_float ? DBL_TO_U64(d) :  v;
    goto done;
  }

  cp = (char*) eat_whitespace(cp);

  for ( ;u->unit;++u) {
    if (!strcasecmp(u->unit, cp)) {
      if (use_float)
        v = u->multiplier * d;
      else
        v *= u->multiplier;
      *ok = 1;
      goto done;
    }
  }
  log_warn(LD_CONFIG, "Unknown unit '%s'.", cp);
  *ok = 0;
 done:

  if (*ok)
    return v;
  else
    return 0;
}

/** Parse a string in the format "number unit", where unit is a unit of
 * information (byte, KB, M, etc).  On success, set *<b>ok</b> to true
 * and return the number of bytes specified.  Otherwise, set
 * *<b>ok</b> to false and return 0. */
static uint64_t
config_parse_memunit(const char *s, int *ok)
{
  uint64_t u = config_parse_units(s, memory_units, ok);
  return u;
}

/** Parse a string in the format "number unit", where unit is a unit of
 * time in milliseconds.  On success, set *<b>ok</b> to true and return
 * the number of milliseconds in the provided interval.  Otherwise, set
 * *<b>ok</b> to 0 and return -1. */
static int
config_parse_msec_interval(const char *s, int *ok)
{
  uint64_t r;
  r = config_parse_units(s, time_msec_units, ok);
  if (!ok)
    return -1;
  if (r > INT_MAX) {
    log_warn(LD_CONFIG, "Msec interval '%s' is too long", s);
    *ok = 0;
    return -1;
  }
  return (int)r;
}

/** Parse a string in the format "number unit", where unit is a unit of time.
 * On success, set *<b>ok</b> to true and return the number of seconds in
 * the provided interval.  Otherwise, set *<b>ok</b> to 0 and return -1.
 */
static int
config_parse_interval(const char *s, int *ok)
{
  uint64_t r;
  r = config_parse_units(s, time_units, ok);
  if (!ok)
    return -1;
  if (r > INT_MAX) {
    log_warn(LD_CONFIG, "Interval '%s' is too long", s);
    *ok = 0;
    return -1;
  }
  return (int)r;
}

/** Return the number of cpus configured in <b>options</b>.  If we are
 * told to auto-detect the number of cpus, return the auto-detected number. */
int
get_num_cpus(const or_options_t *options)
{
  if (options->NumCPUs == 0) {
    int n = compute_num_cpus();
    return (n >= 1) ? n : 1;
  } else {
    return options->NumCPUs;
  }
}

/**
 * Initialize the libevent library.
 */
static void
init_libevent(const or_options_t *options)
{
  const char *badness=NULL;
  tor_libevent_cfg cfg;

  tor_assert(options);

  configure_libevent_logging();
  /* If the kernel complains that some method (say, epoll) doesn't
   * exist, we don't care about it, since libevent will cope.
   */
  suppress_libevent_log_msg("Function not implemented");

  tor_check_libevent_header_compatibility();

  memset(&cfg, 0, sizeof(cfg));
  cfg.disable_iocp = options->DisableIOCP;
  cfg.num_cpus = get_num_cpus(options);
  cfg.msec_per_tick = options->TokenBucketRefillInterval;

  tor_libevent_initialize(&cfg);

  suppress_libevent_log_msg(NULL);

  tor_check_libevent_version(tor_libevent_get_method(),
                             server_mode(get_options()),
                             &badness);
  if (badness) {
    const char *v = tor_libevent_get_version_str();
    const char *m = tor_libevent_get_method();
    control_event_general_status(LOG_WARN,
        "BAD_LIBEVENT VERSION=%s METHOD=%s BADNESS=%s RECOVERED=NO",
                                 v, m, badness);
  }
}

/** Return the persistent state struct for this Tor. */
or_state_t *
get_or_state(void)
{
  tor_assert(global_state);
  return global_state;
}

/** Return a newly allocated string holding a filename relative to the data
 * directory.  If <b>sub1</b> is present, it is the first path component after
 * the data directory.  If <b>sub2</b> is also present, it is the second path
 * component after the data directory.  If <b>suffix</b> is present, it
 * is appended to the filename.
 *
 * Examples:
 *    get_datadir_fname2_suffix("a", NULL, NULL) -> $DATADIR/a
 *    get_datadir_fname2_suffix("a", NULL, ".tmp") -> $DATADIR/a.tmp
 *    get_datadir_fname2_suffix("a", "b", ".tmp") -> $DATADIR/a/b/.tmp
 *    get_datadir_fname2_suffix("a", "b", NULL) -> $DATADIR/a/b
 *
 * Note: Consider using the get_datadir_fname* macros in or.h.
 */
char *
options_get_datadir_fname2_suffix(const or_options_t *options,
                                  const char *sub1, const char *sub2,
                                  const char *suffix)
{
  char *fname = NULL;
  size_t len;
  tor_assert(options);
  tor_assert(options->DataDirectory);
  tor_assert(sub1 || !sub2); /* If sub2 is present, sub1 must be present. */
  len = strlen(options->DataDirectory);
  if (sub1) {
    len += strlen(sub1)+1;
    if (sub2)
      len += strlen(sub2)+1;
  }
  if (suffix)
    len += strlen(suffix);
  len++;
  fname = tor_malloc(len);
  if (sub1) {
    if (sub2) {
      tor_snprintf(fname, len, "%s"PATH_SEPARATOR"%s"PATH_SEPARATOR"%s",
                   options->DataDirectory, sub1, sub2);
    } else {
      tor_snprintf(fname, len, "%s"PATH_SEPARATOR"%s",
                   options->DataDirectory, sub1);
    }
  } else {
    strlcpy(fname, options->DataDirectory, len);
  }
  if (suffix)
    strlcat(fname, suffix, len);
  return fname;
}

/** Return true if <b>line</b> is a valid state TransportProxy line.
 *  Return false otherwise. */
static int
state_transport_line_is_valid(const char *line)
{
  smartlist_t *items = NULL;
  char *addrport=NULL;
  tor_addr_t addr;
  uint16_t port = 0;
  int r;

  items = smartlist_new();
  smartlist_split_string(items, line, NULL,
                         SPLIT_SKIP_SPACE|SPLIT_IGNORE_BLANK, -1);

  if (smartlist_len(items) != 2) {
    log_warn(LD_CONFIG, "state: Not enough arguments in TransportProxy line.");
    goto err;
  }

  addrport = smartlist_get(items, 1);
  if (tor_addr_port_lookup(addrport, &addr, &port) < 0) {
    log_warn(LD_CONFIG, "state: Could not parse addrport.");
    goto err;
  }

  if (!port) {
    log_warn(LD_CONFIG, "state: Transport line did not contain port.");
    goto err;
  }

  r = 1;
  goto done;

 err:
  r = 0;

 done:
  SMARTLIST_FOREACH(items, char*, s, tor_free(s));
  smartlist_free(items);
  return r;
}

/** Return 0 if all TransportProxy lines in <b>state</b> are well
 *  formed. Otherwise, return -1. */
static int
validate_transports_in_state(or_state_t *state)
{
  int broken = 0;
  config_line_t *line;

  for (line = state->TransportProxies ; line ; line = line->next) {
    tor_assert(!strcmp(line->key, "TransportProxy"));
    if (!state_transport_line_is_valid(line->value))
      broken = 1;
  }

  if (broken)
    log_warn(LD_CONFIG, "state: State file seems to be broken.");

  return 0;
}

/** Return 0 if every setting in <b>state</b> is reasonable, and a
 * permissible transition from <b>old_state</b>.  Else warn and return -1.
 * Should have no side effects, except for normalizing the contents of
 * <b>state</b>.
 */
/* XXX from_setconf is here because of bug 238 */
static int
or_state_validate(or_state_t *old_state, or_state_t *state,
                  int from_setconf, char **msg)
{
  /* We don't use these; only options do. Still, we need to match that
   * signature. */
  (void) from_setconf;
  (void) old_state;

  if (entry_guards_parse_state(state, 0, msg)<0)
    return -1;

  if (validate_transports_in_state(state)<0)
    return -1;

  return 0;
}

/** Replace the current persistent state with <b>new_state</b> */
static int
or_state_set(or_state_t *new_state)
{
  char *err = NULL;
  int ret = 0;
  tor_assert(new_state);
  config_free(&state_format, global_state);
  global_state = new_state;
  if (entry_guards_parse_state(global_state, 1, &err)<0) {
    log_warn(LD_GENERAL,"%s",err);
    tor_free(err);
    ret = -1;
  }
  if (rep_hist_load_state(global_state, &err)<0) {
    log_warn(LD_GENERAL,"Unparseable bandwidth history state: %s",err);
    tor_free(err);
    ret = -1;
  }
  if (circuit_build_times_parse_state(&circ_times, global_state) < 0) {
    ret = -1;
  }
  return ret;
}

/**
 * Save a broken state file to a backup location.
 */
static void
or_state_save_broken(char *fname)
{
  int i;
  file_status_t status;
  char *fname2 = NULL;
  for (i = 0; i < 100; ++i) {
    tor_asprintf(&fname2, "%s.%d", fname, i);
    status = file_status(fname2);
    if (status == FN_NOENT)
      break;
    tor_free(fname2);
  }
  if (i == 100) {
    log_warn(LD_BUG, "Unable to parse state in \"%s\"; too many saved bad "
             "state files to move aside. Discarding the old state file.",
             fname);
    unlink(fname);
  } else {
    log_warn(LD_BUG, "Unable to parse state in \"%s\". Moving it aside "
             "to \"%s\".  This could be a bug in Tor; please tell "
             "the developers.", fname, fname2);
    if (rename(fname, fname2) < 0) {
      log_warn(LD_BUG, "Weirdly, I couldn't even move the state aside. The "
               "OS gave an error of %s", strerror(errno));
    }
  }
  tor_free(fname2);
}

/** Reload the persistent state from disk, generating a new state as needed.
 * Return 0 on success, less than 0 on failure.
 */
static int
or_state_load(void)
{
  or_state_t *new_state = NULL;
  char *contents = NULL, *fname;
  char *errmsg = NULL;
  int r = -1, badstate = 0;

  fname = get_datadir_fname("state");
  switch (file_status(fname)) {
    case FN_FILE:
      if (!(contents = read_file_to_str(fname, 0, NULL))) {
        log_warn(LD_FS, "Unable to read state file \"%s\"", fname);
        goto done;
      }
      break;
    case FN_NOENT:
      break;
    case FN_ERROR:
    case FN_DIR:
    default:
      log_warn(LD_GENERAL,"State file \"%s\" is not a file? Failing.", fname);
      goto done;
  }
  new_state = tor_malloc_zero(sizeof(or_state_t));
  new_state->_magic = OR_STATE_MAGIC;
  config_init(&state_format, new_state);
  if (contents) {
    config_line_t *lines=NULL;
    int assign_retval;
    if (config_get_lines(contents, &lines, 0)<0)
      goto done;
    assign_retval = config_assign(&state_format, new_state,
                                  lines, 0, 0, &errmsg);
    config_free_lines(lines);
    if (assign_retval<0)
      badstate = 1;
    if (errmsg) {
      log_warn(LD_GENERAL, "%s", errmsg);
      tor_free(errmsg);
    }
  }

  if (!badstate && or_state_validate(NULL, new_state, 1, &errmsg) < 0)
    badstate = 1;

  if (errmsg) {
    log_warn(LD_GENERAL, "%s", errmsg);
    tor_free(errmsg);
  }

  if (badstate && !contents) {
    log_warn(LD_BUG, "Uh oh.  We couldn't even validate our own default state."
             " This is a bug in Tor.");
    goto done;
  } else if (badstate && contents) {
    or_state_save_broken(fname);

    tor_free(contents);
    config_free(&state_format, new_state);

    new_state = tor_malloc_zero(sizeof(or_state_t));
    new_state->_magic = OR_STATE_MAGIC;
    config_init(&state_format, new_state);
  } else if (contents) {
    log_info(LD_GENERAL, "Loaded state from \"%s\"", fname);
  } else {
    log_info(LD_GENERAL, "Initialized state");
  }
  if (or_state_set(new_state) == -1) {
    or_state_save_broken(fname);
  }
  new_state = NULL;
  if (!contents) {
    global_state->next_write = 0;
    or_state_save(time(NULL));
  }
  r = 0;

 done:
  tor_free(fname);
  tor_free(contents);
  if (new_state)
    config_free(&state_format, new_state);

  return r;
}

/** Did the last time we tried to write the state file fail? If so, we
 * should consider disabling such features as preemptive circuit generation
 * to compute circuit-build-time. */
static int last_state_file_write_failed = 0;

/** Return whether the state file failed to write last time we tried. */
int
did_last_state_file_write_fail(void)
{
  return last_state_file_write_failed;
}

/** If writing the state to disk fails, try again after this many seconds. */
#define STATE_WRITE_RETRY_INTERVAL 3600

/** If we're a relay, how often should we checkpoint our state file even
 * if nothing else dirties it? This will checkpoint ongoing stats like
 * bandwidth used, per-country user stats, etc. */
#define STATE_RELAY_CHECKPOINT_INTERVAL (12*60*60)

/** Write the persistent state to disk. Return 0 for success, <0 on failure. */
int
or_state_save(time_t now)
{
  char *state, *contents;
  char tbuf[ISO_TIME_LEN+1];
  char *fname;

  tor_assert(global_state);

  if (global_state->next_write > now)
    return 0;

  /* Call everything else that might dirty the state even more, in order
   * to avoid redundant writes. */
  entry_guards_update_state(global_state);
  rep_hist_update_state(global_state);
  circuit_build_times_update_state(&circ_times, global_state);
  if (accounting_is_enabled(get_options()))
    accounting_run_housekeeping(now);

  global_state->LastWritten = now;

  tor_free(global_state->TorVersion);
  tor_asprintf(&global_state->TorVersion, "Tor %s", get_version());

  state = config_dump(&state_format, NULL, global_state, 1, 0);
  format_local_iso_time(tbuf, now);
  tor_asprintf(&contents,
               "# Tor state file last generated on %s local time\n"
               "# Other times below are in GMT\n"
               "# You *do not* need to edit this file.\n\n%s",
               tbuf, state);
  tor_free(state);
  fname = get_datadir_fname("state");
  if (write_str_to_file(fname, contents, 0)<0) {
    log_warn(LD_FS, "Unable to write state to file \"%s\"; "
             "will try again later", fname);
    last_state_file_write_failed = 1;
    tor_free(fname);
    tor_free(contents);
    /* Try again after STATE_WRITE_RETRY_INTERVAL (or sooner, if the state
     * changes sooner). */
    global_state->next_write = now + STATE_WRITE_RETRY_INTERVAL;
    return -1;
  }

  last_state_file_write_failed = 0;
  log_info(LD_GENERAL, "Saved state to \"%s\"", fname);
  tor_free(fname);
  tor_free(contents);

  if (server_mode(get_options()))
    global_state->next_write = now + STATE_RELAY_CHECKPOINT_INTERVAL;
  else
    global_state->next_write = TIME_MAX;

  return 0;
}

/** Return the config line for transport <b>transport</b> in the current state.
 *  Return NULL if there is no config line for <b>transport</b>. */
static config_line_t *
get_transport_in_state_by_name(const char *transport)
{
  or_state_t *or_state = get_or_state();
  config_line_t *line;
  config_line_t *ret = NULL;
  smartlist_t *items = NULL;

  for (line = or_state->TransportProxies ; line ; line = line->next) {
    tor_assert(!strcmp(line->key, "TransportProxy"));

    items = smartlist_new();
    smartlist_split_string(items, line->value, NULL,
                           SPLIT_SKIP_SPACE|SPLIT_IGNORE_BLANK, -1);
    if (smartlist_len(items) != 2) /* broken state */
      goto done;

    if (!strcmp(smartlist_get(items, 0), transport)) {
      ret = line;
      goto done;
    }

    SMARTLIST_FOREACH(items, char*, s, tor_free(s));
    smartlist_free(items);
    items = NULL;
  }

 done:
  if (items) {
    SMARTLIST_FOREACH(items, char*, s, tor_free(s));
    smartlist_free(items);
  }
  return ret;
}

/** Return string containing the address:port part of the
 *  TransportProxy <b>line</b> for transport <b>transport</b>.
 *  If the line is corrupted, return NULL. */
static const char *
get_transport_bindaddr(const char *line, const char *transport)
{
  char *line_tmp = NULL;

  if (strlen(line) < strlen(transport) + 2) {
    goto broken_state;
  } else {
    /* line should start with the name of the transport and a space.
       (for example, "obfs2 127.0.0.1:47245") */
    tor_asprintf(&line_tmp, "%s ", transport);
    if (strcmpstart(line, line_tmp))
      goto broken_state;

    tor_free(line_tmp);
    return (line+strlen(transport)+1);
  }

 broken_state:
  tor_free(line_tmp);
  return NULL;
}

/** Return a string containing the address:port that a proxy transport
 *  should bind on. The string is stored on the heap and must be freed
 *  by the caller of this function. */
char *
get_stored_bindaddr_for_server_transport(const char *transport)
{
  char *default_addrport = NULL;
  const char *stored_bindaddr = NULL;

  config_line_t *line = get_transport_in_state_by_name(transport);
  if (!line) /* Found no references in state for this transport. */
    goto no_bindaddr_found;

  stored_bindaddr = get_transport_bindaddr(line->value, transport);
  if (stored_bindaddr) /* found stored bindaddr in state file. */
    return tor_strdup(stored_bindaddr);

 no_bindaddr_found:
  /** If we didn't find references for this pluggable transport in the
      state file, we should instruct the pluggable transport proxy to
      listen on INADDR_ANY on a random ephemeral port. */
  tor_asprintf(&default_addrport, "%s:%s", fmt_addr32(INADDR_ANY), "0");
  return default_addrport;
}

/** Save <b>transport</b> listening on <b>addr</b>:<b>port</b> to
    state */
void
save_transport_to_state(const char *transport,
                        const tor_addr_t *addr, uint16_t port)
{
  or_state_t *state = get_or_state();

  char *transport_addrport=NULL;

  /** find where to write on the state */
  config_line_t **next, *line;

  /* see if this transport is already stored in state */
  config_line_t *transport_line =
    get_transport_in_state_by_name(transport);

  if (transport_line) { /* if transport already exists in state... */
    const char *prev_bindaddr = /* get its addrport... */
      get_transport_bindaddr(transport_line->value, transport);
    tor_asprintf(&transport_addrport, "%s:%d", fmt_addr(addr), (int)port);

    /* if transport in state has the same address as this one, life is good */
    if (!strcmp(prev_bindaddr, transport_addrport)) {
      log_info(LD_CONFIG, "Transport seems to have spawned on its usual "
               "address:port.");
      goto done;
    } else { /* if addrport in state is different than the one we got */
      log_info(LD_CONFIG, "Transport seems to have spawned on different "
               "address:port. Let's update the state file with the new "
               "address:port");
      tor_free(transport_line->value); /* free the old line */
      tor_asprintf(&transport_line->value, "%s %s:%d", transport,
                   fmt_addr(addr),
                   (int) port); /* replace old addrport line with new line */
    }
  } else { /* never seen this one before; save it in state for next time */
    log_info(LD_CONFIG, "It's the first time we see this transport. "
             "Let's save its address:port");
    next = &state->TransportProxies;
    /* find the last TransportProxy line in the state and point 'next'
       right after it  */
    line = state->TransportProxies;
    while (line) {
      next = &(line->next);
      line = line->next;
    }

    /* allocate space for the new line and fill it in */
    *next = line = tor_malloc_zero(sizeof(config_line_t));
    line->key = tor_strdup("TransportProxy");
    tor_asprintf(&line->value, "%s %s:%d", transport,
                 fmt_addr(addr), (int) port);

    next = &(line->next);
  }

  if (!get_options()->AvoidDiskWrites)
    or_state_mark_dirty(state, 0);

 done:
  tor_free(transport_addrport);
}

/** Given a file name check to see whether the file exists but has not been
 * modified for a very long time.  If so, remove it. */
void
remove_file_if_very_old(const char *fname, time_t now)
{
#define VERY_OLD_FILE_AGE (28*24*60*60)
  struct stat st;

  if (stat(fname, &st)==0 && st.st_mtime < now-VERY_OLD_FILE_AGE) {
    char buf[ISO_TIME_LEN+1];
    format_local_iso_time(buf, st.st_mtime);
    log_notice(LD_GENERAL, "Obsolete file %s hasn't been modified since %s. "
               "Removing it.", fname, buf);
    unlink(fname);
  }
}

/** Helper to implement GETINFO functions about configuration variables (not
 * their values).  Given a "config/names" question, set *<b>answer</b> to a
 * new string describing the supported configuration variables and their
 * types. */
int
getinfo_helper_config(control_connection_t *conn,
                      const char *question, char **answer,
                      const char **errmsg)
{
  (void) conn;
  (void) errmsg;
  if (!strcmp(question, "config/names")) {
    smartlist_t *sl = smartlist_new();
    int i;
    for (i = 0; _option_vars[i].name; ++i) {
      const config_var_t *var = &_option_vars[i];
      const char *type;
      switch (var->type) {
        case CONFIG_TYPE_STRING: type = "String"; break;
        case CONFIG_TYPE_FILENAME: type = "Filename"; break;
        case CONFIG_TYPE_UINT: type = "Integer"; break;
        case CONFIG_TYPE_INT: type = "SignedInteger"; break;
        case CONFIG_TYPE_PORT: type = "Port"; break;
        case CONFIG_TYPE_INTERVAL: type = "TimeInterval"; break;
        case CONFIG_TYPE_MSEC_INTERVAL: type = "TimeMsecInterval"; break;
        case CONFIG_TYPE_MEMUNIT: type = "DataSize"; break;
        case CONFIG_TYPE_DOUBLE: type = "Float"; break;
        case CONFIG_TYPE_BOOL: type = "Boolean"; break;
        case CONFIG_TYPE_AUTOBOOL: type = "Boolean+Auto"; break;
        case CONFIG_TYPE_ISOTIME: type = "Time"; break;
        case CONFIG_TYPE_ROUTERSET: type = "RouterList"; break;
        case CONFIG_TYPE_CSV: type = "CommaList"; break;
        case CONFIG_TYPE_LINELIST: type = "LineList"; break;
        case CONFIG_TYPE_LINELIST_S: type = "Dependant"; break;
        case CONFIG_TYPE_LINELIST_V: type = "Virtual"; break;
        default:
        case CONFIG_TYPE_OBSOLETE:
          type = NULL; break;
      }
      if (!type)
        continue;
      smartlist_add_asprintf(sl, "%s %s\n",var->name,type);
    }
    *answer = smartlist_join_strings(sl, "", 0, NULL);
    SMARTLIST_FOREACH(sl, char *, c, tor_free(c));
    smartlist_free(sl);
  } else if (!strcmp(question, "config/defaults")) {
    smartlist_t *sl = smartlist_new();
    int i;
    for (i = 0; _option_vars[i].name; ++i) {
      const config_var_t *var = &_option_vars[i];
      if (var->initvalue != NULL) {
          char *val = esc_for_log(var->initvalue);
          smartlist_add_asprintf(sl, "%s %s\n",var->name,val);
          tor_free(val);
      }
    }
    *answer = smartlist_join_strings(sl, "", 0, NULL);
    SMARTLIST_FOREACH(sl, char *, c, tor_free(c));
    smartlist_free(sl);
  }
  return 0;
}
<|MERGE_RESOLUTION|>--- conflicted
+++ resolved
@@ -204,12 +204,7 @@
   V(AuthDirListBadExits,         BOOL,     "0"),
   V(AuthDirMaxServersPerAddr,    UINT,     "2"),
   V(AuthDirMaxServersPerAuthAddr,UINT,     "5"),
-<<<<<<< HEAD
-  V(AuthDirHasIPv6Connectivity,  AUTOBOOL, "auto"),
-=======
-  V(AuthDirHasIPv6Connectivity,  BOOL,     "0"),
-  V(AuthDirPublishIPv6,          BOOL,     "0"),
->>>>>>> 0e53742a
+  V(AuthDirHasIPv6Connectivity,  AUTOBOOL, "0"),
   VAR("AuthoritativeDirectory",  BOOL, AuthoritativeDir,    "0"),
   V(AutomapHostsOnResolve,       BOOL,     "0"),
   V(AutomapHostsSuffixes,        CSV,      ".onion,.exit"),
