/* Copyright (c) 2001-2004, Roger Dingledine.
 * Copyright (c) 2004-2006, Roger Dingledine, Nick Mathewson.
 * Copyright (c) 2007-2013, The Tor Project, Inc. */
/* See LICENSE for licensing information */

/* Ordinarily defined in tor_main.c; this bit is just here to provide one
 * since we're not linking to tor_main.c */
const char tor_git_revision[] = "";

/**
 * \file test.c
 * \brief Unit tests for many pieces of the lower level Tor modules.
 **/

#include "orconfig.h"

#include <stdio.h>
#ifdef HAVE_FCNTL_H
#include <fcntl.h>
#endif

#ifdef _WIN32
/* For mkdir() */
#include <direct.h>
#else
#include <dirent.h>
#endif

/* These macros pull in declarations for some functions and structures that
 * are typically file-private. */
#define GEOIP_PRIVATE
#define ROUTER_PRIVATE
#define CIRCUITSTATS_PRIVATE

/*
 * Linux doesn't provide lround in math.h by default, but mac os does...
 * It's best just to leave math.h out of the picture entirely.
 */
//#include <math.h>
long int lround(double x);
double fabs(double x);

#include "or.h"
<<<<<<< HEAD
=======
#include "buffers.h"
#include "circuitlist.h"
>>>>>>> c6f1668d
#include "circuitstats.h"
#include "config.h"
#include "connection_edge.h"
#include "geoip.h"
#include "rendcommon.h"
#include "test.h"
#include "torgzip.h"
#include "mempool.h"
#include "memarea.h"
#include "onion.h"
#include "onion_tap.h"
#include "policies.h"
#include "rephist.h"
#include "routerparse.h"
#ifdef CURVE25519_ENABLED
#include "crypto_curve25519.h"
#include "onion_ntor.h"
#endif

#ifdef USE_DMALLOC
#include <dmalloc.h>
#include <openssl/crypto.h>
#include "main.h"
#endif

/** Set to true if any unit test has failed.  Mostly, this is set by the macros
 * in test.h */
int have_failed = 0;

/** Temporary directory (set up by setup_directory) under which we store all
 * our files during testing. */
static char temp_dir[256];
#ifdef _WIN32
#define pid_t int
#endif
static pid_t temp_dir_setup_in_pid = 0;

/** Select and create the temporary directory we'll use to run our unit tests.
 * Store it in <b>temp_dir</b>.  Exit immediately if we can't create it.
 * idempotent. */
static void
setup_directory(void)
{
  static int is_setup = 0;
  int r;
  char rnd[256], rnd32[256];
  if (is_setup) return;

/* Due to base32 limitation needs to be a multiple of 5. */
#define RAND_PATH_BYTES 5
  crypto_rand(rnd, RAND_PATH_BYTES);
  base32_encode(rnd32, sizeof(rnd32), rnd, RAND_PATH_BYTES);

#ifdef _WIN32
  {
    char buf[MAX_PATH];
    const char *tmp = buf;
    /* If this fails, we're probably screwed anyway */
    if (!GetTempPathA(sizeof(buf),buf))
      tmp = "c:\\windows\\temp";
    tor_snprintf(temp_dir, sizeof(temp_dir),
                 "%s\\tor_test_%d_%s", tmp, (int)getpid(), rnd32);
    r = mkdir(temp_dir);
  }
#else
  tor_snprintf(temp_dir, sizeof(temp_dir), "/tmp/tor_test_%d_%s",
               (int) getpid(), rnd32);
  r = mkdir(temp_dir, 0700);
#endif
  if (r) {
    fprintf(stderr, "Can't create directory %s:", temp_dir);
    perror("");
    exit(1);
  }
  is_setup = 1;
  temp_dir_setup_in_pid = getpid();
}

/** Return a filename relative to our testing temporary directory */
const char *
get_fname(const char *name)
{
  static char buf[1024];
  setup_directory();
  if (!name)
    return temp_dir;
  tor_snprintf(buf,sizeof(buf),"%s/%s",temp_dir,name);
  return buf;
}

/* Remove a directory and all of its subdirectories */
static void
rm_rf(const char *dir)
{
  struct stat st;
  smartlist_t *elements;

  elements = tor_listdir(dir);
  if (elements) {
    SMARTLIST_FOREACH_BEGIN(elements, const char *, cp) {
         char *tmp = NULL;
         tor_asprintf(&tmp, "%s"PATH_SEPARATOR"%s", dir, cp);
         if (0 == stat(tmp,&st) && (st.st_mode & S_IFDIR)) {
           rm_rf(tmp);
         } else {
           if (unlink(tmp)) {
             fprintf(stderr, "Error removing %s: %s\n", tmp, strerror(errno));
           }
         }
         tor_free(tmp);
    } SMARTLIST_FOREACH_END(cp);
    SMARTLIST_FOREACH(elements, char *, cp, tor_free(cp));
    smartlist_free(elements);
  }
  if (rmdir(dir))
    fprintf(stderr, "Error removing directory %s: %s\n", dir, strerror(errno));
}

/** Remove all files stored under the temporary directory, and the directory
 * itself.  Called by atexit(). */
static void
remove_directory(void)
{
  if (getpid() != temp_dir_setup_in_pid) {
    /* Only clean out the tempdir when the main process is exiting. */
    return;
  }

  rm_rf(temp_dir);
}

/** Define this if unit tests spend too much time generating public keys*/
#undef CACHE_GENERATED_KEYS

static crypto_pk_t *pregen_keys[5] = {NULL, NULL, NULL, NULL, NULL};
#define N_PREGEN_KEYS ((int)(sizeof(pregen_keys)/sizeof(pregen_keys[0])))

/** Generate and return a new keypair for use in unit tests.  If we're using
 * the key cache optimization, we might reuse keys: we only guarantee that
 * keys made with distinct values for <b>idx</b> are different.  The value of
 * <b>idx</b> must be at least 0, and less than N_PREGEN_KEYS. */
crypto_pk_t *
pk_generate(int idx)
{
#ifdef CACHE_GENERATED_KEYS
  tor_assert(idx < N_PREGEN_KEYS);
  if (! pregen_keys[idx]) {
    pregen_keys[idx] = crypto_pk_new();
    tor_assert(!crypto_pk_generate_key(pregen_keys[idx]));
  }
  return crypto_pk_dup_key(pregen_keys[idx]);
#else
  crypto_pk_t *result;
  (void) idx;
  result = crypto_pk_new();
  tor_assert(!crypto_pk_generate_key(result));
  return result;
#endif
}

/** Free all storage used for the cached key optimization. */
static void
free_pregenerated_keys(void)
{
  unsigned idx;
  for (idx = 0; idx < N_PREGEN_KEYS; ++idx) {
    if (pregen_keys[idx]) {
      crypto_pk_free(pregen_keys[idx]);
      pregen_keys[idx] = NULL;
    }
  }
}

/** Run unit tests for the onion handshake code. */
static void
test_onion_handshake(void)
{
  /* client-side */
  crypto_dh_t *c_dh = NULL;
  char c_buf[TAP_ONIONSKIN_CHALLENGE_LEN];
  char c_keys[40];
  /* server-side */
  char s_buf[TAP_ONIONSKIN_REPLY_LEN];
  char s_keys[40];
  int i;
  /* shared */
  crypto_pk_t *pk = NULL, *pk2 = NULL;

  pk = pk_generate(0);
  pk2 = pk_generate(1);

  /* client handshake 1. */
  memset(c_buf, 0, TAP_ONIONSKIN_CHALLENGE_LEN);
  test_assert(! onion_skin_TAP_create(pk, &c_dh, c_buf));

  for (i = 1; i <= 3; ++i) {
    crypto_pk_t *k1, *k2;
    if (i==1) {
      /* server handshake: only one key known. */
      k1 = pk;  k2 = NULL;
    } else if (i==2) {
      /* server handshake: try the right key first. */
      k1 = pk;  k2 = pk2;
    } else {
      /* server handshake: try the right key second. */
      k1 = pk2; k2 = pk;
    }

    memset(s_buf, 0, TAP_ONIONSKIN_REPLY_LEN);
    memset(s_keys, 0, 40);
    test_assert(! onion_skin_TAP_server_handshake(c_buf, k1, k2,
                                                  s_buf, s_keys, 40));

    /* client handshake 2 */
    memset(c_keys, 0, 40);
    test_assert(! onion_skin_TAP_client_handshake(c_dh, s_buf, c_keys, 40));

    test_memeq(c_keys, s_keys, 40);
    memset(s_buf, 0, 40);
    test_memneq(c_keys, s_buf, 40);
  }
 done:
  crypto_dh_free(c_dh);
  crypto_pk_free(pk);
  crypto_pk_free(pk2);
}

static void
test_bad_onion_handshake(void *arg)
{
  char junk_buf[TAP_ONIONSKIN_CHALLENGE_LEN];
  char junk_buf2[TAP_ONIONSKIN_CHALLENGE_LEN];
  /* client-side */
  crypto_dh_t *c_dh = NULL;
  char c_buf[TAP_ONIONSKIN_CHALLENGE_LEN];
  char c_keys[40];
  /* server-side */
  char s_buf[TAP_ONIONSKIN_REPLY_LEN];
  char s_keys[40];
  /* shared */
  crypto_pk_t *pk = NULL, *pk2 = NULL;

  (void)arg;

  pk = pk_generate(0);
  pk2 = pk_generate(1);

  /* Server: Case 1: the encrypted data is degenerate. */
  memset(junk_buf, 0, sizeof(junk_buf));
  crypto_pk_public_hybrid_encrypt(pk, junk_buf2, TAP_ONIONSKIN_CHALLENGE_LEN,
                               junk_buf, DH_KEY_LEN, PK_PKCS1_OAEP_PADDING, 1);
  tt_int_op(-1, ==,
            onion_skin_TAP_server_handshake(junk_buf2, pk, NULL,
                                            s_buf, s_keys, 40));

  /* Server: Case 2: the encrypted data is not long enough. */
  memset(junk_buf, 0, sizeof(junk_buf));
  memset(junk_buf2, 0, sizeof(junk_buf2));
  crypto_pk_public_encrypt(pk, junk_buf2, sizeof(junk_buf2),
                               junk_buf, 48, PK_PKCS1_OAEP_PADDING);
  tt_int_op(-1, ==,
            onion_skin_TAP_server_handshake(junk_buf2, pk, NULL,
                                            s_buf, s_keys, 40));

  /* client handshake 1: do it straight. */
  memset(c_buf, 0, TAP_ONIONSKIN_CHALLENGE_LEN);
  test_assert(! onion_skin_TAP_create(pk, &c_dh, c_buf));

  /* Server: Case 3: we just don't have the right key. */
  tt_int_op(-1, ==,
            onion_skin_TAP_server_handshake(c_buf, pk2, NULL,
                                            s_buf, s_keys, 40));

  /* Server: Case 4: The RSA-encrypted portion is corrupt. */
  c_buf[64] ^= 33;
  tt_int_op(-1, ==,
            onion_skin_TAP_server_handshake(c_buf, pk, NULL,
                                            s_buf, s_keys, 40));
  c_buf[64] ^= 33;

  /* (Let the server procede) */
  tt_int_op(0, ==,
            onion_skin_TAP_server_handshake(c_buf, pk, NULL,
                                            s_buf, s_keys, 40));

  /* Client: Case 1: The server sent back junk. */
  s_buf[64] ^= 33;
  tt_int_op(-1, ==,
            onion_skin_TAP_client_handshake(c_dh, s_buf, c_keys, 40));
  s_buf[64] ^= 33;

  /* Let the client finish; make sure it can. */
  tt_int_op(0, ==,
            onion_skin_TAP_client_handshake(c_dh, s_buf, c_keys, 40));
  test_memeq(s_keys, c_keys, 40);

  /* Client: Case 2: The server sent back a degenerate DH. */
  memset(s_buf, 0, sizeof(s_buf));
  tt_int_op(-1, ==,
            onion_skin_TAP_client_handshake(c_dh, s_buf, c_keys, 40));

 done:
  crypto_dh_free(c_dh);
  crypto_pk_free(pk);
  crypto_pk_free(pk2);
}

#ifdef CURVE25519_ENABLED
static void
test_ntor_handshake(void *arg)
{
  /* client-side */
  ntor_handshake_state_t *c_state = NULL;
  uint8_t c_buf[NTOR_ONIONSKIN_LEN];
  uint8_t c_keys[400];

  /* server-side */
  di_digest256_map_t *s_keymap=NULL;
  curve25519_keypair_t s_keypair;
  uint8_t s_buf[NTOR_REPLY_LEN];
  uint8_t s_keys[400];

  /* shared */
  const curve25519_public_key_t *server_pubkey;
  uint8_t node_id[20] = "abcdefghijklmnopqrst";

  (void) arg;

  /* Make the server some keys */
  curve25519_secret_key_generate(&s_keypair.seckey, 0);
  curve25519_public_key_generate(&s_keypair.pubkey, &s_keypair.seckey);
  dimap_add_entry(&s_keymap, s_keypair.pubkey.public_key, &s_keypair);
  server_pubkey = &s_keypair.pubkey;

  /* client handshake 1. */
  memset(c_buf, 0, NTOR_ONIONSKIN_LEN);
  tt_int_op(0, ==, onion_skin_ntor_create(node_id, server_pubkey,
                                          &c_state, c_buf));

  /* server handshake */
  memset(s_buf, 0, NTOR_REPLY_LEN);
  memset(s_keys, 0, 40);
  tt_int_op(0, ==, onion_skin_ntor_server_handshake(c_buf, s_keymap, NULL,
                                                    node_id,
                                                    s_buf, s_keys, 400));

  /* client handshake 2 */
  memset(c_keys, 0, 40);
  tt_int_op(0, ==, onion_skin_ntor_client_handshake(c_state, s_buf,
                                                    c_keys, 400));

  test_memeq(c_keys, s_keys, 400);
  memset(s_buf, 0, 40);
  test_memneq(c_keys, s_buf, 40);

 done:
  ntor_handshake_state_free(c_state);
  dimap_free(s_keymap, NULL);
}
#endif

/** Run unit tests for the onion queues. */
static void
test_onion_queues(void)
{
  uint8_t buf1[TAP_ONIONSKIN_CHALLENGE_LEN] = {0};
  uint8_t buf2[NTOR_ONIONSKIN_LEN] = {0};

  or_circuit_t *circ1 = or_circuit_new(0, NULL);
  or_circuit_t *circ2 = or_circuit_new(0, NULL);

  create_cell_t *onionskin = NULL;
  create_cell_t *create1 = tor_malloc_zero(sizeof(create_cell_t));
  create_cell_t *create2 = tor_malloc_zero(sizeof(create_cell_t));

  create_cell_init(create1, CELL_CREATE, ONION_HANDSHAKE_TYPE_TAP,
                   TAP_ONIONSKIN_CHALLENGE_LEN, buf1);
  create_cell_init(create2, CELL_CREATE, ONION_HANDSHAKE_TYPE_NTOR,
                   NTOR_ONIONSKIN_LEN, buf2);

  test_eq(0, onion_num_pending(ONION_HANDSHAKE_TYPE_TAP));
  test_eq(0, onion_pending_add(circ1, create1));
  test_eq(1, onion_num_pending(ONION_HANDSHAKE_TYPE_TAP));

  test_eq(0, onion_num_pending(ONION_HANDSHAKE_TYPE_NTOR));
  test_eq(0, onion_pending_add(circ2, create2));
  test_eq(1, onion_num_pending(ONION_HANDSHAKE_TYPE_NTOR));

  test_eq_ptr(circ2, onion_next_task(&onionskin));
  test_eq(1, onion_num_pending(ONION_HANDSHAKE_TYPE_TAP));
  test_eq(0, onion_num_pending(ONION_HANDSHAKE_TYPE_NTOR));

  clear_pending_onions();
  test_eq(0, onion_num_pending(ONION_HANDSHAKE_TYPE_TAP));
  test_eq(0, onion_num_pending(ONION_HANDSHAKE_TYPE_NTOR));

 done:
  ;
//  circuit_free(circ1);
//  circuit_free(circ2);
  /* and free create1 and create2 */
  /* XXX leaks everything here */
}

static void
test_circuit_timeout(void)
{
  /* Plan:
   *  1. Generate 1000 samples
   *  2. Estimate parameters
   *  3. If difference, repeat
   *  4. Save state
   *  5. load state
   *  6. Estimate parameters
   *  7. compare differences
   */
  circuit_build_times_t initial;
  circuit_build_times_t estimate;
  circuit_build_times_t final;
  double timeout1, timeout2;
  or_state_t state;
  int i, runs;
  double close_ms;
  circuit_build_times_init(&initial);
  circuit_build_times_init(&estimate);
  circuit_build_times_init(&final);

  memset(&state, 0, sizeof(or_state_t));

  circuitbuild_running_unit_tests();
#define timeout0 (build_time_t)(30*1000.0)
  initial.Xm = 3000;
  circuit_build_times_initial_alpha(&initial,
                                    CBT_DEFAULT_QUANTILE_CUTOFF/100.0,
                                    timeout0);
  close_ms = MAX(circuit_build_times_calculate_timeout(&initial,
                             CBT_DEFAULT_CLOSE_QUANTILE/100.0),
                 CBT_DEFAULT_TIMEOUT_INITIAL_VALUE);
  do {
    for (i=0; i < CBT_DEFAULT_MIN_CIRCUITS_TO_OBSERVE; i++) {
      build_time_t sample = circuit_build_times_generate_sample(&initial,0,1);

      if (sample > close_ms) {
        circuit_build_times_add_time(&estimate, CBT_BUILD_ABANDONED);
      } else {
        circuit_build_times_add_time(&estimate, sample);
      }
    }
    circuit_build_times_update_alpha(&estimate);
    timeout1 = circuit_build_times_calculate_timeout(&estimate,
                                  CBT_DEFAULT_QUANTILE_CUTOFF/100.0);
    circuit_build_times_set_timeout(&estimate);
    log_notice(LD_CIRC, "Timeout1 is %f, Xm is %d", timeout1, estimate.Xm);
           /* 2% error */
  } while (fabs(circuit_build_times_cdf(&initial, timeout0) -
                circuit_build_times_cdf(&initial, timeout1)) > 0.02);

  test_assert(estimate.total_build_times <= CBT_NCIRCUITS_TO_OBSERVE);

  circuit_build_times_update_state(&estimate, &state);
  test_assert(circuit_build_times_parse_state(&final, &state) == 0);

  circuit_build_times_update_alpha(&final);
  timeout2 = circuit_build_times_calculate_timeout(&final,
                                 CBT_DEFAULT_QUANTILE_CUTOFF/100.0);

  circuit_build_times_set_timeout(&final);
  log_notice(LD_CIRC, "Timeout2 is %f, Xm is %d", timeout2, final.Xm);

  /* 5% here because some accuracy is lost due to histogram conversion */
  test_assert(fabs(circuit_build_times_cdf(&initial, timeout0) -
                   circuit_build_times_cdf(&initial, timeout2)) < 0.05);

  for (runs = 0; runs < 50; runs++) {
    int build_times_idx = 0;
    int total_build_times = 0;

    final.close_ms = final.timeout_ms = CBT_DEFAULT_TIMEOUT_INITIAL_VALUE;
    estimate.close_ms = estimate.timeout_ms
                      = CBT_DEFAULT_TIMEOUT_INITIAL_VALUE;

    for (i = 0; i < CBT_DEFAULT_RECENT_CIRCUITS*2; i++) {
      circuit_build_times_network_circ_success(&estimate);
      circuit_build_times_add_time(&estimate,
            circuit_build_times_generate_sample(&estimate, 0,
                CBT_DEFAULT_QUANTILE_CUTOFF/100.0));

      circuit_build_times_network_circ_success(&estimate);
      circuit_build_times_add_time(&final,
            circuit_build_times_generate_sample(&final, 0,
                CBT_DEFAULT_QUANTILE_CUTOFF/100.0));
    }

    test_assert(!circuit_build_times_network_check_changed(&estimate));
    test_assert(!circuit_build_times_network_check_changed(&final));

    /* Reset liveness to be non-live */
    final.liveness.network_last_live = 0;
    estimate.liveness.network_last_live = 0;

    build_times_idx = estimate.build_times_idx;
    total_build_times = estimate.total_build_times;

    test_assert(circuit_build_times_network_check_live(&estimate));
    test_assert(circuit_build_times_network_check_live(&final));

    circuit_build_times_count_close(&estimate, 0,
            (time_t)(approx_time()-estimate.close_ms/1000.0-1));
    circuit_build_times_count_close(&final, 0,
            (time_t)(approx_time()-final.close_ms/1000.0-1));

    test_assert(!circuit_build_times_network_check_live(&estimate));
    test_assert(!circuit_build_times_network_check_live(&final));

    log_info(LD_CIRC, "idx: %d %d, tot: %d %d",
             build_times_idx, estimate.build_times_idx,
             total_build_times, estimate.total_build_times);

    /* Check rollback index. Should match top of loop. */
    test_assert(build_times_idx == estimate.build_times_idx);
    // This can fail if estimate.total_build_times == 1000, because
    // in that case, rewind actually causes us to lose timeouts
    if (total_build_times != CBT_NCIRCUITS_TO_OBSERVE)
      test_assert(total_build_times == estimate.total_build_times);

    /* Now simulate that the network has become live and we need
     * a change */
    circuit_build_times_network_is_live(&estimate);
    circuit_build_times_network_is_live(&final);

    for (i = 0; i < CBT_DEFAULT_MAX_RECENT_TIMEOUT_COUNT; i++) {
      circuit_build_times_count_timeout(&estimate, 1);

      if (i < CBT_DEFAULT_MAX_RECENT_TIMEOUT_COUNT-1) {
        circuit_build_times_count_timeout(&final, 1);
      }
    }

    test_assert(estimate.liveness.after_firsthop_idx == 0);
    test_assert(final.liveness.after_firsthop_idx ==
                CBT_DEFAULT_MAX_RECENT_TIMEOUT_COUNT-1);

    test_assert(circuit_build_times_network_check_live(&estimate));
    test_assert(circuit_build_times_network_check_live(&final));

    circuit_build_times_count_timeout(&final, 1);
  }

 done:
  return;
}

/* Helper: assert that short_policy parses and writes back out as itself,
   or as <b>expected</b> if that's provided. */
static void
test_short_policy_parse(const char *input,
                        const char *expected)
{
  short_policy_t *short_policy = NULL;
  char *out = NULL;

  if (expected == NULL)
    expected = input;

  short_policy = parse_short_policy(input);
  tt_assert(short_policy);
  out = write_short_policy(short_policy);
  tt_str_op(out, ==, expected);

 done:
  tor_free(out);
  short_policy_free(short_policy);
}

/** Helper: Parse the exit policy string in <b>policy_str</b>, and make sure
 * that policies_summarize() produces the string <b>expected_summary</b> from
 * it. */
static void
test_policy_summary_helper(const char *policy_str,
                           const char *expected_summary)
{
  config_line_t line;
  smartlist_t *policy = smartlist_new();
  char *summary = NULL;
  char *summary_after = NULL;
  int r;
  short_policy_t *short_policy = NULL;

  line.key = (char*)"foo";
  line.value = (char *)policy_str;
  line.next = NULL;

  r = policies_parse_exit_policy(&line, &policy, 1, 0, NULL, 1);
  test_eq(r, 0);
  summary = policy_summarize(policy, AF_INET);

  test_assert(summary != NULL);
  test_streq(summary, expected_summary);

  short_policy = parse_short_policy(summary);
  tt_assert(short_policy);
  summary_after = write_short_policy(short_policy);
  test_streq(summary, summary_after);

 done:
  tor_free(summary_after);
  tor_free(summary);
  if (policy)
    addr_policy_list_free(policy);
  short_policy_free(short_policy);
}

/** Run unit tests for generating summary lines of exit policies */
static void
test_policies(void)
{
  int i;
  smartlist_t *policy = NULL, *policy2 = NULL, *policy3 = NULL,
              *policy4 = NULL, *policy5 = NULL, *policy6 = NULL,
              *policy7 = NULL;
  addr_policy_t *p;
  tor_addr_t tar;
  config_line_t line;
  smartlist_t *sm = NULL;
  char *policy_str = NULL;

  policy = smartlist_new();

  p = router_parse_addr_policy_item_from_string("reject 192.168.0.0/16:*",-1);
  test_assert(p != NULL);
  test_eq(ADDR_POLICY_REJECT, p->policy_type);
  tor_addr_from_ipv4h(&tar, 0xc0a80000u);
  test_eq(0, tor_addr_compare(&p->addr, &tar, CMP_EXACT));
  test_eq(16, p->maskbits);
  test_eq(1, p->prt_min);
  test_eq(65535, p->prt_max);

  smartlist_add(policy, p);

  tor_addr_from_ipv4h(&tar, 0x01020304u);
  test_assert(ADDR_POLICY_ACCEPTED ==
          compare_tor_addr_to_addr_policy(&tar, 2, policy));
  tor_addr_make_unspec(&tar);
  test_assert(ADDR_POLICY_PROBABLY_ACCEPTED ==
          compare_tor_addr_to_addr_policy(&tar, 2, policy));
  tor_addr_from_ipv4h(&tar, 0xc0a80102);
  test_assert(ADDR_POLICY_REJECTED ==
          compare_tor_addr_to_addr_policy(&tar, 2, policy));

  test_assert(0 == policies_parse_exit_policy(NULL, &policy2, 1, 1, NULL, 1));
  test_assert(policy2);

  policy3 = smartlist_new();
  p = router_parse_addr_policy_item_from_string("reject *:*",-1);
  test_assert(p != NULL);
  smartlist_add(policy3, p);
  p = router_parse_addr_policy_item_from_string("accept *:*",-1);
  test_assert(p != NULL);
  smartlist_add(policy3, p);

  policy4 = smartlist_new();
  p = router_parse_addr_policy_item_from_string("accept *:443",-1);
  test_assert(p != NULL);
  smartlist_add(policy4, p);
  p = router_parse_addr_policy_item_from_string("accept *:443",-1);
  test_assert(p != NULL);
  smartlist_add(policy4, p);

  policy5 = smartlist_new();
  p = router_parse_addr_policy_item_from_string("reject 0.0.0.0/8:*",-1);
  test_assert(p != NULL);
  smartlist_add(policy5, p);
  p = router_parse_addr_policy_item_from_string("reject 169.254.0.0/16:*",-1);
  test_assert(p != NULL);
  smartlist_add(policy5, p);
  p = router_parse_addr_policy_item_from_string("reject 127.0.0.0/8:*",-1);
  test_assert(p != NULL);
  smartlist_add(policy5, p);
  p = router_parse_addr_policy_item_from_string("reject 192.168.0.0/16:*",-1);
  test_assert(p != NULL);
  smartlist_add(policy5, p);
  p = router_parse_addr_policy_item_from_string("reject 10.0.0.0/8:*",-1);
  test_assert(p != NULL);
  smartlist_add(policy5, p);
  p = router_parse_addr_policy_item_from_string("reject 172.16.0.0/12:*",-1);
  test_assert(p != NULL);
  smartlist_add(policy5, p);
  p = router_parse_addr_policy_item_from_string("reject 80.190.250.90:*",-1);
  test_assert(p != NULL);
  smartlist_add(policy5, p);
  p = router_parse_addr_policy_item_from_string("reject *:1-65534",-1);
  test_assert(p != NULL);
  smartlist_add(policy5, p);
  p = router_parse_addr_policy_item_from_string("reject *:65535",-1);
  test_assert(p != NULL);
  smartlist_add(policy5, p);
  p = router_parse_addr_policy_item_from_string("accept *:1-65535",-1);
  test_assert(p != NULL);
  smartlist_add(policy5, p);

  policy6 = smartlist_new();
  p = router_parse_addr_policy_item_from_string("accept 43.3.0.0/9:*",-1);
  test_assert(p != NULL);
  smartlist_add(policy6, p);

  policy7 = smartlist_new();
  p = router_parse_addr_policy_item_from_string("accept 0.0.0.0/8:*",-1);
  test_assert(p != NULL);
  smartlist_add(policy7, p);

  test_assert(!exit_policy_is_general_exit(policy));
  test_assert(exit_policy_is_general_exit(policy2));
  test_assert(!exit_policy_is_general_exit(NULL));
  test_assert(!exit_policy_is_general_exit(policy3));
  test_assert(!exit_policy_is_general_exit(policy4));
  test_assert(!exit_policy_is_general_exit(policy5));
  test_assert(!exit_policy_is_general_exit(policy6));
  test_assert(!exit_policy_is_general_exit(policy7));

  test_assert(cmp_addr_policies(policy, policy2));
  test_assert(cmp_addr_policies(policy, NULL));
  test_assert(!cmp_addr_policies(policy2, policy2));
  test_assert(!cmp_addr_policies(NULL, NULL));

  test_assert(!policy_is_reject_star(policy2, AF_INET));
  test_assert(policy_is_reject_star(policy, AF_INET));
  test_assert(policy_is_reject_star(NULL, AF_INET));

  addr_policy_list_free(policy);
  policy = NULL;

  /* make sure compacting logic works. */
  policy = NULL;
  line.key = (char*)"foo";
  line.value = (char*)"accept *:80,reject private:*,reject *:*";
  line.next = NULL;
  test_assert(0 == policies_parse_exit_policy(&line, &policy, 1, 0, NULL, 1));
  test_assert(policy);
  //test_streq(policy->string, "accept *:80");
  //test_streq(policy->next->string, "reject *:*");
  test_eq(smartlist_len(policy), 4);

  /* test policy summaries */
  /* check if we properly ignore private IP addresses */
  test_policy_summary_helper("reject 192.168.0.0/16:*,"
                             "reject 0.0.0.0/8:*,"
                             "reject 10.0.0.0/8:*,"
                             "accept *:10-30,"
                             "accept *:90,"
                             "reject *:*",
                             "accept 10-30,90");
  /* check all accept policies, and proper counting of rejects */
  test_policy_summary_helper("reject 11.0.0.0/9:80,"
                             "reject 12.0.0.0/9:80,"
                             "reject 13.0.0.0/9:80,"
                             "reject 14.0.0.0/9:80,"
                             "accept *:*", "accept 1-65535");
  test_policy_summary_helper("reject 11.0.0.0/9:80,"
                             "reject 12.0.0.0/9:80,"
                             "reject 13.0.0.0/9:80,"
                             "reject 14.0.0.0/9:80,"
                             "reject 15.0.0.0:81,"
                             "accept *:*", "accept 1-65535");
  test_policy_summary_helper("reject 11.0.0.0/9:80,"
                             "reject 12.0.0.0/9:80,"
                             "reject 13.0.0.0/9:80,"
                             "reject 14.0.0.0/9:80,"
                             "reject 15.0.0.0:80,"
                             "accept *:*",
                             "reject 80");
  /* no exits */
  test_policy_summary_helper("accept 11.0.0.0/9:80,"
                             "reject *:*",
                             "reject 1-65535");
  /* port merging */
  test_policy_summary_helper("accept *:80,"
                             "accept *:81,"
                             "accept *:100-110,"
                             "accept *:111,"
                             "reject *:*",
                             "accept 80-81,100-111");
  /* border ports */
  test_policy_summary_helper("accept *:1,"
                             "accept *:3,"
                             "accept *:65535,"
                             "reject *:*",
                             "accept 1,3,65535");
  /* holes */
  test_policy_summary_helper("accept *:1,"
                             "accept *:3,"
                             "accept *:5,"
                             "accept *:7,"
                             "reject *:*",
                             "accept 1,3,5,7");
  test_policy_summary_helper("reject *:1,"
                             "reject *:3,"
                             "reject *:5,"
                             "reject *:7,"
                             "accept *:*",
                             "reject 1,3,5,7");

  /* Short policies with unrecognized formats should get accepted. */
  test_short_policy_parse("accept fred,2,3-5", "accept 2,3-5");
  test_short_policy_parse("accept 2,fred,3", "accept 2,3");
  test_short_policy_parse("accept 2,fred,3,bob", "accept 2,3");
  test_short_policy_parse("accept 2,-3,500-600", "accept 2,500-600");
  /* Short policies with nil entries are accepted too. */
  test_short_policy_parse("accept 1,,3", "accept 1,3");
  test_short_policy_parse("accept 100-200,,", "accept 100-200");
  test_short_policy_parse("reject ,1-10,,,,30-40", "reject 1-10,30-40");

  /* Try parsing various broken short policies */
  tt_ptr_op(NULL, ==, parse_short_policy("accept 200-199"));
  tt_ptr_op(NULL, ==, parse_short_policy(""));
  tt_ptr_op(NULL, ==, parse_short_policy("rejekt 1,2,3"));
  tt_ptr_op(NULL, ==, parse_short_policy("reject "));
  tt_ptr_op(NULL, ==, parse_short_policy("reject"));
  tt_ptr_op(NULL, ==, parse_short_policy("rej"));
  tt_ptr_op(NULL, ==, parse_short_policy("accept 2,3,100000"));
  tt_ptr_op(NULL, ==, parse_short_policy("accept 2,3x,4"));
  tt_ptr_op(NULL, ==, parse_short_policy("accept 2,3x,4"));
  tt_ptr_op(NULL, ==, parse_short_policy("accept 2-"));
  tt_ptr_op(NULL, ==, parse_short_policy("accept 2-x"));
  tt_ptr_op(NULL, ==, parse_short_policy("accept 1-,3"));
  tt_ptr_op(NULL, ==, parse_short_policy("accept 1-,3"));
  /* Test a too-long policy. */
  {
    int i;
    char *policy = NULL;
    smartlist_t *chunks = smartlist_new();
    smartlist_add(chunks, tor_strdup("accept "));
    for (i=1; i<10000; ++i)
      smartlist_add_asprintf(chunks, "%d,", i);
    smartlist_add(chunks, tor_strdup("20000"));
    policy = smartlist_join_strings(chunks, "", 0, NULL);
    SMARTLIST_FOREACH(chunks, char *, ch, tor_free(ch));
    smartlist_free(chunks);
    tt_ptr_op(NULL, ==, parse_short_policy(policy));/* shouldn't be accepted */
    tor_free(policy); /* could leak. */
  }

  /* truncation ports */
  sm = smartlist_new();
  for (i=1; i<2000; i+=2) {
    char buf[POLICY_BUF_LEN];
    tor_snprintf(buf, sizeof(buf), "reject *:%d", i);
    smartlist_add(sm, tor_strdup(buf));
  }
  smartlist_add(sm, tor_strdup("accept *:*"));
  policy_str = smartlist_join_strings(sm, ",", 0, NULL);
  test_policy_summary_helper( policy_str,
    "accept 2,4,6,8,10,12,14,16,18,20,22,24,26,28,30,32,34,36,38,40,42,44,"
    "46,48,50,52,54,56,58,60,62,64,66,68,70,72,74,76,78,80,82,84,86,88,90,"
    "92,94,96,98,100,102,104,106,108,110,112,114,116,118,120,122,124,126,128,"
    "130,132,134,136,138,140,142,144,146,148,150,152,154,156,158,160,162,164,"
    "166,168,170,172,174,176,178,180,182,184,186,188,190,192,194,196,198,200,"
    "202,204,206,208,210,212,214,216,218,220,222,224,226,228,230,232,234,236,"
    "238,240,242,244,246,248,250,252,254,256,258,260,262,264,266,268,270,272,"
    "274,276,278,280,282,284,286,288,290,292,294,296,298,300,302,304,306,308,"
    "310,312,314,316,318,320,322,324,326,328,330,332,334,336,338,340,342,344,"
    "346,348,350,352,354,356,358,360,362,364,366,368,370,372,374,376,378,380,"
    "382,384,386,388,390,392,394,396,398,400,402,404,406,408,410,412,414,416,"
    "418,420,422,424,426,428,430,432,434,436,438,440,442,444,446,448,450,452,"
    "454,456,458,460,462,464,466,468,470,472,474,476,478,480,482,484,486,488,"
    "490,492,494,496,498,500,502,504,506,508,510,512,514,516,518,520,522");

 done:
  addr_policy_list_free(policy);
  addr_policy_list_free(policy2);
  addr_policy_list_free(policy3);
  addr_policy_list_free(policy4);
  addr_policy_list_free(policy5);
  addr_policy_list_free(policy6);
  addr_policy_list_free(policy7);
  tor_free(policy_str);
  if (sm) {
    SMARTLIST_FOREACH(sm, char *, s, tor_free(s));
    smartlist_free(sm);
  }
}

/** Test encoding and parsing of rendezvous service descriptors. */
static void
test_rend_fns(void)
{
  rend_service_descriptor_t *generated = NULL, *parsed = NULL;
  char service_id[DIGEST_LEN];
  char service_id_base32[REND_SERVICE_ID_LEN_BASE32+1];
  const char *next_desc;
  smartlist_t *descs = smartlist_new();
  char computed_desc_id[DIGEST_LEN];
  char parsed_desc_id[DIGEST_LEN];
  crypto_pk_t *pk1 = NULL, *pk2 = NULL;
  time_t now;
  char *intro_points_encrypted = NULL;
  size_t intro_points_size;
  size_t encoded_size;
  int i;
  char address1[] = "fooaddress.onion";
  char address2[] = "aaaaaaaaaaaaaaaa.onion";
  char address3[] = "fooaddress.exit";
  char address4[] = "www.torproject.org";
  char address5[] = "foo.abcdefghijklmnop.onion";
  char address6[] = "foo.bar.abcdefghijklmnop.onion";
  char address7[] = ".abcdefghijklmnop.onion";

  test_assert(BAD_HOSTNAME == parse_extended_hostname(address1));
  test_assert(ONION_HOSTNAME == parse_extended_hostname(address2));
  test_streq(address2, "aaaaaaaaaaaaaaaa");
  test_assert(EXIT_HOSTNAME == parse_extended_hostname(address3));
  test_assert(NORMAL_HOSTNAME == parse_extended_hostname(address4));
  test_assert(ONION_HOSTNAME == parse_extended_hostname(address5));
  test_streq(address5, "abcdefghijklmnop");
  test_assert(ONION_HOSTNAME == parse_extended_hostname(address6));
  test_streq(address6, "abcdefghijklmnop");
  test_assert(BAD_HOSTNAME == parse_extended_hostname(address7));

  pk1 = pk_generate(0);
  pk2 = pk_generate(1);
  generated = tor_malloc_zero(sizeof(rend_service_descriptor_t));
  generated->pk = crypto_pk_dup_key(pk1);
  crypto_pk_get_digest(generated->pk, service_id);
  base32_encode(service_id_base32, REND_SERVICE_ID_LEN_BASE32+1,
                service_id, REND_SERVICE_ID_LEN);
  now = time(NULL);
  generated->timestamp = now;
  generated->version = 2;
  generated->protocols = 42;
  generated->intro_nodes = smartlist_new();

  for (i = 0; i < 3; i++) {
    rend_intro_point_t *intro = tor_malloc_zero(sizeof(rend_intro_point_t));
    crypto_pk_t *okey = pk_generate(2 + i);
    intro->extend_info = tor_malloc_zero(sizeof(extend_info_t));
    intro->extend_info->onion_key = okey;
    crypto_pk_get_digest(intro->extend_info->onion_key,
                         intro->extend_info->identity_digest);
    //crypto_rand(info->identity_digest, DIGEST_LEN); /* Would this work? */
    intro->extend_info->nickname[0] = '$';
    base16_encode(intro->extend_info->nickname + 1,
                  sizeof(intro->extend_info->nickname) - 1,
                  intro->extend_info->identity_digest, DIGEST_LEN);
    /* Does not cover all IP addresses. */
    tor_addr_from_ipv4h(&intro->extend_info->addr, crypto_rand_int(65536));
    intro->extend_info->port = 1 + crypto_rand_int(65535);
    intro->intro_key = crypto_pk_dup_key(pk2);
    smartlist_add(generated->intro_nodes, intro);
  }
  test_assert(rend_encode_v2_descriptors(descs, generated, now, 0,
                                         REND_NO_AUTH, NULL, NULL) > 0);
  test_assert(rend_compute_v2_desc_id(computed_desc_id, service_id_base32,
                                      NULL, now, 0) == 0);
  test_memeq(((rend_encoded_v2_service_descriptor_t *)
             smartlist_get(descs, 0))->desc_id, computed_desc_id, DIGEST_LEN);
  test_assert(rend_parse_v2_service_descriptor(&parsed, parsed_desc_id,
                                               &intro_points_encrypted,
                                               &intro_points_size,
                                               &encoded_size,
                                               &next_desc,
                                     ((rend_encoded_v2_service_descriptor_t *)
                                     smartlist_get(descs, 0))->desc_str) == 0);
  test_assert(parsed);
  test_memeq(((rend_encoded_v2_service_descriptor_t *)
             smartlist_get(descs, 0))->desc_id, parsed_desc_id, DIGEST_LEN);
  test_eq(rend_parse_introduction_points(parsed, intro_points_encrypted,
                                         intro_points_size), 3);
  test_assert(!crypto_pk_cmp_keys(generated->pk, parsed->pk));
  test_eq(parsed->timestamp, now);
  test_eq(parsed->version, 2);
  test_eq(parsed->protocols, 42);
  test_eq(smartlist_len(parsed->intro_nodes), 3);
  for (i = 0; i < smartlist_len(parsed->intro_nodes); i++) {
    rend_intro_point_t *par_intro = smartlist_get(parsed->intro_nodes, i),
      *gen_intro = smartlist_get(generated->intro_nodes, i);
    extend_info_t *par_info = par_intro->extend_info;
    extend_info_t *gen_info = gen_intro->extend_info;
    test_assert(!crypto_pk_cmp_keys(gen_info->onion_key, par_info->onion_key));
    test_memeq(gen_info->identity_digest, par_info->identity_digest,
               DIGEST_LEN);
    test_streq(gen_info->nickname, par_info->nickname);
    test_assert(tor_addr_eq(&gen_info->addr, &par_info->addr));
    test_eq(gen_info->port, par_info->port);
  }

  rend_service_descriptor_free(parsed);
  rend_service_descriptor_free(generated);
  parsed = generated = NULL;

 done:
  if (descs) {
    for (i = 0; i < smartlist_len(descs); i++)
      rend_encoded_v2_service_descriptor_free(smartlist_get(descs, i));
    smartlist_free(descs);
  }
  if (parsed)
    rend_service_descriptor_free(parsed);
  if (generated)
    rend_service_descriptor_free(generated);
  if (pk1)
    crypto_pk_free(pk1);
  if (pk2)
    crypto_pk_free(pk2);
  tor_free(intro_points_encrypted);
}

  /* Record odd numbered fake-IPs using ipv6, even numbered fake-IPs
   * using ipv4.  Since our fake geoip database is the same between
   * ipv4 and ipv6, we should get the same result no matter which
   * address family we pick for each IP. */
#define SET_TEST_ADDRESS(i) do {                \
    if ((i) & 1) {                              \
      SET_TEST_IPV6(i);                         \
      tor_addr_from_in6(&addr, &in6);           \
    } else {                                    \
      tor_addr_from_ipv4h(&addr, (uint32_t) i); \
    }                                           \
  } while (0)

  /* Make sure that country ID actually works. */
#define SET_TEST_IPV6(i) \
  do {                                                          \
    set_uint32(in6.s6_addr + 12, htonl((uint32_t) (i)));        \
  } while (0)
#define CHECK_COUNTRY(country, val) do {                                \
    /* test ipv4 country lookup */                                      \
    test_streq(country,                                                 \
               geoip_get_country_name(geoip_get_country_by_ipv4(val))); \
    /* test ipv6 country lookup */                                      \
    SET_TEST_IPV6(val);                                                 \
    test_streq(country,                                                 \
               geoip_get_country_name(geoip_get_country_by_ipv6(&in6))); \
  } while (0)

/** Run unit tests for GeoIP code. */
static void
test_geoip(void)
{
  int i, j;
  time_t now = 1281533250; /* 2010-08-11 13:27:30 UTC */
  char *s = NULL, *v = NULL;
  const char *bridge_stats_1 =
      "bridge-stats-end 2010-08-12 13:27:30 (86400 s)\n"
      "bridge-ips zz=24,xy=8\n"
      "bridge-ip-versions v4=16,v6=16\n"
      "bridge-ip-transports <OR>=24\n",
  *dirreq_stats_1 =
      "dirreq-stats-end 2010-08-12 13:27:30 (86400 s)\n"
      "dirreq-v3-ips ab=8\n"
      "dirreq-v3-reqs ab=8\n"
      "dirreq-v3-resp ok=0,not-enough-sigs=0,unavailable=0,not-found=0,"
          "not-modified=0,busy=0\n"
      "dirreq-v3-direct-dl complete=0,timeout=0,running=0\n"
      "dirreq-v3-tunneled-dl complete=0,timeout=0,running=0\n",
  *dirreq_stats_2 =
      "dirreq-stats-end 2010-08-12 13:27:30 (86400 s)\n"
      "dirreq-v3-ips \n"
      "dirreq-v3-reqs \n"
      "dirreq-v3-resp ok=0,not-enough-sigs=0,unavailable=0,not-found=0,"
          "not-modified=0,busy=0\n"
      "dirreq-v3-direct-dl complete=0,timeout=0,running=0\n"
      "dirreq-v3-tunneled-dl complete=0,timeout=0,running=0\n",
  *dirreq_stats_3 =
      "dirreq-stats-end 2010-08-12 13:27:30 (86400 s)\n"
      "dirreq-v3-ips \n"
      "dirreq-v3-reqs \n"
      "dirreq-v3-resp ok=8,not-enough-sigs=0,unavailable=0,not-found=0,"
          "not-modified=0,busy=0\n"
      "dirreq-v3-direct-dl complete=0,timeout=0,running=0\n"
      "dirreq-v3-tunneled-dl complete=0,timeout=0,running=0\n",
  *dirreq_stats_4 =
      "dirreq-stats-end 2010-08-12 13:27:30 (86400 s)\n"
      "dirreq-v3-ips \n"
      "dirreq-v3-reqs \n"
      "dirreq-v3-resp ok=8,not-enough-sigs=0,unavailable=0,not-found=0,"
          "not-modified=0,busy=0\n"
      "dirreq-v3-direct-dl complete=0,timeout=0,running=0\n"
      "dirreq-v3-tunneled-dl complete=0,timeout=0,running=4\n",
  *entry_stats_1 =
      "entry-stats-end 2010-08-12 13:27:30 (86400 s)\n"
      "entry-ips ab=8\n",
  *entry_stats_2 =
      "entry-stats-end 2010-08-12 13:27:30 (86400 s)\n"
      "entry-ips \n";
  tor_addr_t addr;
  struct in6_addr in6;

  /* Populate the DB a bit.  Add these in order, since we can't do the final
   * 'sort' step.  These aren't very good IP addresses, but they're perfectly
   * fine uint32_t values. */
  test_eq(0, geoip_parse_entry("10,50,AB", AF_INET));
  test_eq(0, geoip_parse_entry("52,90,XY", AF_INET));
  test_eq(0, geoip_parse_entry("95,100,AB", AF_INET));
  test_eq(0, geoip_parse_entry("\"105\",\"140\",\"ZZ\"", AF_INET));
  test_eq(0, geoip_parse_entry("\"150\",\"190\",\"XY\"", AF_INET));
  test_eq(0, geoip_parse_entry("\"200\",\"250\",\"AB\"", AF_INET));

  /* Populate the IPv6 DB equivalently with fake IPs in the same range */
  test_eq(0, geoip_parse_entry("::a,::32,AB", AF_INET6));
  test_eq(0, geoip_parse_entry("::34,::5a,XY", AF_INET6));
  test_eq(0, geoip_parse_entry("::5f,::64,AB", AF_INET6));
  test_eq(0, geoip_parse_entry("::69,::8c,ZZ", AF_INET6));
  test_eq(0, geoip_parse_entry("::96,::be,XY", AF_INET6));
  test_eq(0, geoip_parse_entry("::c8,::fa,AB", AF_INET6));

  /* We should have 4 countries: ??, ab, xy, zz. */
  test_eq(4, geoip_get_n_countries());
  memset(&in6, 0, sizeof(in6));

  CHECK_COUNTRY("??", 3);
  CHECK_COUNTRY("ab", 32);
  CHECK_COUNTRY("??", 5);
  CHECK_COUNTRY("??", 51);
  CHECK_COUNTRY("xy", 150);
  CHECK_COUNTRY("xy", 190);
  CHECK_COUNTRY("??", 2000);

  test_eq(0, geoip_get_country_by_ipv4(3));
  SET_TEST_IPV6(3);
  test_eq(0, geoip_get_country_by_ipv6(&in6));

  get_options_mutable()->BridgeRelay = 1;
  get_options_mutable()->BridgeRecordUsageByCountry = 1;
  /* Put 9 observations in AB... */
  for (i=32; i < 40; ++i) {
    SET_TEST_ADDRESS(i);
    geoip_note_client_seen(GEOIP_CLIENT_CONNECT, &addr, NULL, now-7200);
  }
  SET_TEST_ADDRESS(225);
  geoip_note_client_seen(GEOIP_CLIENT_CONNECT, &addr, NULL, now-7200);
  /* and 3 observations in XY, several times. */
  for (j=0; j < 10; ++j)
    for (i=52; i < 55; ++i) {
      SET_TEST_ADDRESS(i);
      geoip_note_client_seen(GEOIP_CLIENT_CONNECT, &addr, NULL, now-3600);
    }
  /* and 17 observations in ZZ... */
  for (i=110; i < 127; ++i) {
    SET_TEST_ADDRESS(i);
    geoip_note_client_seen(GEOIP_CLIENT_CONNECT, &addr, NULL, now);
  }
  geoip_get_client_history(GEOIP_CLIENT_CONNECT, &s, &v);
  test_assert(s);
  test_assert(v);
  test_streq("zz=24,ab=16,xy=8", s);
  test_streq("v4=16,v6=16", v);
  tor_free(s);
  tor_free(v);

  /* Now clear out all the AB observations. */
  geoip_remove_old_clients(now-6000);
  geoip_get_client_history(GEOIP_CLIENT_CONNECT, &s, &v);
  test_assert(s);
  test_assert(v);
  test_streq("zz=24,xy=8", s);
  test_streq("v4=16,v6=16", v);
  tor_free(s);
  tor_free(v);

  /* Start testing bridge statistics by making sure that we don't output
   * bridge stats without initializing them. */
  s = geoip_format_bridge_stats(now + 86400);
  test_assert(!s);

  /* Initialize stats and generate the bridge-stats history string out of
   * the connecting clients added above. */
  geoip_bridge_stats_init(now);
  s = geoip_format_bridge_stats(now + 86400);
  test_assert(s);
  test_streq(bridge_stats_1, s);
  tor_free(s);

  /* Stop collecting bridge stats and make sure we don't write a history
   * string anymore. */
  geoip_bridge_stats_term();
  s = geoip_format_bridge_stats(now + 86400);
  test_assert(!s);

  /* Stop being a bridge and start being a directory mirror that gathers
   * directory request statistics. */
  geoip_bridge_stats_term();
  get_options_mutable()->BridgeRelay = 0;
  get_options_mutable()->BridgeRecordUsageByCountry = 0;
  get_options_mutable()->DirReqStatistics = 1;

  /* Start testing dirreq statistics by making sure that we don't collect
   * dirreq stats without initializing them. */
  SET_TEST_ADDRESS(100);
  geoip_note_client_seen(GEOIP_CLIENT_NETWORKSTATUS, &addr, NULL, now);
  s = geoip_format_dirreq_stats(now + 86400);
  test_assert(!s);

  /* Initialize stats, note one connecting client, and generate the
   * dirreq-stats history string. */
  geoip_dirreq_stats_init(now);
  SET_TEST_ADDRESS(100);
  geoip_note_client_seen(GEOIP_CLIENT_NETWORKSTATUS, &addr, NULL, now);
  s = geoip_format_dirreq_stats(now + 86400);
  test_streq(dirreq_stats_1, s);
  tor_free(s);

  /* Stop collecting stats, add another connecting client, and ensure we
   * don't generate a history string. */
  geoip_dirreq_stats_term();
  SET_TEST_ADDRESS(101);
  geoip_note_client_seen(GEOIP_CLIENT_NETWORKSTATUS, &addr, NULL, now);
  s = geoip_format_dirreq_stats(now + 86400);
  test_assert(!s);

  /* Re-start stats, add a connecting client, reset stats, and make sure
   * that we get an all empty history string. */
  geoip_dirreq_stats_init(now);
  SET_TEST_ADDRESS(100);
  geoip_note_client_seen(GEOIP_CLIENT_NETWORKSTATUS, &addr, NULL, now);
  geoip_reset_dirreq_stats(now);
  s = geoip_format_dirreq_stats(now + 86400);
  test_streq(dirreq_stats_2, s);
  tor_free(s);

  /* Note a successful network status response and make sure that it
   * appears in the history string. */
  geoip_note_ns_response(GEOIP_SUCCESS);
  s = geoip_format_dirreq_stats(now + 86400);
  test_streq(dirreq_stats_3, s);
  tor_free(s);

  /* Start a tunneled directory request. */
  geoip_start_dirreq((uint64_t) 1, 1024, DIRREQ_TUNNELED);
  s = geoip_format_dirreq_stats(now + 86400);
  test_streq(dirreq_stats_4, s);

  /* Stop collecting directory request statistics and start gathering
   * entry stats. */
  geoip_dirreq_stats_term();
  get_options_mutable()->DirReqStatistics = 0;
  get_options_mutable()->EntryStatistics = 1;

  /* Start testing entry statistics by making sure that we don't collect
   * anything without initializing entry stats. */
  SET_TEST_ADDRESS(100);
  geoip_note_client_seen(GEOIP_CLIENT_CONNECT, &addr, NULL, now);
  s = geoip_format_entry_stats(now + 86400);
  test_assert(!s);

  /* Initialize stats, note one connecting client, and generate the
   * entry-stats history string. */
  geoip_entry_stats_init(now);
  SET_TEST_ADDRESS(100);
  geoip_note_client_seen(GEOIP_CLIENT_CONNECT, &addr, NULL, now);
  s = geoip_format_entry_stats(now + 86400);
  test_streq(entry_stats_1, s);
  tor_free(s);

  /* Stop collecting stats, add another connecting client, and ensure we
   * don't generate a history string. */
  geoip_entry_stats_term();
  SET_TEST_ADDRESS(101);
  geoip_note_client_seen(GEOIP_CLIENT_CONNECT, &addr, NULL, now);
  s = geoip_format_entry_stats(now + 86400);
  test_assert(!s);

  /* Re-start stats, add a connecting client, reset stats, and make sure
   * that we get an all empty history string. */
  geoip_entry_stats_init(now);
  SET_TEST_ADDRESS(100);
  geoip_note_client_seen(GEOIP_CLIENT_CONNECT, &addr, NULL, now);
  geoip_reset_entry_stats(now);
  s = geoip_format_entry_stats(now + 86400);
  test_streq(entry_stats_2, s);
  tor_free(s);

  /* Stop collecting entry statistics. */
  geoip_entry_stats_term();
  get_options_mutable()->EntryStatistics = 0;

 done:
  tor_free(s);
  tor_free(v);
}

static void
test_geoip_with_pt(void)
{
  time_t now = 1281533250; /* 2010-08-11 13:27:30 UTC */
  char *s = NULL;
  int i;
  tor_addr_t addr;
  struct in6_addr in6;

  get_options_mutable()->BridgeRelay = 1;
  get_options_mutable()->BridgeRecordUsageByCountry = 1;

  /* No clients seen yet. */
  s = geoip_get_transport_history();
  tor_assert(!s);

  /* 4 connections without a pluggable transport */
  for (i=0; i < 4; ++i) {
    SET_TEST_ADDRESS(i);
    geoip_note_client_seen(GEOIP_CLIENT_CONNECT, &addr, NULL, now-7200);
  }

  /* 9 connections with "alpha" */
  for (i=4; i < 13; ++i) {
    SET_TEST_ADDRESS(i);
    geoip_note_client_seen(GEOIP_CLIENT_CONNECT, &addr, "alpha", now-7200);
  }

  /* one connection with "beta" */
  SET_TEST_ADDRESS(13);
  geoip_note_client_seen(GEOIP_CLIENT_CONNECT, &addr, "beta", now-7200);

  /* 14 connections with "charlie" */
  for (i=14; i < 28; ++i) {
    SET_TEST_ADDRESS(i);
    geoip_note_client_seen(GEOIP_CLIENT_CONNECT, &addr, "charlie", now-7200);
  }

  /* 131 connections with "ddr" */
  for (i=28; i < 159; ++i) {
    SET_TEST_ADDRESS(i);
    geoip_note_client_seen(GEOIP_CLIENT_CONNECT, &addr, "ddr", now-7200);
  }

  /* 8 connections with "entropy" */
  for (i=159; i < 167; ++i) {
    SET_TEST_ADDRESS(i);
    geoip_note_client_seen(GEOIP_CLIENT_CONNECT, &addr, "entropy", now-7200);
  }

  /* 2 connections from the same IP with two different transports. */
  SET_TEST_ADDRESS(++i);
  geoip_note_client_seen(GEOIP_CLIENT_CONNECT, &addr, "fire", now-7200);
  geoip_note_client_seen(GEOIP_CLIENT_CONNECT, &addr, "google", now-7200);

  /* Test the transport history string. */
  s = geoip_get_transport_history();
  tor_assert(s);
  test_streq(s, "<OR>=8,alpha=16,beta=8,charlie=16,ddr=136,"
             "entropy=8,fire=8,google=8");

  /* Stop collecting entry statistics. */
  geoip_entry_stats_term();
  get_options_mutable()->EntryStatistics = 0;

 done:
  tor_free(s);
}

#undef SET_TEST_ADDRESS
#undef SET_TEST_IPV6
#undef CHECK_COUNTRY

/** Run unit tests for stats code. */
static void
test_stats(void)
{
  time_t now = 1281533250; /* 2010-08-11 13:27:30 UTC */
  char *s = NULL;
  int i;

  /* Start with testing exit port statistics; we shouldn't collect exit
   * stats without initializing them. */
  rep_hist_note_exit_stream_opened(80);
  rep_hist_note_exit_bytes(80, 100, 10000);
  s = rep_hist_format_exit_stats(now + 86400);
  test_assert(!s);

  /* Initialize stats, note some streams and bytes, and generate history
   * string. */
  rep_hist_exit_stats_init(now);
  rep_hist_note_exit_stream_opened(80);
  rep_hist_note_exit_bytes(80, 100, 10000);
  rep_hist_note_exit_stream_opened(443);
  rep_hist_note_exit_bytes(443, 100, 10000);
  rep_hist_note_exit_bytes(443, 100, 10000);
  s = rep_hist_format_exit_stats(now + 86400);
  test_streq("exit-stats-end 2010-08-12 13:27:30 (86400 s)\n"
             "exit-kibibytes-written 80=1,443=1,other=0\n"
             "exit-kibibytes-read 80=10,443=20,other=0\n"
             "exit-streams-opened 80=4,443=4,other=0\n", s);
  tor_free(s);

  /* Add a few bytes on 10 more ports and ensure that only the top 10
   * ports are contained in the history string. */
  for (i = 50; i < 60; i++) {
    rep_hist_note_exit_bytes(i, i, i);
    rep_hist_note_exit_stream_opened(i);
  }
  s = rep_hist_format_exit_stats(now + 86400);
  test_streq("exit-stats-end 2010-08-12 13:27:30 (86400 s)\n"
             "exit-kibibytes-written 52=1,53=1,54=1,55=1,56=1,57=1,58=1,"
             "59=1,80=1,443=1,other=1\n"
             "exit-kibibytes-read 52=1,53=1,54=1,55=1,56=1,57=1,58=1,"
             "59=1,80=10,443=20,other=1\n"
             "exit-streams-opened 52=4,53=4,54=4,55=4,56=4,57=4,58=4,"
             "59=4,80=4,443=4,other=4\n", s);
  tor_free(s);

  /* Stop collecting stats, add some bytes, and ensure we don't generate
   * a history string. */
  rep_hist_exit_stats_term();
  rep_hist_note_exit_bytes(80, 100, 10000);
  s = rep_hist_format_exit_stats(now + 86400);
  test_assert(!s);

  /* Re-start stats, add some bytes, reset stats, and see what history we
   * get when observing no streams or bytes at all. */
  rep_hist_exit_stats_init(now);
  rep_hist_note_exit_stream_opened(80);
  rep_hist_note_exit_bytes(80, 100, 10000);
  rep_hist_reset_exit_stats(now);
  s = rep_hist_format_exit_stats(now + 86400);
  test_streq("exit-stats-end 2010-08-12 13:27:30 (86400 s)\n"
             "exit-kibibytes-written other=0\n"
             "exit-kibibytes-read other=0\n"
             "exit-streams-opened other=0\n", s);
  tor_free(s);

  /* Continue with testing connection statistics; we shouldn't collect
   * conn stats without initializing them. */
  rep_hist_note_or_conn_bytes(1, 20, 400, now);
  s = rep_hist_format_conn_stats(now + 86400);
  test_assert(!s);

  /* Initialize stats, note bytes, and generate history string. */
  rep_hist_conn_stats_init(now);
  rep_hist_note_or_conn_bytes(1, 30000, 400000, now);
  rep_hist_note_or_conn_bytes(1, 30000, 400000, now + 5);
  rep_hist_note_or_conn_bytes(2, 400000, 30000, now + 10);
  rep_hist_note_or_conn_bytes(2, 400000, 30000, now + 15);
  s = rep_hist_format_conn_stats(now + 86400);
  test_streq("conn-bi-direct 2010-08-12 13:27:30 (86400 s) 0,0,1,0\n", s);
  tor_free(s);

  /* Stop collecting stats, add some bytes, and ensure we don't generate
   * a history string. */
  rep_hist_conn_stats_term();
  rep_hist_note_or_conn_bytes(2, 400000, 30000, now + 15);
  s = rep_hist_format_conn_stats(now + 86400);
  test_assert(!s);

  /* Re-start stats, add some bytes, reset stats, and see what history we
   * get when observing no bytes at all. */
  rep_hist_conn_stats_init(now);
  rep_hist_note_or_conn_bytes(1, 30000, 400000, now);
  rep_hist_note_or_conn_bytes(1, 30000, 400000, now + 5);
  rep_hist_note_or_conn_bytes(2, 400000, 30000, now + 10);
  rep_hist_note_or_conn_bytes(2, 400000, 30000, now + 15);
  rep_hist_reset_conn_stats(now);
  s = rep_hist_format_conn_stats(now + 86400);
  test_streq("conn-bi-direct 2010-08-12 13:27:30 (86400 s) 0,0,0,0\n", s);
  tor_free(s);

  /* Continue with testing buffer statistics; we shouldn't collect buffer
   * stats without initializing them. */
  rep_hist_add_buffer_stats(2.0, 2.0, 20);
  s = rep_hist_format_buffer_stats(now + 86400);
  test_assert(!s);

  /* Initialize stats, add statistics for a single circuit, and generate
   * the history string. */
  rep_hist_buffer_stats_init(now);
  rep_hist_add_buffer_stats(2.0, 2.0, 20);
  s = rep_hist_format_buffer_stats(now + 86400);
  test_streq("cell-stats-end 2010-08-12 13:27:30 (86400 s)\n"
             "cell-processed-cells 20,0,0,0,0,0,0,0,0,0\n"
             "cell-queued-cells 2.00,0.00,0.00,0.00,0.00,0.00,0.00,0.00,"
                               "0.00,0.00\n"
             "cell-time-in-queue 2,0,0,0,0,0,0,0,0,0\n"
             "cell-circuits-per-decile 1\n", s);
  tor_free(s);

  /* Add nineteen more circuit statistics to the one that's already in the
   * history to see that the math works correctly. */
  for (i = 21; i < 30; i++)
    rep_hist_add_buffer_stats(2.0, 2.0, i);
  for (i = 20; i < 30; i++)
    rep_hist_add_buffer_stats(3.5, 3.5, i);
  s = rep_hist_format_buffer_stats(now + 86400);
  test_streq("cell-stats-end 2010-08-12 13:27:30 (86400 s)\n"
             "cell-processed-cells 29,28,27,26,25,24,23,22,21,20\n"
             "cell-queued-cells 2.75,2.75,2.75,2.75,2.75,2.75,2.75,2.75,"
                               "2.75,2.75\n"
             "cell-time-in-queue 3,3,3,3,3,3,3,3,3,3\n"
             "cell-circuits-per-decile 2\n", s);
  tor_free(s);

  /* Stop collecting stats, add statistics for one circuit, and ensure we
   * don't generate a history string. */
  rep_hist_buffer_stats_term();
  rep_hist_add_buffer_stats(2.0, 2.0, 20);
  s = rep_hist_format_buffer_stats(now + 86400);
  test_assert(!s);

  /* Re-start stats, add statistics for one circuit, reset stats, and make
   * sure that the history has all zeros. */
  rep_hist_buffer_stats_init(now);
  rep_hist_add_buffer_stats(2.0, 2.0, 20);
  rep_hist_reset_buffer_stats(now);
  s = rep_hist_format_buffer_stats(now + 86400);
  test_streq("cell-stats-end 2010-08-12 13:27:30 (86400 s)\n"
             "cell-processed-cells 0,0,0,0,0,0,0,0,0,0\n"
             "cell-queued-cells 0.00,0.00,0.00,0.00,0.00,0.00,0.00,0.00,"
                               "0.00,0.00\n"
             "cell-time-in-queue 0,0,0,0,0,0,0,0,0,0\n"
             "cell-circuits-per-decile 0\n", s);

 done:
  tor_free(s);
}

static void *
legacy_test_setup(const struct testcase_t *testcase)
{
  return testcase->setup_data;
}

void
legacy_test_helper(void *data)
{
  void (*fn)(void) = data;
  fn();
}

static int
legacy_test_cleanup(const struct testcase_t *testcase, void *ptr)
{
  (void)ptr;
  (void)testcase;
  return 1;
}

const struct testcase_setup_t legacy_setup = {
  legacy_test_setup, legacy_test_cleanup
};

#define ENT(name)                                                       \
  { #name, legacy_test_helper, 0, &legacy_setup, test_ ## name }
#define FORK(name)                                                      \
  { #name, legacy_test_helper, TT_FORK, &legacy_setup, test_ ## name }

static struct testcase_t test_array[] = {
  ENT(onion_handshake),
<<<<<<< HEAD
  { "bad_onion_handshake", test_bad_onion_handshake, 0, NULL, NULL },
=======
  ENT(onion_queues),
>>>>>>> c6f1668d
#ifdef CURVE25519_ENABLED
  { "ntor_handshake", test_ntor_handshake, 0, NULL, NULL },
#endif
  ENT(circuit_timeout),
  ENT(policies),
  ENT(rend_fns),
  ENT(geoip),
  FORK(geoip_with_pt),
  FORK(stats),

  END_OF_TESTCASES
};

extern struct testcase_t addr_tests[];
extern struct testcase_t buffer_tests[];
extern struct testcase_t crypto_tests[];
extern struct testcase_t container_tests[];
extern struct testcase_t util_tests[];
extern struct testcase_t dir_tests[];
extern struct testcase_t microdesc_tests[];
extern struct testcase_t pt_tests[];
extern struct testcase_t config_tests[];
extern struct testcase_t introduce_tests[];
extern struct testcase_t replaycache_tests[];
extern struct testcase_t cell_format_tests[];
extern struct testcase_t circuitlist_tests[];
extern struct testcase_t circuitmux_tests[];
extern struct testcase_t cell_queue_tests[];
extern struct testcase_t options_tests[];
extern struct testcase_t socks_tests[];
extern struct testcase_t extorport_tests[];

static struct testgroup_t testgroups[] = {
  { "", test_array },
  { "buffer/", buffer_tests },
  { "socks/", socks_tests },
  { "addr/", addr_tests },
  { "crypto/", crypto_tests },
  { "container/", container_tests },
  { "util/", util_tests },
  { "cellfmt/", cell_format_tests },
  { "cellqueue/", cell_queue_tests },
  { "dir/", dir_tests },
  { "dir/md/", microdesc_tests },
  { "pt/", pt_tests },
  { "config/", config_tests },
  { "replaycache/", replaycache_tests },
  { "introduce/", introduce_tests },
  { "circuitlist/", circuitlist_tests },
  { "circuitmux/", circuitmux_tests },
  { "options/", options_tests },
  { "extorport/", extorport_tests },
  END_OF_GROUPS
};

/** Main entry point for unit test code: parse the command line, and run
 * some unit tests. */
int
main(int c, const char **v)
{
  or_options_t *options;
  char *errmsg = NULL;
  int i, i_out;
  int loglevel = LOG_ERR;

#ifdef USE_DMALLOC
  {
    int r = CRYPTO_set_mem_ex_functions(tor_malloc_, tor_realloc_, tor_free_);
    tor_assert(r);
  }
#endif

  update_approx_time(time(NULL));
  options = options_new();
  tor_threads_init();
  init_logging();

  for (i_out = i = 1; i < c; ++i) {
    if (!strcmp(v[i], "--warn")) {
      loglevel = LOG_WARN;
    } else if (!strcmp(v[i], "--notice")) {
      loglevel = LOG_NOTICE;
    } else if (!strcmp(v[i], "--info")) {
      loglevel = LOG_INFO;
    } else if (!strcmp(v[i], "--debug")) {
      loglevel = LOG_DEBUG;
    } else {
      v[i_out++] = v[i];
    }
  }
  c = i_out;

  {
    log_severity_list_t s;
    memset(&s, 0, sizeof(s));
    set_log_severity_config(loglevel, LOG_ERR, &s);
    add_stream_log(&s, "", fileno(stdout));
  }

  options->command = CMD_RUN_UNITTESTS;
  if (crypto_global_init(0, NULL, NULL)) {
    printf("Can't initialize crypto subsystem; exiting.\n");
    return 1;
  }
  crypto_set_tls_dh_prime(NULL);
  crypto_seed_rng(1);
  rep_hist_init();
  network_init();
  setup_directory();
  options_init(options);
  options->DataDirectory = tor_strdup(temp_dir);
  options->EntryStatistics = 1;
  if (set_options(options, &errmsg) < 0) {
    printf("Failed to set initial options: %s\n", errmsg);
    tor_free(errmsg);
    return 1;
  }

  atexit(remove_directory);

  have_failed = (tinytest_main(c, v, testgroups) != 0);

  free_pregenerated_keys();
#ifdef USE_DMALLOC
  tor_free_all(0);
  dmalloc_log_unfreed();
#endif

  if (have_failed)
    return 1;
  else
    return 0;
}
<|MERGE_RESOLUTION|>--- conflicted
+++ resolved
@@ -41,11 +41,8 @@
 double fabs(double x);
 
 #include "or.h"
-<<<<<<< HEAD
-=======
 #include "buffers.h"
 #include "circuitlist.h"
->>>>>>> c6f1668d
 #include "circuitstats.h"
 #include "config.h"
 #include "connection_edge.h"
@@ -1589,11 +1586,8 @@
 
 static struct testcase_t test_array[] = {
   ENT(onion_handshake),
-<<<<<<< HEAD
   { "bad_onion_handshake", test_bad_onion_handshake, 0, NULL, NULL },
-=======
   ENT(onion_queues),
->>>>>>> c6f1668d
 #ifdef CURVE25519_ENABLED
   { "ntor_handshake", test_ntor_handshake, 0, NULL, NULL },
 #endif
