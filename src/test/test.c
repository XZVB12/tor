/* Copyright (c) 2001-2004, Roger Dingledine.
 * Copyright (c) 2004-2006, Roger Dingledine, Nick Mathewson.
 * Copyright (c) 2007-2017, The Tor Project, Inc. */
/* See LICENSE for licensing information */

/**
 * \file test.c
 * \brief Unit tests for many pieces of the lower level Tor modules.
 **/

#include "orconfig.h"

#include <stdio.h>
#ifdef HAVE_FCNTL_H
#include <fcntl.h>
#endif

#ifdef _WIN32
/* For mkdir() */
#include <direct.h>
#else
#include <dirent.h>
#endif /* defined(_WIN32) */

/* These macros pull in declarations for some functions and structures that
 * are typically file-private. */
#define GEOIP_PRIVATE
#define ROUTER_PRIVATE
#define CIRCUITSTATS_PRIVATE
#define CIRCUITLIST_PRIVATE
#define MAIN_PRIVATE
#define STATEFILE_PRIVATE

/*
 * Linux doesn't provide lround in math.h by default, but mac os does...
 * It's best just to leave math.h out of the picture entirely.
 */
//#include <math.h>
long int lround(double x);
double fabs(double x);

#include "or.h"
#include "backtrace.h"
#include "buffers.h"
#include "circuitlist.h"
#include "circuitstats.h"
#include "compress.h"
#include "config.h"
#include "connection_edge.h"
#include "geoip.h"
#include "rendcommon.h"
#include "rendcache.h"
#include "test.h"
#include "main.h"
#include "memarea.h"
#include "onion.h"
#include "onion_ntor.h"
#include "onion_fast.h"
#include "onion_tap.h"
#include "policies.h"
#include "rephist.h"
#include "routerparse.h"
#include "statefile.h"
#include "crypto_curve25519.h"
#include "onion_ntor.h"

/** Run unit tests for the onion handshake code. */
static void
test_onion_handshake(void *arg)
{
  /* client-side */
  crypto_dh_t *c_dh = NULL;
  char c_buf[TAP_ONIONSKIN_CHALLENGE_LEN];
  char c_keys[40];
  /* server-side */
  char s_buf[TAP_ONIONSKIN_REPLY_LEN];
  char s_keys[40];
  int i;
  /* shared */
  crypto_pk_t *pk = NULL, *pk2 = NULL;

  (void)arg;
  pk = pk_generate(0);
  pk2 = pk_generate(1);

  /* client handshake 1. */
  memset(c_buf, 0, TAP_ONIONSKIN_CHALLENGE_LEN);
  tt_assert(! onion_skin_TAP_create(pk, &c_dh, c_buf));

  for (i = 1; i <= 3; ++i) {
    crypto_pk_t *k1, *k2;
    if (i==1) {
      /* server handshake: only one key known. */
      k1 = pk;  k2 = NULL;
    } else if (i==2) {
      /* server handshake: try the right key first. */
      k1 = pk;  k2 = pk2;
    } else {
      /* server handshake: try the right key second. */
      k1 = pk2; k2 = pk;
    }

    memset(s_buf, 0, TAP_ONIONSKIN_REPLY_LEN);
    memset(s_keys, 0, 40);
    tt_assert(! onion_skin_TAP_server_handshake(c_buf, k1, k2,
                                                  s_buf, s_keys, 40));

    /* client handshake 2 */
    memset(c_keys, 0, 40);
    tt_assert(! onion_skin_TAP_client_handshake(c_dh, s_buf, c_keys,
                                                40, NULL));

    tt_mem_op(c_keys,OP_EQ, s_keys, 40);
    memset(s_buf, 0, 40);
    tt_mem_op(c_keys,OP_NE, s_buf, 40);
  }
 done:
  crypto_dh_free(c_dh);
  crypto_pk_free(pk);
  crypto_pk_free(pk2);
}

static void
test_bad_onion_handshake(void *arg)
{
  char junk_buf[TAP_ONIONSKIN_CHALLENGE_LEN];
  char junk_buf2[TAP_ONIONSKIN_CHALLENGE_LEN];
  /* client-side */
  crypto_dh_t *c_dh = NULL;
  char c_buf[TAP_ONIONSKIN_CHALLENGE_LEN];
  char c_keys[40];
  /* server-side */
  char s_buf[TAP_ONIONSKIN_REPLY_LEN];
  char s_keys[40];
  /* shared */
  crypto_pk_t *pk = NULL, *pk2 = NULL;

  (void)arg;

  pk = pk_generate(0);
  pk2 = pk_generate(1);

  /* Server: Case 1: the encrypted data is degenerate. */
  memset(junk_buf, 0, sizeof(junk_buf));
  crypto_pk_obsolete_public_hybrid_encrypt(pk,
                               junk_buf2, TAP_ONIONSKIN_CHALLENGE_LEN,
                               junk_buf, DH_KEY_LEN, PK_PKCS1_OAEP_PADDING, 1);
  tt_int_op(-1, OP_EQ,
            onion_skin_TAP_server_handshake(junk_buf2, pk, NULL,
                                            s_buf, s_keys, 40));

  /* Server: Case 2: the encrypted data is not long enough. */
  memset(junk_buf, 0, sizeof(junk_buf));
  memset(junk_buf2, 0, sizeof(junk_buf2));
  crypto_pk_public_encrypt(pk, junk_buf2, sizeof(junk_buf2),
                               junk_buf, 48, PK_PKCS1_OAEP_PADDING);
  tt_int_op(-1, OP_EQ,
            onion_skin_TAP_server_handshake(junk_buf2, pk, NULL,
                                            s_buf, s_keys, 40));

  /* client handshake 1: do it straight. */
  memset(c_buf, 0, TAP_ONIONSKIN_CHALLENGE_LEN);
  tt_assert(! onion_skin_TAP_create(pk, &c_dh, c_buf));

  /* Server: Case 3: we just don't have the right key. */
  tt_int_op(-1, OP_EQ,
            onion_skin_TAP_server_handshake(c_buf, pk2, NULL,
                                            s_buf, s_keys, 40));

  /* Server: Case 4: The RSA-encrypted portion is corrupt. */
  c_buf[64] ^= 33;
  tt_int_op(-1, OP_EQ,
            onion_skin_TAP_server_handshake(c_buf, pk, NULL,
                                            s_buf, s_keys, 40));
  c_buf[64] ^= 33;

  /* (Let the server procede) */
  tt_int_op(0, OP_EQ,
            onion_skin_TAP_server_handshake(c_buf, pk, NULL,
                                            s_buf, s_keys, 40));

  /* Client: Case 1: The server sent back junk. */
  const char *msg = NULL;
  s_buf[64] ^= 33;
  tt_int_op(-1, OP_EQ,
            onion_skin_TAP_client_handshake(c_dh, s_buf, c_keys, 40, &msg));
  s_buf[64] ^= 33;
  tt_str_op(msg, OP_EQ, "Digest DOES NOT MATCH on onion handshake. "
            "Bug or attack.");

  /* Let the client finish; make sure it can. */
  msg = NULL;
  tt_int_op(0, OP_EQ,
            onion_skin_TAP_client_handshake(c_dh, s_buf, c_keys, 40, &msg));
  tt_mem_op(s_keys,OP_EQ, c_keys, 40);
  tt_ptr_op(msg, OP_EQ, NULL);

  /* Client: Case 2: The server sent back a degenerate DH. */
  memset(s_buf, 0, sizeof(s_buf));
  tt_int_op(-1, OP_EQ,
            onion_skin_TAP_client_handshake(c_dh, s_buf, c_keys, 40, &msg));
  tt_str_op(msg, OP_EQ, "DH computation failed.");

 done:
  crypto_dh_free(c_dh);
  crypto_pk_free(pk);
  crypto_pk_free(pk2);
}

static void
test_ntor_handshake(void *arg)
{
  /* client-side */
  ntor_handshake_state_t *c_state = NULL;
  uint8_t c_buf[NTOR_ONIONSKIN_LEN];
  uint8_t c_keys[400];

  /* server-side */
  di_digest256_map_t *s_keymap=NULL;
  curve25519_keypair_t s_keypair;
  uint8_t s_buf[NTOR_REPLY_LEN];
  uint8_t s_keys[400];

  /* shared */
  const curve25519_public_key_t *server_pubkey;
  uint8_t node_id[20] = "abcdefghijklmnopqrst";

  (void) arg;

  /* Make the server some keys */
  curve25519_secret_key_generate(&s_keypair.seckey, 0);
  curve25519_public_key_generate(&s_keypair.pubkey, &s_keypair.seckey);
  dimap_add_entry(&s_keymap, s_keypair.pubkey.public_key, &s_keypair);
  server_pubkey = &s_keypair.pubkey;

  /* client handshake 1. */
  memset(c_buf, 0, NTOR_ONIONSKIN_LEN);
  tt_int_op(0, OP_EQ, onion_skin_ntor_create(node_id, server_pubkey,
                                          &c_state, c_buf));

  /* server handshake */
  memset(s_buf, 0, NTOR_REPLY_LEN);
  memset(s_keys, 0, 40);
  tt_int_op(0, OP_EQ, onion_skin_ntor_server_handshake(c_buf, s_keymap, NULL,
                                                    node_id,
                                                    s_buf, s_keys, 400));

  /* client handshake 2 */
  memset(c_keys, 0, 40);
  tt_int_op(0, OP_EQ, onion_skin_ntor_client_handshake(c_state, s_buf,
                                                       c_keys, 400, NULL));

  tt_mem_op(c_keys,OP_EQ, s_keys, 400);
  memset(s_buf, 0, 40);
  tt_mem_op(c_keys,OP_NE, s_buf, 40);

  /* Now try with a bogus server response. Zero input should trigger
   * All The Problems. */
  memset(c_keys, 0, 400);
  memset(s_buf, 0, NTOR_REPLY_LEN);
  const char *msg = NULL;
  tt_int_op(-1, OP_EQ, onion_skin_ntor_client_handshake(c_state, s_buf,
                                                        c_keys, 400, &msg));
  tt_str_op(msg, OP_EQ, "Zero output from curve25519 handshake");

 done:
  ntor_handshake_state_free(c_state);
  dimap_free(s_keymap, NULL);
}

static void
test_fast_handshake(void *arg)
{
  /* tests for the obsolete "CREATE_FAST" handshake. */
  (void) arg;
  fast_handshake_state_t *state = NULL;
  uint8_t client_handshake[CREATE_FAST_LEN];
  uint8_t server_handshake[CREATED_FAST_LEN];
  uint8_t s_keys[100], c_keys[100];

  /* First, test an entire handshake. */
  memset(client_handshake, 0, sizeof(client_handshake));
  tt_int_op(0, OP_EQ, fast_onionskin_create(&state, client_handshake));
  tt_assert(! tor_mem_is_zero((char*)client_handshake,
                              sizeof(client_handshake)));

  tt_int_op(0, OP_EQ,
            fast_server_handshake(client_handshake, server_handshake,
                                  s_keys, 100));
  const char *msg = NULL;
  tt_int_op(0, OP_EQ,
            fast_client_handshake(state, server_handshake, c_keys, 100, &msg));
  tt_ptr_op(msg, OP_EQ, NULL);
  tt_mem_op(s_keys, OP_EQ, c_keys, 100);

  /* Now test a failing handshake. */
  server_handshake[0] ^= 3;
  tt_int_op(-1, OP_EQ,
            fast_client_handshake(state, server_handshake, c_keys, 100, &msg));
  tt_str_op(msg, OP_EQ, "Digest DOES NOT MATCH on fast handshake. "
            "Bug or attack.");

 done:
  fast_handshake_state_free(state);
}

/** Run unit tests for the onion queues. */
static void
test_onion_queues(void *arg)
{
  uint8_t buf1[TAP_ONIONSKIN_CHALLENGE_LEN] = {0};
  uint8_t buf2[NTOR_ONIONSKIN_LEN] = {0};

  or_circuit_t *circ1 = or_circuit_new(0, NULL);
  or_circuit_t *circ2 = or_circuit_new(0, NULL);

  create_cell_t *onionskin = NULL, *create2_ptr;
  create_cell_t *create1 = tor_malloc_zero(sizeof(create_cell_t));
  create_cell_t *create2 = tor_malloc_zero(sizeof(create_cell_t));
  (void)arg;
  create2_ptr = create2; /* remember, but do not free */

  create_cell_init(create1, CELL_CREATE, ONION_HANDSHAKE_TYPE_TAP,
                   TAP_ONIONSKIN_CHALLENGE_LEN, buf1);
  create_cell_init(create2, CELL_CREATE, ONION_HANDSHAKE_TYPE_NTOR,
                   NTOR_ONIONSKIN_LEN, buf2);

  tt_int_op(0,OP_EQ, onion_num_pending(ONION_HANDSHAKE_TYPE_TAP));
  tt_int_op(0,OP_EQ, onion_pending_add(circ1, create1));
  create1 = NULL;
  tt_int_op(1,OP_EQ, onion_num_pending(ONION_HANDSHAKE_TYPE_TAP));

  tt_int_op(0,OP_EQ, onion_num_pending(ONION_HANDSHAKE_TYPE_NTOR));
  tt_int_op(0,OP_EQ, onion_pending_add(circ2, create2));
  create2 = NULL;
  tt_int_op(1,OP_EQ, onion_num_pending(ONION_HANDSHAKE_TYPE_NTOR));

  tt_ptr_op(circ2,OP_EQ, onion_next_task(&onionskin));
  tt_int_op(1,OP_EQ, onion_num_pending(ONION_HANDSHAKE_TYPE_TAP));
  tt_int_op(0,OP_EQ, onion_num_pending(ONION_HANDSHAKE_TYPE_NTOR));
  tt_ptr_op(onionskin, OP_EQ, create2_ptr);

  clear_pending_onions();
  tt_int_op(0,OP_EQ, onion_num_pending(ONION_HANDSHAKE_TYPE_TAP));
  tt_int_op(0,OP_EQ, onion_num_pending(ONION_HANDSHAKE_TYPE_NTOR));

 done:
  circuit_free_(TO_CIRCUIT(circ1));
  circuit_free_(TO_CIRCUIT(circ2));
  tor_free(create1);
  tor_free(create2);
  tor_free(onionskin);
}

static void
test_circuit_timeout(void *arg)
{
  /* Plan:
   *  1. Generate 1000 samples
   *  2. Estimate parameters
   *  3. If difference, repeat
   *  4. Save state
   *  5. load state
   *  6. Estimate parameters
   *  7. compare differences
   */
  circuit_build_times_t initial;
  circuit_build_times_t estimate;
  circuit_build_times_t final;
  double timeout1, timeout2;
  or_state_t *state=NULL;
  int i, runs;
  double close_ms;
  (void)arg;

  initialize_periodic_events();

  circuit_build_times_init(&initial);
  circuit_build_times_init(&estimate);
  circuit_build_times_init(&final);

  state = or_state_new();

  circuitbuild_running_unit_tests();
#define timeout0 (build_time_t)(30*1000.0)
  initial.Xm = 3000;
  circuit_build_times_initial_alpha(&initial,
                                    CBT_DEFAULT_QUANTILE_CUTOFF/100.0,
                                    timeout0);
  close_ms = MAX(circuit_build_times_calculate_timeout(&initial,
                             CBT_DEFAULT_CLOSE_QUANTILE/100.0),
                 CBT_DEFAULT_TIMEOUT_INITIAL_VALUE);
  do {
    for (i=0; i < CBT_DEFAULT_MIN_CIRCUITS_TO_OBSERVE; i++) {
      build_time_t sample = circuit_build_times_generate_sample(&initial,0,1);

      if (sample > close_ms) {
        circuit_build_times_add_time(&estimate, CBT_BUILD_ABANDONED);
      } else {
        circuit_build_times_add_time(&estimate, sample);
      }
    }
    circuit_build_times_update_alpha(&estimate);
    timeout1 = circuit_build_times_calculate_timeout(&estimate,
                                  CBT_DEFAULT_QUANTILE_CUTOFF/100.0);
    circuit_build_times_set_timeout(&estimate);
    log_notice(LD_CIRC, "Timeout1 is %f, Xm is %d", timeout1, estimate.Xm);
           /* 2% error */
  } while (fabs(circuit_build_times_cdf(&initial, timeout0) -
                circuit_build_times_cdf(&initial, timeout1)) > 0.02);

  tt_int_op(estimate.total_build_times, OP_LE, CBT_NCIRCUITS_TO_OBSERVE);

  circuit_build_times_update_state(&estimate, state);
  circuit_build_times_free_timeouts(&final);
  tt_int_op(circuit_build_times_parse_state(&final, state), OP_EQ, 0);

  circuit_build_times_update_alpha(&final);
  timeout2 = circuit_build_times_calculate_timeout(&final,
                                 CBT_DEFAULT_QUANTILE_CUTOFF/100.0);

  circuit_build_times_set_timeout(&final);
  log_notice(LD_CIRC, "Timeout2 is %f, Xm is %d", timeout2, final.Xm);

  /* 5% here because some accuracy is lost due to histogram conversion */
  tt_assert(fabs(circuit_build_times_cdf(&initial, timeout0) -
                   circuit_build_times_cdf(&initial, timeout2)) < 0.05);

  for (runs = 0; runs < 50; runs++) {
    int build_times_idx = 0;
    int total_build_times = 0;

    final.close_ms = final.timeout_ms = CBT_DEFAULT_TIMEOUT_INITIAL_VALUE;
    estimate.close_ms = estimate.timeout_ms
                      = CBT_DEFAULT_TIMEOUT_INITIAL_VALUE;

    for (i = 0; i < CBT_DEFAULT_RECENT_CIRCUITS*2; i++) {
      circuit_build_times_network_circ_success(&estimate);
      circuit_build_times_add_time(&estimate,
            circuit_build_times_generate_sample(&estimate, 0,
                CBT_DEFAULT_QUANTILE_CUTOFF/100.0));

      circuit_build_times_network_circ_success(&estimate);
      circuit_build_times_add_time(&final,
            circuit_build_times_generate_sample(&final, 0,
                CBT_DEFAULT_QUANTILE_CUTOFF/100.0));
    }

    tt_assert(!circuit_build_times_network_check_changed(&estimate));
    tt_assert(!circuit_build_times_network_check_changed(&final));

    /* Reset liveness to be non-live */
    final.liveness.network_last_live = 0;
    estimate.liveness.network_last_live = 0;

    build_times_idx = estimate.build_times_idx;
    total_build_times = estimate.total_build_times;

    tt_assert(circuit_build_times_network_check_live(&estimate));
    tt_assert(circuit_build_times_network_check_live(&final));

    circuit_build_times_count_close(&estimate, 0,
            (time_t)(approx_time()-estimate.close_ms/1000.0-1));
    circuit_build_times_count_close(&final, 0,
            (time_t)(approx_time()-final.close_ms/1000.0-1));

    tt_assert(!circuit_build_times_network_check_live(&estimate));
    tt_assert(!circuit_build_times_network_check_live(&final));

    log_info(LD_CIRC, "idx: %d %d, tot: %d %d",
             build_times_idx, estimate.build_times_idx,
             total_build_times, estimate.total_build_times);

    /* Check rollback index. Should match top of loop. */
    tt_assert(build_times_idx == estimate.build_times_idx);
    // This can fail if estimate.total_build_times == 1000, because
    // in that case, rewind actually causes us to lose timeouts
    if (total_build_times != CBT_NCIRCUITS_TO_OBSERVE)
      tt_assert(total_build_times == estimate.total_build_times);

    /* Now simulate that the network has become live and we need
     * a change */
    circuit_build_times_network_is_live(&estimate);
    circuit_build_times_network_is_live(&final);

    for (i = 0; i < CBT_DEFAULT_MAX_RECENT_TIMEOUT_COUNT; i++) {
      circuit_build_times_count_timeout(&estimate, 1);

      if (i < CBT_DEFAULT_MAX_RECENT_TIMEOUT_COUNT-1) {
        circuit_build_times_count_timeout(&final, 1);
      }
    }

    tt_int_op(estimate.liveness.after_firsthop_idx, OP_EQ, 0);
    tt_assert(final.liveness.after_firsthop_idx ==
                CBT_DEFAULT_MAX_RECENT_TIMEOUT_COUNT-1);

    tt_assert(circuit_build_times_network_check_live(&estimate));
    tt_assert(circuit_build_times_network_check_live(&final));

    circuit_build_times_count_timeout(&final, 1);

    /* Ensure return value for degenerate cases are clamped correctly */
    initial.alpha = INT32_MAX;
    tt_assert(circuit_build_times_calculate_timeout(&initial, .99999999) <=
              INT32_MAX);
    initial.alpha = 0;
    tt_assert(circuit_build_times_calculate_timeout(&initial, .5) <=
              INT32_MAX);
  }

 done:
  circuit_build_times_free_timeouts(&initial);
  circuit_build_times_free_timeouts(&estimate);
  circuit_build_times_free_timeouts(&final);
  or_state_free(state);
  teardown_periodic_events();
}

/** Test encoding and parsing of rendezvous service descriptors. */
static void
test_rend_fns(void *arg)
{
  rend_service_descriptor_t *generated = NULL, *parsed = NULL;
  char service_id[DIGEST_LEN];
  char service_id_base32[REND_SERVICE_ID_LEN_BASE32+1];
  const char *next_desc;
  smartlist_t *descs = smartlist_new();
  char computed_desc_id[DIGEST_LEN];
  char parsed_desc_id[DIGEST_LEN];
  crypto_pk_t *pk1 = NULL, *pk2 = NULL;
  time_t now;
  char *intro_points_encrypted = NULL;
  size_t intro_points_size;
  size_t encoded_size;
  int i;

  (void)arg;

  /* Initialize the service cache. */
  rend_cache_init();

  pk1 = pk_generate(0);
  pk2 = pk_generate(1);
  generated = tor_malloc_zero(sizeof(rend_service_descriptor_t));
  generated->pk = crypto_pk_dup_key(pk1);
  crypto_pk_get_digest(generated->pk, service_id);
  base32_encode(service_id_base32, REND_SERVICE_ID_LEN_BASE32+1,
                service_id, REND_SERVICE_ID_LEN);
  now = time(NULL);
  generated->timestamp = now;
  generated->version = 2;
  generated->protocols = 42;
  generated->intro_nodes = smartlist_new();

  for (i = 0; i < 3; i++) {
    rend_intro_point_t *intro = tor_malloc_zero(sizeof(rend_intro_point_t));
    crypto_pk_t *okey = pk_generate(2 + i);
    intro->extend_info = tor_malloc_zero(sizeof(extend_info_t));
    intro->extend_info->onion_key = okey;
    crypto_pk_get_digest(intro->extend_info->onion_key,
                         intro->extend_info->identity_digest);
    //crypto_rand(info->identity_digest, DIGEST_LEN); /* Would this work? */
    intro->extend_info->nickname[0] = '$';
    base16_encode(intro->extend_info->nickname + 1,
                  sizeof(intro->extend_info->nickname) - 1,
                  intro->extend_info->identity_digest, DIGEST_LEN);
    /* Does not cover all IP addresses. */
    tor_addr_from_ipv4h(&intro->extend_info->addr, crypto_rand_int(65536));
    intro->extend_info->port = 1 + crypto_rand_int(65535);
    intro->intro_key = crypto_pk_dup_key(pk2);
    smartlist_add(generated->intro_nodes, intro);
  }
  int rv = rend_encode_v2_descriptors(descs, generated, now, 0,
                                      REND_NO_AUTH, NULL, NULL);
  tt_int_op(rv, OP_GT, 0);
  rv = rend_compute_v2_desc_id(computed_desc_id, service_id_base32, NULL,
                               now, 0);
  tt_int_op(rv, OP_EQ, 0);
  tt_mem_op(((rend_encoded_v2_service_descriptor_t *)
             smartlist_get(descs, 0))->desc_id, OP_EQ,
            computed_desc_id, DIGEST_LEN);
  rv = rend_parse_v2_service_descriptor(&parsed, parsed_desc_id,
               &intro_points_encrypted, &intro_points_size, &encoded_size,
               &next_desc,
          ((rend_encoded_v2_service_descriptor_t *)smartlist_get(descs, 0))
                                        ->desc_str, 1);
  tt_int_op(rv, OP_EQ, 0);
  tt_assert(parsed);
  tt_mem_op(((rend_encoded_v2_service_descriptor_t *)
         smartlist_get(descs, 0))->desc_id,OP_EQ, parsed_desc_id, DIGEST_LEN);
  tt_int_op(rend_parse_introduction_points(parsed, intro_points_encrypted,
                                         intro_points_size),OP_EQ, 3);
  tt_assert(!crypto_pk_cmp_keys(generated->pk, parsed->pk));
  tt_int_op(parsed->timestamp,OP_EQ, now);
  tt_int_op(parsed->version,OP_EQ, 2);
  tt_int_op(parsed->protocols,OP_EQ, 42);
  tt_int_op(smartlist_len(parsed->intro_nodes),OP_EQ, 3);
  for (i = 0; i < smartlist_len(parsed->intro_nodes); i++) {
    rend_intro_point_t *par_intro = smartlist_get(parsed->intro_nodes, i),
      *gen_intro = smartlist_get(generated->intro_nodes, i);
    extend_info_t *par_info = par_intro->extend_info;
    extend_info_t *gen_info = gen_intro->extend_info;
    tt_assert(!crypto_pk_cmp_keys(gen_info->onion_key, par_info->onion_key));
    tt_mem_op(gen_info->identity_digest,OP_EQ, par_info->identity_digest,
               DIGEST_LEN);
    tt_str_op(gen_info->nickname,OP_EQ, par_info->nickname);
    tt_assert(tor_addr_eq(&gen_info->addr, &par_info->addr));
    tt_int_op(gen_info->port,OP_EQ, par_info->port);
  }

  rend_service_descriptor_free(parsed);
  rend_service_descriptor_free(generated);
  parsed = generated = NULL;

 done:
  if (descs) {
    for (i = 0; i < smartlist_len(descs); i++)
      rend_encoded_v2_service_descriptor_free_(smartlist_get(descs, i));
    smartlist_free(descs);
  }
  if (parsed)
    rend_service_descriptor_free(parsed);
  if (generated)
    rend_service_descriptor_free(generated);
  if (pk1)
    crypto_pk_free(pk1);
  if (pk2)
    crypto_pk_free(pk2);
  tor_free(intro_points_encrypted);
}

  /* Record odd numbered fake-IPs using ipv6, even numbered fake-IPs
   * using ipv4.  Since our fake geoip database is the same between
   * ipv4 and ipv6, we should get the same result no matter which
   * address family we pick for each IP. */
#define SET_TEST_ADDRESS(i) do {                \
    if ((i) & 1) {                              \
      SET_TEST_IPV6(i);                         \
      tor_addr_from_in6(&addr, &in6);           \
    } else {                                    \
      tor_addr_from_ipv4h(&addr, (uint32_t) i); \
    }                                           \
  } while (0)

  /* Make sure that country ID actually works. */
#define SET_TEST_IPV6(i) \
  do {                                                          \
    set_uint32(in6.s6_addr + 12, htonl((uint32_t) (i)));        \
  } while (0)
#define CHECK_COUNTRY(country, val) do {                                \
    /* test ipv4 country lookup */                                      \
    tt_str_op(country, OP_EQ,                                              \
               geoip_get_country_name(geoip_get_country_by_ipv4(val))); \
    /* test ipv6 country lookup */                                      \
    SET_TEST_IPV6(val);                                                 \
    tt_str_op(country, OP_EQ,                                              \
               geoip_get_country_name(geoip_get_country_by_ipv6(&in6))); \
  } while (0)

/** Run unit tests for GeoIP code. */
static void
test_geoip(void *arg)
{
  int i, j;
  time_t now = 1281533250; /* 2010-08-11 13:27:30 UTC */
  char *s = NULL, *v = NULL;
  const char *bridge_stats_1 =
      "bridge-stats-end 2010-08-12 13:27:30 (86400 s)\n"
      "bridge-ips zz=24,xy=8\n"
      "bridge-ip-versions v4=16,v6=16\n"
      "bridge-ip-transports <OR>=24\n",
  *dirreq_stats_1 =
      "dirreq-stats-end 2010-08-12 13:27:30 (86400 s)\n"
      "dirreq-v3-ips ab=8\n"
      "dirreq-v3-reqs ab=8\n"
      "dirreq-v3-resp ok=0,not-enough-sigs=0,unavailable=0,not-found=0,"
          "not-modified=0,busy=0\n"
      "dirreq-v3-direct-dl complete=0,timeout=0,running=0\n"
      "dirreq-v3-tunneled-dl complete=0,timeout=0,running=0\n",
  *dirreq_stats_2 =
      "dirreq-stats-end 2010-08-12 13:27:30 (86400 s)\n"
      "dirreq-v3-ips \n"
      "dirreq-v3-reqs \n"
      "dirreq-v3-resp ok=0,not-enough-sigs=0,unavailable=0,not-found=0,"
          "not-modified=0,busy=0\n"
      "dirreq-v3-direct-dl complete=0,timeout=0,running=0\n"
      "dirreq-v3-tunneled-dl complete=0,timeout=0,running=0\n",
  *dirreq_stats_3 =
      "dirreq-stats-end 2010-08-12 13:27:30 (86400 s)\n"
      "dirreq-v3-ips \n"
      "dirreq-v3-reqs \n"
      "dirreq-v3-resp ok=8,not-enough-sigs=0,unavailable=0,not-found=0,"
          "not-modified=0,busy=0\n"
      "dirreq-v3-direct-dl complete=0,timeout=0,running=0\n"
      "dirreq-v3-tunneled-dl complete=0,timeout=0,running=0\n",
  *dirreq_stats_4 =
      "dirreq-stats-end 2010-08-12 13:27:30 (86400 s)\n"
      "dirreq-v3-ips \n"
      "dirreq-v3-reqs \n"
      "dirreq-v3-resp ok=8,not-enough-sigs=0,unavailable=0,not-found=0,"
          "not-modified=0,busy=0\n"
      "dirreq-v3-direct-dl complete=0,timeout=0,running=0\n"
      "dirreq-v3-tunneled-dl complete=0,timeout=0,running=4\n",
  *entry_stats_1 =
      "entry-stats-end 2010-08-12 13:27:30 (86400 s)\n"
      "entry-ips ab=8\n",
  *entry_stats_2 =
      "entry-stats-end 2010-08-12 13:27:30 (86400 s)\n"
      "entry-ips \n";
  tor_addr_t addr;
  struct in6_addr in6;

  /* Populate the DB a bit.  Add these in order, since we can't do the final
   * 'sort' step.  These aren't very good IP addresses, but they're perfectly
   * fine uint32_t values. */
  (void)arg;
  tt_int_op(0,OP_EQ, geoip_parse_entry("10,50,AB", AF_INET));
  tt_int_op(0,OP_EQ, geoip_parse_entry("52,90,XY", AF_INET));
  tt_int_op(0,OP_EQ, geoip_parse_entry("95,100,AB", AF_INET));
  tt_int_op(0,OP_EQ, geoip_parse_entry("\"105\",\"140\",\"ZZ\"", AF_INET));
  tt_int_op(0,OP_EQ, geoip_parse_entry("\"150\",\"190\",\"XY\"", AF_INET));
  tt_int_op(0,OP_EQ, geoip_parse_entry("\"200\",\"250\",\"AB\"", AF_INET));

  /* Populate the IPv6 DB equivalently with fake IPs in the same range */
  tt_int_op(0,OP_EQ, geoip_parse_entry("::a,::32,AB", AF_INET6));
  tt_int_op(0,OP_EQ, geoip_parse_entry("::34,::5a,XY", AF_INET6));
  tt_int_op(0,OP_EQ, geoip_parse_entry("::5f,::64,AB", AF_INET6));
  tt_int_op(0,OP_EQ, geoip_parse_entry("::69,::8c,ZZ", AF_INET6));
  tt_int_op(0,OP_EQ, geoip_parse_entry("::96,::be,XY", AF_INET6));
  tt_int_op(0,OP_EQ, geoip_parse_entry("::c8,::fa,AB", AF_INET6));

  /* We should have 4 countries: ??, ab, xy, zz. */
  tt_int_op(4,OP_EQ, geoip_get_n_countries());
  memset(&in6, 0, sizeof(in6));

  CHECK_COUNTRY("??", 3);
  CHECK_COUNTRY("ab", 32);
  CHECK_COUNTRY("??", 5);
  CHECK_COUNTRY("??", 51);
  CHECK_COUNTRY("xy", 150);
  CHECK_COUNTRY("xy", 190);
  CHECK_COUNTRY("??", 2000);

  tt_int_op(0,OP_EQ, geoip_get_country_by_ipv4(3));
  SET_TEST_IPV6(3);
  tt_int_op(0,OP_EQ, geoip_get_country_by_ipv6(&in6));

  get_options_mutable()->BridgeRelay = 1;
  get_options_mutable()->BridgeRecordUsageByCountry = 1;
  /* Put 9 observations in AB... */
  for (i=32; i < 40; ++i) {
    SET_TEST_ADDRESS(i);
    geoip_note_client_seen(GEOIP_CLIENT_CONNECT, &addr, NULL, now-7200);
  }
  SET_TEST_ADDRESS(225);
  geoip_note_client_seen(GEOIP_CLIENT_CONNECT, &addr, NULL, now-7200);
  /* and 3 observations in XY, several times. */
  for (j=0; j < 10; ++j)
    for (i=52; i < 55; ++i) {
      SET_TEST_ADDRESS(i);
      geoip_note_client_seen(GEOIP_CLIENT_CONNECT, &addr, NULL, now-3600);
    }
  /* and 17 observations in ZZ... */
  for (i=110; i < 127; ++i) {
    SET_TEST_ADDRESS(i);
    geoip_note_client_seen(GEOIP_CLIENT_CONNECT, &addr, NULL, now);
  }
  geoip_get_client_history(GEOIP_CLIENT_CONNECT, &s, &v);
  tt_assert(s);
  tt_assert(v);
  tt_str_op("zz=24,ab=16,xy=8",OP_EQ, s);
  tt_str_op("v4=16,v6=16",OP_EQ, v);
  tor_free(s);
  tor_free(v);

  /* Now clear out all the AB observations. */
  geoip_remove_old_clients(now-6000);
  geoip_get_client_history(GEOIP_CLIENT_CONNECT, &s, &v);
  tt_assert(s);
  tt_assert(v);
  tt_str_op("zz=24,xy=8",OP_EQ, s);
  tt_str_op("v4=16,v6=16",OP_EQ, v);
  tor_free(s);
  tor_free(v);

  /* Start testing bridge statistics by making sure that we don't output
   * bridge stats without initializing them. */
  s = geoip_format_bridge_stats(now + 86400);
  tt_ptr_op(s, OP_EQ, NULL);

  /* Initialize stats and generate the bridge-stats history string out of
   * the connecting clients added above. */
  geoip_bridge_stats_init(now);
  s = geoip_format_bridge_stats(now + 86400);
  tt_assert(s);
  tt_str_op(bridge_stats_1,OP_EQ, s);
  tor_free(s);

  /* Stop collecting bridge stats and make sure we don't write a history
   * string anymore. */
  geoip_bridge_stats_term();
  s = geoip_format_bridge_stats(now + 86400);
  tt_ptr_op(s, OP_EQ, NULL);

  /* Stop being a bridge and start being a directory mirror that gathers
   * directory request statistics. */
  geoip_bridge_stats_term();
  get_options_mutable()->BridgeRelay = 0;
  get_options_mutable()->BridgeRecordUsageByCountry = 0;
  get_options_mutable()->DirReqStatistics = 1;

  /* Start testing dirreq statistics by making sure that we don't collect
   * dirreq stats without initializing them. */
  SET_TEST_ADDRESS(100);
  geoip_note_client_seen(GEOIP_CLIENT_NETWORKSTATUS, &addr, NULL, now);
  s = geoip_format_dirreq_stats(now + 86400);
  tt_ptr_op(s, OP_EQ, NULL);

  /* Initialize stats, note one connecting client, and generate the
   * dirreq-stats history string. */
  geoip_dirreq_stats_init(now);
  SET_TEST_ADDRESS(100);
  geoip_note_client_seen(GEOIP_CLIENT_NETWORKSTATUS, &addr, NULL, now);
  s = geoip_format_dirreq_stats(now + 86400);
  tt_str_op(dirreq_stats_1,OP_EQ, s);
  tor_free(s);

  /* Stop collecting stats, add another connecting client, and ensure we
   * don't generate a history string. */
  geoip_dirreq_stats_term();
  SET_TEST_ADDRESS(101);
  geoip_note_client_seen(GEOIP_CLIENT_NETWORKSTATUS, &addr, NULL, now);
  s = geoip_format_dirreq_stats(now + 86400);
  tt_ptr_op(s, OP_EQ, NULL);

  /* Re-start stats, add a connecting client, reset stats, and make sure
   * that we get an all empty history string. */
  geoip_dirreq_stats_init(now);
  SET_TEST_ADDRESS(100);
  geoip_note_client_seen(GEOIP_CLIENT_NETWORKSTATUS, &addr, NULL, now);
  geoip_reset_dirreq_stats(now);
  s = geoip_format_dirreq_stats(now + 86400);
  tt_str_op(dirreq_stats_2,OP_EQ, s);
  tor_free(s);

  /* Note a successful network status response and make sure that it
   * appears in the history string. */
  geoip_note_ns_response(GEOIP_SUCCESS);
  s = geoip_format_dirreq_stats(now + 86400);
  tt_str_op(dirreq_stats_3,OP_EQ, s);
  tor_free(s);

  /* Start a tunneled directory request. */
  geoip_start_dirreq((uint64_t) 1, 1024, DIRREQ_TUNNELED);
  s = geoip_format_dirreq_stats(now + 86400);
  tt_str_op(dirreq_stats_4,OP_EQ, s);
  tor_free(s);

  /* Stop collecting directory request statistics and start gathering
   * entry stats. */
  geoip_dirreq_stats_term();
  get_options_mutable()->DirReqStatistics = 0;
  get_options_mutable()->EntryStatistics = 1;

  /* Start testing entry statistics by making sure that we don't collect
   * anything without initializing entry stats. */
  SET_TEST_ADDRESS(100);
  geoip_note_client_seen(GEOIP_CLIENT_CONNECT, &addr, NULL, now);
  s = geoip_format_entry_stats(now + 86400);
  tt_ptr_op(s, OP_EQ, NULL);

  /* Initialize stats, note one connecting client, and generate the
   * entry-stats history string. */
  geoip_entry_stats_init(now);
  SET_TEST_ADDRESS(100);
  geoip_note_client_seen(GEOIP_CLIENT_CONNECT, &addr, NULL, now);
  s = geoip_format_entry_stats(now + 86400);
  tt_str_op(entry_stats_1,OP_EQ, s);
  tor_free(s);

  /* Stop collecting stats, add another connecting client, and ensure we
   * don't generate a history string. */
  geoip_entry_stats_term();
  SET_TEST_ADDRESS(101);
  geoip_note_client_seen(GEOIP_CLIENT_CONNECT, &addr, NULL, now);
  s = geoip_format_entry_stats(now + 86400);
  tt_ptr_op(s, OP_EQ, NULL);

  /* Re-start stats, add a connecting client, reset stats, and make sure
   * that we get an all empty history string. */
  geoip_entry_stats_init(now);
  SET_TEST_ADDRESS(100);
  geoip_note_client_seen(GEOIP_CLIENT_CONNECT, &addr, NULL, now);
  geoip_reset_entry_stats(now);
  s = geoip_format_entry_stats(now + 86400);
  tt_str_op(entry_stats_2,OP_EQ, s);
  tor_free(s);

  /* Stop collecting entry statistics. */
  geoip_entry_stats_term();
  get_options_mutable()->EntryStatistics = 0;

 done:
  tor_free(s);
  tor_free(v);
}

static void
test_geoip_with_pt(void *arg)
{
  time_t now = 1281533250; /* 2010-08-11 13:27:30 UTC */
  char *s = NULL;
  int i;
  tor_addr_t addr;
  struct in6_addr in6;

  (void)arg;
  get_options_mutable()->BridgeRelay = 1;
  get_options_mutable()->BridgeRecordUsageByCountry = 1;

  memset(&in6, 0, sizeof(in6));

  /* No clients seen yet. */
  s = geoip_get_transport_history();
  tor_assert(!s);

  /* 4 connections without a pluggable transport */
  for (i=0; i < 4; ++i) {
    SET_TEST_ADDRESS(i);
    geoip_note_client_seen(GEOIP_CLIENT_CONNECT, &addr, NULL, now-7200);
  }

  /* 9 connections with "alpha" */
  for (i=4; i < 13; ++i) {
    SET_TEST_ADDRESS(i);
    geoip_note_client_seen(GEOIP_CLIENT_CONNECT, &addr, "alpha", now-7200);
  }

  /* one connection with "beta" */
  SET_TEST_ADDRESS(13);
  geoip_note_client_seen(GEOIP_CLIENT_CONNECT, &addr, "beta", now-7200);

  /* 14 connections with "charlie" */
  for (i=14; i < 28; ++i) {
    SET_TEST_ADDRESS(i);
    geoip_note_client_seen(GEOIP_CLIENT_CONNECT, &addr, "charlie", now-7200);
  }

  /* 131 connections with "ddr" */
  for (i=28; i < 159; ++i) {
    SET_TEST_ADDRESS(i);
    geoip_note_client_seen(GEOIP_CLIENT_CONNECT, &addr, "ddr", now-7200);
  }

  /* 8 connections with "entropy" */
  for (i=159; i < 167; ++i) {
    SET_TEST_ADDRESS(i);
    geoip_note_client_seen(GEOIP_CLIENT_CONNECT, &addr, "entropy", now-7200);
  }

  /* 2 connections from the same IP with two different transports. */
  SET_TEST_ADDRESS(++i);
  geoip_note_client_seen(GEOIP_CLIENT_CONNECT, &addr, "fire", now-7200);
  geoip_note_client_seen(GEOIP_CLIENT_CONNECT, &addr, "google", now-7200);

  /* Test the transport history string. */
  s = geoip_get_transport_history();
  tor_assert(s);
  tt_str_op(s,OP_EQ, "<OR>=8,alpha=16,beta=8,charlie=16,ddr=136,"
             "entropy=8,fire=8,google=8");

  /* Stop collecting entry statistics. */
  geoip_entry_stats_term();
  get_options_mutable()->EntryStatistics = 0;

 done:
  tor_free(s);
}

#undef SET_TEST_ADDRESS
#undef SET_TEST_IPV6
#undef CHECK_COUNTRY

/** Run unit tests for stats code. */
static void
test_stats(void *arg)
{
  time_t now = 1281533250; /* 2010-08-11 13:27:30 UTC */
  char *s = NULL;
  int i;

  /* Start with testing exit port statistics; we shouldn't collect exit
   * stats without initializing them. */
  (void)arg;
  rep_hist_note_exit_stream_opened(80);
  rep_hist_note_exit_bytes(80, 100, 10000);
  s = rep_hist_format_exit_stats(now + 86400);
  tt_ptr_op(s, OP_EQ, NULL);

  /* Initialize stats, note some streams and bytes, and generate history
   * string. */
  rep_hist_exit_stats_init(now);
  rep_hist_note_exit_stream_opened(80);
  rep_hist_note_exit_bytes(80, 100, 10000);
  rep_hist_note_exit_stream_opened(443);
  rep_hist_note_exit_bytes(443, 100, 10000);
  rep_hist_note_exit_bytes(443, 100, 10000);
  s = rep_hist_format_exit_stats(now + 86400);
  tt_str_op("exit-stats-end 2010-08-12 13:27:30 (86400 s)\n"
             "exit-kibibytes-written 80=1,443=1,other=0\n"
             "exit-kibibytes-read 80=10,443=20,other=0\n"
             "exit-streams-opened 80=4,443=4,other=0\n",OP_EQ, s);
  tor_free(s);

  /* Add a few bytes on 10 more ports and ensure that only the top 10
   * ports are contained in the history string. */
  for (i = 50; i < 60; i++) {
    rep_hist_note_exit_bytes(i, i, i);
    rep_hist_note_exit_stream_opened(i);
  }
  s = rep_hist_format_exit_stats(now + 86400);
  tt_str_op("exit-stats-end 2010-08-12 13:27:30 (86400 s)\n"
             "exit-kibibytes-written 52=1,53=1,54=1,55=1,56=1,57=1,58=1,"
             "59=1,80=1,443=1,other=1\n"
             "exit-kibibytes-read 52=1,53=1,54=1,55=1,56=1,57=1,58=1,"
             "59=1,80=10,443=20,other=1\n"
             "exit-streams-opened 52=4,53=4,54=4,55=4,56=4,57=4,58=4,"
             "59=4,80=4,443=4,other=4\n",OP_EQ, s);
  tor_free(s);

  /* Stop collecting stats, add some bytes, and ensure we don't generate
   * a history string. */
  rep_hist_exit_stats_term();
  rep_hist_note_exit_bytes(80, 100, 10000);
  s = rep_hist_format_exit_stats(now + 86400);
  tt_ptr_op(s, OP_EQ, NULL);

  /* Re-start stats, add some bytes, reset stats, and see what history we
   * get when observing no streams or bytes at all. */
  rep_hist_exit_stats_init(now);
  rep_hist_note_exit_stream_opened(80);
  rep_hist_note_exit_bytes(80, 100, 10000);
  rep_hist_reset_exit_stats(now);
  s = rep_hist_format_exit_stats(now + 86400);
  tt_str_op("exit-stats-end 2010-08-12 13:27:30 (86400 s)\n"
             "exit-kibibytes-written other=0\n"
             "exit-kibibytes-read other=0\n"
             "exit-streams-opened other=0\n",OP_EQ, s);
  tor_free(s);

  /* Continue with testing connection statistics; we shouldn't collect
   * conn stats without initializing them. */
  rep_hist_note_or_conn_bytes(1, 20, 400, now);
  s = rep_hist_format_conn_stats(now + 86400);
  tt_ptr_op(s, OP_EQ, NULL);

  /* Initialize stats, note bytes, and generate history string. */
  rep_hist_conn_stats_init(now);
  rep_hist_note_or_conn_bytes(1, 30000, 400000, now);
  rep_hist_note_or_conn_bytes(1, 30000, 400000, now + 5);
  rep_hist_note_or_conn_bytes(2, 400000, 30000, now + 10);
  rep_hist_note_or_conn_bytes(2, 400000, 30000, now + 15);
  s = rep_hist_format_conn_stats(now + 86400);
  tt_str_op("conn-bi-direct 2010-08-12 13:27:30 (86400 s) 0,0,1,0\n",OP_EQ, s);
  tor_free(s);

  /* Stop collecting stats, add some bytes, and ensure we don't generate
   * a history string. */
  rep_hist_conn_stats_term();
  rep_hist_note_or_conn_bytes(2, 400000, 30000, now + 15);
  s = rep_hist_format_conn_stats(now + 86400);
  tt_ptr_op(s, OP_EQ, NULL);

  /* Re-start stats, add some bytes, reset stats, and see what history we
   * get when observing no bytes at all. */
  rep_hist_conn_stats_init(now);
  rep_hist_note_or_conn_bytes(1, 30000, 400000, now);
  rep_hist_note_or_conn_bytes(1, 30000, 400000, now + 5);
  rep_hist_note_or_conn_bytes(2, 400000, 30000, now + 10);
  rep_hist_note_or_conn_bytes(2, 400000, 30000, now + 15);
  rep_hist_reset_conn_stats(now);
  s = rep_hist_format_conn_stats(now + 86400);
  tt_str_op("conn-bi-direct 2010-08-12 13:27:30 (86400 s) 0,0,0,0\n",OP_EQ, s);
  tor_free(s);

  /* Continue with testing buffer statistics; we shouldn't collect buffer
   * stats without initializing them. */
  rep_hist_add_buffer_stats(2.0, 2.0, 20);
  s = rep_hist_format_buffer_stats(now + 86400);
  tt_ptr_op(s, OP_EQ, NULL);

  /* Initialize stats, add statistics for a single circuit, and generate
   * the history string. */
  rep_hist_buffer_stats_init(now);
  rep_hist_add_buffer_stats(2.0, 2.0, 20);
  s = rep_hist_format_buffer_stats(now + 86400);
  tt_str_op("cell-stats-end 2010-08-12 13:27:30 (86400 s)\n"
             "cell-processed-cells 20,0,0,0,0,0,0,0,0,0\n"
             "cell-queued-cells 2.00,0.00,0.00,0.00,0.00,0.00,0.00,0.00,"
                               "0.00,0.00\n"
             "cell-time-in-queue 2,0,0,0,0,0,0,0,0,0\n"
             "cell-circuits-per-decile 1\n",OP_EQ, s);
  tor_free(s);

  /* Add nineteen more circuit statistics to the one that's already in the
   * history to see that the math works correctly. */
  for (i = 21; i < 30; i++)
    rep_hist_add_buffer_stats(2.0, 2.0, i);
  for (i = 20; i < 30; i++)
    rep_hist_add_buffer_stats(3.5, 3.5, i);
  s = rep_hist_format_buffer_stats(now + 86400);
  tt_str_op("cell-stats-end 2010-08-12 13:27:30 (86400 s)\n"
             "cell-processed-cells 29,28,27,26,25,24,23,22,21,20\n"
             "cell-queued-cells 2.75,2.75,2.75,2.75,2.75,2.75,2.75,2.75,"
                               "2.75,2.75\n"
             "cell-time-in-queue 3,3,3,3,3,3,3,3,3,3\n"
             "cell-circuits-per-decile 2\n",OP_EQ, s);
  tor_free(s);

  /* Stop collecting stats, add statistics for one circuit, and ensure we
   * don't generate a history string. */
  rep_hist_buffer_stats_term();
  rep_hist_add_buffer_stats(2.0, 2.0, 20);
  s = rep_hist_format_buffer_stats(now + 86400);
  tt_ptr_op(s, OP_EQ, NULL);

  /* Re-start stats, add statistics for one circuit, reset stats, and make
   * sure that the history has all zeros. */
  rep_hist_buffer_stats_init(now);
  rep_hist_add_buffer_stats(2.0, 2.0, 20);
  rep_hist_reset_buffer_stats(now);
  s = rep_hist_format_buffer_stats(now + 86400);
  tt_str_op("cell-stats-end 2010-08-12 13:27:30 (86400 s)\n"
             "cell-processed-cells 0,0,0,0,0,0,0,0,0,0\n"
             "cell-queued-cells 0.00,0.00,0.00,0.00,0.00,0.00,0.00,0.00,"
                               "0.00,0.00\n"
             "cell-time-in-queue 0,0,0,0,0,0,0,0,0,0\n"
             "cell-circuits-per-decile 0\n",OP_EQ, s);

 done:
  tor_free(s);
}

#define ENT(name)                                                       \
  { #name, test_ ## name , 0, NULL, NULL }
#define FORK(name)                                                      \
  { #name, test_ ## name , TT_FORK, NULL, NULL }

static struct testcase_t test_array[] = {
  ENT(onion_handshake),
  { "bad_onion_handshake", test_bad_onion_handshake, 0, NULL, NULL },
  ENT(onion_queues),
  { "ntor_handshake", test_ntor_handshake, 0, NULL, NULL },
  { "fast_handshake", test_fast_handshake, 0, NULL, NULL },
  FORK(circuit_timeout),
  FORK(rend_fns),
  ENT(geoip),
  FORK(geoip_with_pt),
  FORK(stats),

  END_OF_TESTCASES
};

struct testgroup_t testgroups[] = {
  { "", test_array },
  { "accounting/", accounting_tests },
  { "addr/", addr_tests },
  { "address/", address_tests },
  { "buffer/", buffer_tests },
  { "cellfmt/", cell_format_tests },
  { "cellqueue/", cell_queue_tests },
  { "channel/", channel_tests },
  { "channelpadding/", channelpadding_tests },
  { "channeltls/", channeltls_tests },
  { "checkdir/", checkdir_tests },
  { "circuitbuild/", circuitbuild_tests },
  { "circuitlist/", circuitlist_tests },
  { "circuitmux/", circuitmux_tests },
  { "circuituse/", circuituse_tests },
  { "circuitstats/", circuitstats_tests },
  { "compat/libevent/", compat_libevent_tests },
  { "config/", config_tests },
  { "connection/", connection_tests },
  { "conscache/", conscache_tests },
  { "consdiff/", consdiff_tests },
  { "consdiffmgr/", consdiffmgr_tests },
  { "container/", container_tests },
  { "control/", controller_tests },
  { "control/event/", controller_event_tests },
  { "crypto/", crypto_tests },
<<<<<<< HEAD
  { "crypto/openssl/", crypto_openssl_tests },
=======
  { "dos/", dos_tests },
>>>>>>> 9aca7d47
  { "dir/", dir_tests },
  { "dir_handle_get/", dir_handle_get_tests },
  { "dir/md/", microdesc_tests },
  { "entryconn/", entryconn_tests },
  { "entrynodes/", entrynodes_tests },
  { "guardfraction/", guardfraction_tests },
  { "extorport/", extorport_tests },
  { "legacy_hs/", hs_tests },
  { "hs_cache/", hs_cache },
  { "hs_cell/", hs_cell_tests },
  { "hs_common/", hs_common_tests },
  { "hs_config/", hs_config_tests },
  { "hs_control/", hs_control_tests },
  { "hs_descriptor/", hs_descriptor },
  { "hs_ntor/", hs_ntor_tests },
  { "hs_service/", hs_service_tests },
  { "hs_client/", hs_client_tests },
  { "hs_intropoint/", hs_intropoint_tests },
  { "introduce/", introduce_tests },
  { "keypin/", keypin_tests },
  { "link-handshake/", link_handshake_tests },
  { "nodelist/", nodelist_tests },
  { "oom/", oom_tests },
  { "oos/", oos_tests },
  { "options/", options_tests },
  { "policy/" , policy_tests },
  { "procmon/", procmon_tests },
  { "proto/http/", proto_http_tests },
  { "proto/misc/", proto_misc_tests },
  { "protover/", protover_tests },
  { "pt/", pt_tests },
  { "relay/" , relay_tests },
  { "relaycell/", relaycell_tests },
  { "rend_cache/", rend_cache_tests },
  { "replaycache/", replaycache_tests },
  { "router/", router_tests },
  { "routerkeys/", routerkeys_tests },
  { "routerlist/", routerlist_tests },
  { "routerset/" , routerset_tests },
  { "scheduler/", scheduler_tests },
  { "socks/", socks_tests },
  { "shared-random/", sr_tests },
  { "status/" , status_tests },
  { "storagedir/", storagedir_tests },
  { "tortls/", tortls_tests },
  { "util/", util_tests },
  { "util/format/", util_format_tests },
  { "util/logging/", logging_tests },
  { "util/process/", util_process_tests },
  { "util/pubsub/", pubsub_tests },
  { "util/thread/", thread_tests },
  { "util/handle/", handle_tests },
  { "dns/", dns_tests },
  END_OF_GROUPS
};
<|MERGE_RESOLUTION|>--- conflicted
+++ resolved
@@ -1189,14 +1189,11 @@
   { "control/", controller_tests },
   { "control/event/", controller_event_tests },
   { "crypto/", crypto_tests },
-<<<<<<< HEAD
   { "crypto/openssl/", crypto_openssl_tests },
-=======
-  { "dos/", dos_tests },
->>>>>>> 9aca7d47
   { "dir/", dir_tests },
   { "dir_handle_get/", dir_handle_get_tests },
   { "dir/md/", microdesc_tests },
+  { "dos/", dos_tests },
   { "entryconn/", entryconn_tests },
   { "entrynodes/", entrynodes_tests },
   { "guardfraction/", guardfraction_tests },
