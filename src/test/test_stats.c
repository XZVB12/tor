/* Copyright (c) 2001-2004, Roger Dingledine.
 * Copyright (c) 2004-2006, Roger Dingledine, Nick Mathewson.
 * Copyright (c) 2007-2020, The Tor Project, Inc. */
/* See LICENSE for licensing information */

/**
 * \file test_stats.c
 * \brief Unit tests for the statistics (reputation history) module.
 **/

#include "orconfig.h"
#include "lib/crypt_ops/crypto_rand.h"
#include "app/config/or_state_st.h"
#include "test/rng_test_helpers.h"
#include "feature/hs/hs_cache.h"
#include "test/hs_test_helpers.h"

#include <stdio.h>

#ifdef _WIN32
/* For mkdir() */
#include <direct.h>
#else
#include <dirent.h>
#endif /* defined(_WIN32) */

#include <math.h>

/* These macros pull in declarations for some functions and structures that
 * are typically file-private. */
#define CIRCUITSTATS_PRIVATE
#define CIRCUITLIST_PRIVATE
#define MAINLOOP_PRIVATE
#define STATEFILE_PRIVATE
#define BWHIST_PRIVATE
<<<<<<< HEAD
#define REPHIST_PRIVATE
=======
#define ROUTER_PRIVATE
>>>>>>> f4cbcde2

#include "core/or/or.h"
#include "lib/err/backtrace.h"
#include "lib/buf/buffers.h"
#include "core/or/circuitstats.h"
#include "app/config/config.h"
#include "test/test.h"
#include "core/mainloop/mainloop.h"
#include "lib/memarea/memarea.h"
#include "feature/stats/connstats.h"
#include "feature/stats/rephist.h"
#include "app/config/statefile.h"
#include "feature/stats/bwhist.h"
#include "feature/stats/bw_array_st.h"
#include "feature/relay/router.h"

/** Run unit tests for some stats code. */
static void
test_stats(void *arg)
{
  time_t now = 1281533250; /* 2010-08-11 13:27:30 UTC */
  char *s = NULL;
  int i;

  /* Start with testing exit port statistics; we shouldn't collect exit
   * stats without initializing them. */
  (void)arg;
  rep_hist_note_exit_stream_opened(80);
  rep_hist_note_exit_bytes(80, 100, 10000);
  s = rep_hist_format_exit_stats(now + 86400);
  tt_ptr_op(s, OP_EQ, NULL);

  /* Initialize stats, note some streams and bytes, and generate history
   * string. */
  rep_hist_exit_stats_init(now);
  rep_hist_note_exit_stream_opened(80);
  rep_hist_note_exit_bytes(80, 100, 10000);
  rep_hist_note_exit_stream_opened(443);
  rep_hist_note_exit_bytes(443, 100, 10000);
  rep_hist_note_exit_bytes(443, 100, 10000);
  s = rep_hist_format_exit_stats(now + 86400);
  tt_str_op("exit-stats-end 2010-08-12 13:27:30 (86400 s)\n"
             "exit-kibibytes-written 80=1,443=1,other=0\n"
             "exit-kibibytes-read 80=10,443=20,other=0\n"
             "exit-streams-opened 80=4,443=4,other=0\n",OP_EQ, s);
  tor_free(s);

  /* Add a few bytes on 10 more ports and ensure that only the top 10
   * ports are contained in the history string. */
  for (i = 50; i < 60; i++) {
    rep_hist_note_exit_bytes(i, i, i);
    rep_hist_note_exit_stream_opened(i);
  }
  s = rep_hist_format_exit_stats(now + 86400);
  tt_str_op("exit-stats-end 2010-08-12 13:27:30 (86400 s)\n"
             "exit-kibibytes-written 52=1,53=1,54=1,55=1,56=1,57=1,58=1,"
             "59=1,80=1,443=1,other=1\n"
             "exit-kibibytes-read 52=1,53=1,54=1,55=1,56=1,57=1,58=1,"
             "59=1,80=10,443=20,other=1\n"
             "exit-streams-opened 52=4,53=4,54=4,55=4,56=4,57=4,58=4,"
             "59=4,80=4,443=4,other=4\n",OP_EQ, s);
  tor_free(s);

  /* Stop collecting stats, add some bytes, and ensure we don't generate
   * a history string. */
  rep_hist_exit_stats_term();
  rep_hist_note_exit_bytes(80, 100, 10000);
  s = rep_hist_format_exit_stats(now + 86400);
  tt_ptr_op(s, OP_EQ, NULL);

  /* Re-start stats, add some bytes, reset stats, and see what history we
   * get when observing no streams or bytes at all. */
  rep_hist_exit_stats_init(now);
  rep_hist_note_exit_stream_opened(80);
  rep_hist_note_exit_bytes(80, 100, 10000);
  rep_hist_reset_exit_stats(now);
  s = rep_hist_format_exit_stats(now + 86400);
  tt_str_op("exit-stats-end 2010-08-12 13:27:30 (86400 s)\n"
             "exit-kibibytes-written other=0\n"
             "exit-kibibytes-read other=0\n"
             "exit-streams-opened other=0\n",OP_EQ, s);
  tor_free(s);

  /* Continue with testing connection statistics; we shouldn't collect
   * conn stats without initializing them. */
  conn_stats_note_or_conn_bytes(1, 20, 400, now, false);
  s = conn_stats_format(now + 86400);
  tt_ptr_op(s, OP_EQ, NULL);

  /* Initialize stats, note bytes, and generate history string. */
  conn_stats_init(now);
  conn_stats_note_or_conn_bytes(1, 30000, 400000, now, false);
  conn_stats_note_or_conn_bytes(1, 30000, 400000, now + 5, false);
  conn_stats_note_or_conn_bytes(2, 400000, 30000, now + 10, true);
  conn_stats_note_or_conn_bytes(2, 400000, 30000, now + 15, true);
  s = conn_stats_format(now + 86400);
  tt_str_op("conn-bi-direct 2010-08-12 13:27:30 (86400 s) 0,0,1,0\n"
            "ipv6-conn-bi-direct 2010-08-12 13:27:30 (86400 s) 0,0,0,0\n",
            OP_EQ, s);
  tor_free(s);

  /* Stop collecting stats, add some bytes, and ensure we don't generate
   * a history string. */
  conn_stats_terminate();
  conn_stats_note_or_conn_bytes(2, 400000, 30000, now + 15, true);
  s = conn_stats_format(now + 86400);
  tt_ptr_op(s, OP_EQ, NULL);

  /* Re-start stats, add some bytes, reset stats, and see what history we
   * get when observing no bytes at all. */
  conn_stats_init(now);
  conn_stats_note_or_conn_bytes(1, 30000, 400000, now, false);
  conn_stats_note_or_conn_bytes(1, 30000, 400000, now + 5, false);
  conn_stats_note_or_conn_bytes(2, 400000, 30000, now + 10, true);
  conn_stats_note_or_conn_bytes(2, 400000, 30000, now + 15, true);
  conn_stats_reset(now);
  s = conn_stats_format(now + 86400);
  tt_str_op("conn-bi-direct 2010-08-12 13:27:30 (86400 s) 0,0,0,0\n"
            "ipv6-conn-bi-direct 2010-08-12 13:27:30 (86400 s) 0,0,0,0\n",
            OP_EQ, s);
  tor_free(s);

  /* Continue with testing buffer statistics; we shouldn't collect buffer
   * stats without initializing them. */
  rep_hist_add_buffer_stats(2.0, 2.0, 20);
  s = rep_hist_format_buffer_stats(now + 86400);
  tt_ptr_op(s, OP_EQ, NULL);

  /* Initialize stats, add statistics for a single circuit, and generate
   * the history string. */
  rep_hist_buffer_stats_init(now);
  rep_hist_add_buffer_stats(2.0, 2.0, 20);
  s = rep_hist_format_buffer_stats(now + 86400);
  tt_str_op("cell-stats-end 2010-08-12 13:27:30 (86400 s)\n"
             "cell-processed-cells 20,0,0,0,0,0,0,0,0,0\n"
             "cell-queued-cells 2.00,0.00,0.00,0.00,0.00,0.00,0.00,0.00,"
                               "0.00,0.00\n"
             "cell-time-in-queue 2,0,0,0,0,0,0,0,0,0\n"
             "cell-circuits-per-decile 1\n",OP_EQ, s);
  tor_free(s);

  /* Add nineteen more circuit statistics to the one that's already in the
   * history to see that the math works correctly. */
  for (i = 21; i < 30; i++)
    rep_hist_add_buffer_stats(2.0, 2.0, i);
  for (i = 20; i < 30; i++)
    rep_hist_add_buffer_stats(3.5, 3.5, i);
  s = rep_hist_format_buffer_stats(now + 86400);
  tt_str_op("cell-stats-end 2010-08-12 13:27:30 (86400 s)\n"
             "cell-processed-cells 29,28,27,26,25,24,23,22,21,20\n"
             "cell-queued-cells 2.75,2.75,2.75,2.75,2.75,2.75,2.75,2.75,"
                               "2.75,2.75\n"
             "cell-time-in-queue 3,3,3,3,3,3,3,3,3,3\n"
             "cell-circuits-per-decile 2\n",OP_EQ, s);
  tor_free(s);

  /* Stop collecting stats, add statistics for one circuit, and ensure we
   * don't generate a history string. */
  rep_hist_buffer_stats_term();
  rep_hist_add_buffer_stats(2.0, 2.0, 20);
  s = rep_hist_format_buffer_stats(now + 86400);
  tt_ptr_op(s, OP_EQ, NULL);

  /* Re-start stats, add statistics for one circuit, reset stats, and make
   * sure that the history has all zeros. */
  rep_hist_buffer_stats_init(now);
  rep_hist_add_buffer_stats(2.0, 2.0, 20);
  rep_hist_reset_buffer_stats(now);
  s = rep_hist_format_buffer_stats(now + 86400);
  tt_str_op("cell-stats-end 2010-08-12 13:27:30 (86400 s)\n"
             "cell-processed-cells 0,0,0,0,0,0,0,0,0,0\n"
             "cell-queued-cells 0.00,0.00,0.00,0.00,0.00,0.00,0.00,0.00,"
                               "0.00,0.00\n"
             "cell-time-in-queue 0,0,0,0,0,0,0,0,0,0\n"
             "cell-circuits-per-decile 0\n",OP_EQ, s);

 done:
  tor_free(s);
}

/** Run unit tests the mtbf stats code. */
static void
test_rephist_mtbf(void *arg)
{
  (void)arg;

  time_t now = 1572500000; /* 2010-10-31 05:33:20 UTC */
  time_t far_future = MAX(now, time(NULL)) + 365*24*60*60;
  int r;

  /* Make a temporary datadir for these tests */
  char *ddir_fname = tor_strdup(get_fname_rnd("datadir_mtbf"));
  tor_free(get_options_mutable()->DataDirectory);
  get_options_mutable()->DataDirectory = tor_strdup(ddir_fname);
  check_private_dir(ddir_fname, CPD_CREATE, NULL);

  rep_history_clean(far_future);

  /* No data */

  r = rep_hist_load_mtbf_data(now);
  tt_int_op(r, OP_EQ, -1);
  rep_history_clean(far_future);

  /* Blank data */

  r = rep_hist_record_mtbf_data(now, 0);
  tt_int_op(r, OP_EQ, 0);
  r = rep_hist_load_mtbf_data(now);
  tt_int_op(r, OP_EQ, 0);
  rep_history_clean(far_future);

  r = rep_hist_record_mtbf_data(now, 1);
  tt_int_op(r, OP_EQ, 0);
  r = rep_hist_load_mtbf_data(now);
  tt_int_op(r, OP_EQ, 0);
  rep_history_clean(far_future);

 done:
  rep_history_clean(far_future);
  tor_free(ddir_fname);
}

static void
test_commit_max(void *arg)
{
  (void) arg;
  bw_array_t *b = bw_array_new();
  time_t now = b->cur_obs_time;

  commit_max(b);
  tt_int_op(b->next_period, OP_EQ, now + 2*86400);

  b->total_in_period = 100;
  b->max_total = 10;
  commit_max(b);
  tor_assert(b->total_in_period == 0);
  tor_assert(b->max_total == 0);
  tt_int_op(b->totals[1], OP_EQ, 100);
  tt_int_op(b->maxima[1], OP_EQ, 10);
  tt_int_op(b->next_period, OP_EQ, now + 3*86400);

  commit_max(b);
  tt_int_op(b->next_period, OP_EQ, now + 4*86400);

  commit_max(b);
  tt_int_op(b->next_period, OP_EQ, now + 5*86400);

  b->total_in_period = 100;
  b->max_total = 10;
  commit_max(b);
  tor_assert(!b->next_max_idx);
  tt_int_op(b->cur_obs_idx, OP_EQ, 0);
  tt_int_op(b->totals[4], OP_EQ, 100);
  tt_int_op(b->maxima[4], OP_EQ, 10);
  tt_int_op(b->next_period, OP_EQ, now + 6*86400);
 done:
  bw_array_free(b);
}

#define test_obs(b, idx, time, tot, max) STMT_BEGIN \
    tt_int_op(b->cur_obs_idx, OP_EQ, idx); \
    tt_int_op(b->cur_obs_time, OP_EQ, time); \
    tt_int_op(b->total_obs, OP_EQ, tot); \
    tt_int_op(b->max_total, OP_EQ, max); \
  STMT_END;

static void
test_advance_obs(void *arg)
{
  (void) arg;
  int iter, tot = 0;
  bw_array_t *b = bw_array_new();
  time_t now = b->cur_obs_time;

  for (iter = 0; iter < 10; ++iter) {
    b->obs[b->cur_obs_idx] += 10;
    tot += 10;
    advance_obs(b);
    if (iter == 9) {
      /* The current value under cur_obs_idx was zeroed in last iterN. */
      test_obs(b, 0, now+iter+1, tot - 10, tot);
      break;
    }
    test_obs(b, iter+1, now+iter+1, tot, tot);
  }

  b->total_in_period = 100;
  b->cur_obs_time = now + NUM_SECS_BW_SUM_INTERVAL - 1;
  advance_obs(b);
  test_obs(b, 1, now+NUM_SECS_BW_SUM_INTERVAL, 80, 0);
  tt_int_op(b->maxima[0], OP_EQ, 100);
  tt_int_op(b->totals[0], OP_EQ, 100);
  tt_int_op(b->num_maxes_set, OP_EQ, 1);
 done:
  bw_array_free(b);
}

#define test_add_obs_(b, now, checknow, bw, tot) STMT_BEGIN \
    tot += bw; \
    add_obs(b, now, bw); \
    tt_int_op(b->cur_obs_time, OP_EQ, checknow); \
    tt_int_op(b->obs[b->cur_obs_idx], OP_EQ, bw); \
    tt_int_op(b->total_in_period, OP_EQ, tot); \
  STMT_END;

static void
test_add_obs(void *arg)
{
  (void) arg;
  bw_array_t *b = bw_array_new();
  time_t now = b->cur_obs_time;
  uint64_t bw = 0, tot = 0;
  /* Requests for the past should not be entertained. */
  test_add_obs_(b, now-1, now, bw, tot);
  /* Test the expected functionalities for random values. */
  now += 53;
  bw = 97;
  test_add_obs_(b, now, now, bw, tot);

  now += 60*60;
  bw = 90;
  test_add_obs_(b, now, now, bw, tot);

  now += 24*60*60;
  bw = 100;
  tot = 0;
  test_add_obs_(b, now, now, bw, tot);
 done:
  bw_array_free(b);
}

static or_options_t mock_options;

static const or_options_t *
mock_get_options(void)
{
  return &mock_options;
}

#define MAX_HIST_VALUE_LEN 21*NUM_TOTALS

#define set_test_case(b, max, idx, a1, a2, a3, a4, a5) STMT_BEGIN \
    b->num_maxes_set = max; \
    b->next_max_idx = idx; \
    b->totals[0] = a1; \
    b->totals[1] = a2; \
    b->totals[2] = a3; \
    b->totals[3] = a4; \
    b->totals[4] = a5; \
  STMT_END;

#define test_fill_bw(b, buf, rv, str, checkrv) STMT_BEGIN \
    buf = tor_malloc_zero(MAX_HIST_VALUE_LEN); \
    rv = bwhist_fill_bandwidth_history(buf, MAX_HIST_VALUE_LEN, b); \
    tt_str_op(buf, OP_EQ, str); \
    tt_int_op(rv, OP_EQ, checkrv); \
    tor_free(buf); \
  STMT_END;

static void
test_fill_bandwidth_history(void *arg)
{
  (void) arg;
  bw_array_t *b = bw_array_new();
  char *buf;
  size_t rv;
  /* Remember bandwidth is rounded down to the nearest 1K. */
  /* Day 1. */
  set_test_case(b, 0, 0, 0, 0, 0, 0, 0);
  buf = tor_malloc_zero(MAX_HIST_VALUE_LEN);
  rv = bwhist_fill_bandwidth_history(buf, MAX_HIST_VALUE_LEN, b);
  tt_int_op(rv, OP_EQ, 0);
  tor_free(buf);
  /* Day 2. */
  set_test_case(b, 1, 1, 1000, 0, 0, 0, 0);
  test_fill_bw(b, buf, rv, "0", 1);
  /* Day 3. */
  set_test_case(b, 2, 2, 1000, 1500, 0, 0, 0);
  test_fill_bw(b, buf, rv, "0,1024", 6);
  /* Day 4. */
  set_test_case(b, 3, 3, 1000, 1500, 3500, 0, 0);
  test_fill_bw(b, buf, rv, "0,1024,3072", 11);
  /* Day 5. */
  set_test_case(b, 4, 4, 1000, 1500, 3500, 8000, 0);
  test_fill_bw(b, buf, rv, "0,1024,3072,7168", 16);
  /* Day 6. */
  set_test_case(b, 5, 0, 1000, 1500, 3500, 8000, 6000);
  test_fill_bw(b, buf, rv, "0,1024,3072,7168,5120", 21);
  /* Day 7. */
  /* Remember oldest entry first. */
  set_test_case(b, 5, 1, 10000, 1500, 3500, 8000, 6000);
  test_fill_bw(b, buf, rv, "1024,3072,7168,5120,9216", 24);
  /* Mocking get_options to manipulate RelayBandwidthRate. */
  MOCK(get_options, mock_get_options);
  /* Limits bandwidth to 1 KBps. */
  /* Cutoff is set to 88473600. */
  mock_options.RelayBandwidthRate = 1024;
  set_test_case(b, 5, 2, 88573600, 88473600, 10000, 8000, 6000);
  test_fill_bw(b, buf, rv, "9216,7168,5120,88473600,88473600", 32);
 done:
  UNMOCK(get_options);
  bw_array_free(b);
}

#define set_test_bw_lines(r, w, dr, dw, when) STMT_BEGIN \
    bwhist_note_bytes_read(r, when, false); \
    bwhist_note_bytes_written(w, when, false); \
    bwhist_note_dir_bytes_read(dr, when); \
    bwhist_note_dir_bytes_written(dw, when); \
  STMT_END;

#define test_get_bw_lines(str, checkstr) STMT_BEGIN \
    str = bwhist_get_bandwidth_lines(); \
    tt_str_op(str, OP_EQ, checkstr); \
    tor_free(str); \
  STMT_END;

static void
test_get_bandwidth_lines(void *arg)
{
  (void) arg;
  char *str = NULL, *checkstr = NULL;
  char t[ISO_TIME_LEN+1];
  int len = (67+MAX_HIST_VALUE_LEN)*4;
  checkstr = tor_malloc_zero(len);
  time_t now = time(NULL);
  bwhist_init();

  /* Day 1. */
  now += 86400;
  set_test_bw_lines(5000, 5500, 3000, 3500, now - 6*60*60);
  /* Day 2. */
  now += 86400;
  set_test_bw_lines(50000, 55000, 30000, 35000, now - 6*60*60);
  /* Day 3. */
  now += 86400;
  set_test_bw_lines(25000, 27500, 15000, 17500, now - 6*60*60);
  /* Day 4. */
  now += 86400;
  set_test_bw_lines(90000, 76000, 60000, 45000, now - 6*60*60);
  /* Day 5. */
  now += 86400;
  set_test_bw_lines(500, 55000, 30000, 35000, now - 6*60*60);
  set_test_bw_lines(0, 0, 0, 0, now);
  format_iso_time(t, now);
  tor_snprintf(checkstr, len, "write-history %s (86400 s) "
                    "5120,54272,26624,75776,54272\n"
                    "read-history %s (86400 s) "
                    "4096,49152,24576,89088,0\n"
                    "dirreq-write-history %s (86400 s) "
                    "3072,34816,17408,44032,34816\n"
                    "dirreq-read-history %s (86400 s) "
                    "2048,29696,14336,59392,29696\n",
                    t, t, t, t);
  test_get_bw_lines(str, checkstr);

 done:
  tor_free(str);
  tor_free(checkstr);
  bwhist_free_all();
}

<<<<<<< HEAD
static bool
mock_should_collect_v3_stats(void)
{
  return true;
}

/* Test v3 metrics */
static void
test_rephist_v3_onions(void *arg)
{
  int ret;

  char *stats_string = NULL;
  char *desc1_str = NULL;
  ed25519_keypair_t signing_kp1;
  hs_descriptor_t *desc1 = NULL;

  const hs_v3_stats_t *hs_v3_stats = NULL;

  (void) arg;

  MOCK(should_collect_v3_stats, mock_should_collect_v3_stats);

  get_options_mutable()->HiddenServiceStatistics = 1;

  /* Initialize the subsystems */
  hs_cache_init();
  rep_hist_hs_stats_init(0);

  /* Change time to 03-01-2002 23:36 UTC */
  update_approx_time(1010101010);

  /* HS stats should be zero here */
  hs_v3_stats = rep_hist_get_hs_v3_stats();
  tt_int_op(digest256map_size(hs_v3_stats->v3_onions_seen_this_period),
            OP_EQ, 0);

  /* Generate a valid descriptor */
  ret = ed25519_keypair_generate(&signing_kp1, 0);
  tt_int_op(ret, OP_EQ, 0);
  desc1 = hs_helper_build_hs_desc_with_rev_counter(&signing_kp1, 42);
  tt_assert(desc1);
  ret = hs_desc_encode_descriptor(desc1, &signing_kp1, NULL, &desc1_str);
  tt_int_op(ret, OP_EQ, 0);

  /* Store descriptor and check that stats got updated */
  ret = hs_cache_store_as_dir(desc1_str);
  tt_int_op(ret, OP_EQ, 0);
  hs_v3_stats = rep_hist_get_hs_v3_stats();
  tt_int_op(digest256map_size(hs_v3_stats->v3_onions_seen_this_period),
            OP_EQ, 1);

  /* cleanup */
  hs_descriptor_free(desc1);
  tor_free(desc1_str);

  /* Generate another valid descriptor */
  ret = ed25519_keypair_generate(&signing_kp1, 0);
  tt_int_op(ret, OP_EQ, 0);
  desc1 = hs_helper_build_hs_desc_with_rev_counter(&signing_kp1, 42);
  tt_assert(desc1);
  ret = hs_desc_encode_descriptor(desc1, &signing_kp1, NULL, &desc1_str);
  tt_int_op(ret, OP_EQ, 0);

  /* Store descriptor and check that stats are updated */
  ret = hs_cache_store_as_dir(desc1_str);
  tt_int_op(ret, OP_EQ, 0);
  hs_v3_stats = rep_hist_get_hs_v3_stats();
  tt_int_op(digest256map_size(hs_v3_stats->v3_onions_seen_this_period),
            OP_EQ, 2);

  /* Check that storing the same descriptor twice does not work */
  ret = hs_cache_store_as_dir(desc1_str);
  tt_int_op(ret, OP_EQ, -1);

  /* cleanup */
  hs_descriptor_free(desc1);
  tor_free(desc1_str);

  /* Create a descriptor with the same identity key but diff rev counter and
     same blinded key */
  desc1 = hs_helper_build_hs_desc_with_rev_counter(&signing_kp1, 43);
  tt_assert(desc1);
  ret = hs_desc_encode_descriptor(desc1, &signing_kp1, NULL, &desc1_str);
  tt_int_op(ret, OP_EQ, 0);

  /* Store descriptor and check that stats are updated */
  ret = hs_cache_store_as_dir(desc1_str);
  tt_int_op(ret, OP_EQ, 0);
  tt_int_op(digest256map_size(hs_v3_stats->v3_onions_seen_this_period),
            OP_EQ, 2);

  /* cleanup */
  hs_descriptor_free(desc1);
  tor_free(desc1_str);

  /* Now let's skip to four days forward so that the blinded key rolls
     forward */
  update_approx_time(approx_time() + 345600);

  /* Now create a descriptor with the same identity key but diff rev counter
     and different blinded key */
  desc1 = hs_helper_build_hs_desc_with_rev_counter(&signing_kp1, 44);
  tt_assert(desc1);
  ret = hs_desc_encode_descriptor(desc1, &signing_kp1, NULL, &desc1_str);
  tt_int_op(ret, OP_EQ, 0);

  /* Store descriptor and check that stats are updated */
  ret = hs_cache_store_as_dir(desc1_str);
  tt_int_op(ret, OP_EQ, 0);
  tt_int_op(digest256map_size(hs_v3_stats->v3_onions_seen_this_period),
            OP_EQ, 3);

  /* cleanup */
  hs_descriptor_free(desc1);
  tor_free(desc1_str);

  /* Because of differential privacy we can't actually check the stat value,
     but let's just check that it's formatted correctly. */
  stats_string = rep_hist_format_hs_stats(approx_time(), true);
  tt_assert(strstr(stats_string, "hidserv-dir-v3-onions-seen"));

 done:
  UNMOCK(should_collect_v3_stats);
  tor_free(stats_string);
=======
static void
test_load_stats_file(void *arg)
{
  int ret;
  char *content = NULL, *read_file_content = NULL, *fname = NULL;

  (void) arg;

  /* Load conn-stats. */
  fname = get_datadir_fname("conn-stats");
  tt_assert(fname);
  read_file_content = tor_strdup(
    "conn-bi-direct 2020-12-13 15:48:53 (86400 s) 12,34,56,78\n"
    "ipv6-conn-bi-direct 2020-12-14 15:48:53 (86400 s) 21,43,65,87\n");
  write_str_to_file(fname, read_file_content, 0);
  ret = load_stats_file("conn-stats", "conn-bi-direct", 1607874000, &content);
  tt_int_op(ret, OP_EQ, 1);
  tt_str_op(read_file_content, OP_EQ, content);

  /* Load hidserv-stats. */
  tor_free(fname);
  fname = get_datadir_fname("hidserv-stats");
  tt_assert(fname);
  tor_free(read_file_content);
  read_file_content = tor_strdup(
    "hidserv-stats-end 2020-12-13 15:48:53 (86400 s)\n"
    "hidserv-rend-relayed-cells 48754891 delta_f=2048 epsilon=0.30 "
      "bin_size=1024\n"
    "hidserv-dir-onions-seen 53 delta_f=8 epsilon=0.30 bin_size=8\n");
  write_str_to_file(fname, read_file_content, 0);
  tor_free(content);
  ret = load_stats_file("hidserv-stats", "hidserv-stats-end", 1607874000,
                        &content);
  tt_int_op(ret, OP_EQ, 1);
  tt_str_op(read_file_content, OP_EQ, content);

  /* Load dirreq-stats. */
  tor_free(fname);
  fname = get_datadir_fname("dirreq-stats");
  tt_assert(fname);
  tor_free(read_file_content);
  read_file_content = tor_strdup(
    "dirreq-stats-end 2020-12-13 15:48:53 (86400 s)\n"
    "dirreq-v3-ips ru=1728,us=1144,de=696,ir=432,gb=328,fr=304,in=296,ua=232\n"
    "dirreq-v3-reqs ru=3616,us=3576,de=1896,fr=800,gb=632,ir=616\n"
    "dirreq-v3-resp ok=18472,not-enough-sigs=0,unavailable=0,not-found=0,"
      "not-modified=3136,busy=0\n"
    "dirreq-v3-direct-dl complete=0,timeout=0,running=0\n"
    "dirreq-v3-tunneled-dl complete=18124,timeout=348,running=4,min=257,"
      "d1=133653,d2=221050,q1=261242,d3=300622,d4=399758,md=539051,d6=721322,"
      "d7=959866,q3=1103363,d8=1302035,d9=2046125,max=113404000\n");
  write_str_to_file(fname, read_file_content, 0);
  tor_free(content);
  ret = load_stats_file("dirreq-stats", "dirreq-stats-end", 1607874000,
                        &content);
  tt_int_op(ret, OP_EQ, 1);
  tt_str_op(read_file_content, OP_EQ, content);

  /* Attempt to load future-stats file not starting with timestamp tag. */
  tor_free(fname);
  fname = get_datadir_fname("future-stats");
  tt_assert(fname);
  tor_free(read_file_content);
  read_file_content = tor_strdup(
    "future-stuff-at-file-start\n"
    "future-stats 2020-12-13 15:48:53 (86400 s)\n");
  write_str_to_file(fname, read_file_content, 0);
  tor_free(content);
  ret = load_stats_file("future-stats", "future-stats", 1607874000, &content);
  tt_int_op(ret, OP_EQ, 1);
  tt_str_op(read_file_content, OP_EQ, content);

 done:
  tor_free(fname);
  tor_free(read_file_content);
  tor_free(content);
>>>>>>> f4cbcde2
}

#define ENT(name)                                                       \
  { #name, test_ ## name , 0, NULL, NULL }
#define FORK(name)                                                      \
  { #name, test_ ## name , TT_FORK, NULL, NULL }

struct testcase_t stats_tests[] = {
  FORK(stats),
  ENT(rephist_mtbf),
  FORK(commit_max),
  FORK(advance_obs),
  FORK(add_obs),
  FORK(fill_bandwidth_history),
  FORK(get_bandwidth_lines),
<<<<<<< HEAD
  FORK(rephist_v3_onions),
=======
  FORK(load_stats_file),
>>>>>>> f4cbcde2

  END_OF_TESTCASES
};<|MERGE_RESOLUTION|>--- conflicted
+++ resolved
@@ -33,11 +33,8 @@
 #define MAINLOOP_PRIVATE
 #define STATEFILE_PRIVATE
 #define BWHIST_PRIVATE
-<<<<<<< HEAD
 #define REPHIST_PRIVATE
-=======
 #define ROUTER_PRIVATE
->>>>>>> f4cbcde2
 
 #include "core/or/or.h"
 #include "lib/err/backtrace.h"
@@ -501,7 +498,6 @@
   bwhist_free_all();
 }
 
-<<<<<<< HEAD
 static bool
 mock_should_collect_v3_stats(void)
 {
@@ -627,7 +623,8 @@
  done:
   UNMOCK(should_collect_v3_stats);
   tor_free(stats_string);
-=======
+}
+
 static void
 test_load_stats_file(void *arg)
 {
@@ -704,7 +701,6 @@
   tor_free(fname);
   tor_free(read_file_content);
   tor_free(content);
->>>>>>> f4cbcde2
 }
 
 #define ENT(name)                                                       \
@@ -720,11 +716,8 @@
   FORK(add_obs),
   FORK(fill_bandwidth_history),
   FORK(get_bandwidth_lines),
-<<<<<<< HEAD
   FORK(rephist_v3_onions),
-=======
   FORK(load_stats_file),
->>>>>>> f4cbcde2
 
   END_OF_TESTCASES
 };